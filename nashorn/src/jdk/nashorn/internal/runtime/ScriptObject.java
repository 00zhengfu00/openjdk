--- conflicted
+++ resolved
@@ -62,7 +62,6 @@
 import java.util.List;
 import java.util.Map;
 import java.util.Set;
-
 import jdk.internal.dynalink.CallSiteDescriptor;
 import jdk.internal.dynalink.linker.GuardedInvocation;
 import jdk.internal.dynalink.linker.LinkRequest;
@@ -73,11 +72,8 @@
 import jdk.nashorn.internal.lookup.Lookup;
 import jdk.nashorn.internal.objects.AccessorPropertyDescriptor;
 import jdk.nashorn.internal.objects.DataPropertyDescriptor;
-<<<<<<< HEAD
 import jdk.nashorn.internal.objects.Global;
-=======
 import jdk.nashorn.internal.objects.NativeArray;
->>>>>>> f057d7b7
 import jdk.nashorn.internal.runtime.arrays.ArrayData;
 import jdk.nashorn.internal.runtime.arrays.ArrayIndex;
 import jdk.nashorn.internal.runtime.linker.Bootstrap;
@@ -120,14 +116,8 @@
     /** Per ScriptObject flag - is this an arguments object? */
     public static final int IS_ARGUMENTS   = 1 << 2;
 
-<<<<<<< HEAD
-=======
-    /** Is this a prototype PropertyMap? */
-    public static final int IS_PROTOTYPE   = 1 << 3;
-
->>>>>>> f057d7b7
     /** Is length property not-writable? */
-    public static final int IS_LENGTH_NOT_WRITABLE = 1 << 4;
+    public static final int IS_LENGTH_NOT_WRITABLE = 1 << 3;
 
     /**
      * Spill growth rate - by how many elements does {@link ScriptObject#primitiveSpill} and
@@ -159,21 +149,15 @@
     /** Indexed array data. */
     private ArrayData arrayData;
 
-<<<<<<< HEAD
-    static final MethodHandle GETPROTO           = findOwnMH("getProto", ScriptObject.class);
-    static final MethodHandle SETPROTOCHECK      = findOwnMH("setProtoCheck", void.class, Object.class);
-    static final MethodHandle MEGAMORPHIC_GET    = findOwnMH("megamorphicGet", Object.class, String.class, boolean.class, boolean.class);
-    static final MethodHandle GLOBALFILTER       = findOwnMH("globalFilter", Object.class, Object.class);
-=======
     static final MethodHandle GETPROTO           = findOwnMH_V("getProto", ScriptObject.class);
     static final MethodHandle SETPROTOCHECK      = findOwnMH_V("setProtoCheck", void.class, Object.class);
-    static final MethodHandle MEGAMORPHIC_GET    = findOwnMH_V("megamorphicGet", Object.class, String.class, boolean.class);
+    static final MethodHandle MEGAMORPHIC_GET    = findOwnMH_V("megamorphicGet", Object.class, String.class, boolean.class, boolean.class);
+    static final MethodHandle GLOBALFILTER       = findOwnMH_S("globalFilter", Object.class, Object.class);
 
     private static final MethodHandle TRUNCATINGFILTER   = findOwnMH_S("truncatingFilter", Object[].class, int.class, Object[].class);
     private static final MethodHandle KNOWNFUNCPROPGUARD = findOwnMH_S("knownFunctionPropertyGuard", boolean.class, Object.class, PropertyMap.class, MethodHandle.class, Object.class, ScriptFunction.class);
 
     private static final ArrayList<MethodHandle> PROTO_FILTERS = new ArrayList<>();
->>>>>>> f057d7b7
 
     /** Method handle for getting the array data */
     public static final Call GET_ARRAY          = virtualCall(MethodHandles.lookup(), ScriptObject.class, "getArray", ArrayData.class);
@@ -236,7 +220,6 @@
         if (Context.DEBUG) {
             ScriptObject.count++;
         }
-
         this.arrayData = ArrayData.EMPTY_ARRAY;
         this.setMap(map == null ? PropertyMap.newMap() : map);
     }
@@ -253,12 +236,6 @@
     protected ScriptObject(final ScriptObject proto, final PropertyMap map) {
         this(map);
         this.proto = proto;
-<<<<<<< HEAD
-=======
-        if (proto != null) {
-            proto.setIsPrototype();
-        }
->>>>>>> f057d7b7
     }
 
     /**
@@ -1907,83 +1884,43 @@
         final Class<?> returnType = desc.getMethodType().returnType();
         final Property property   = find.getProperty();
 
-<<<<<<< HEAD
-        // Get the appropriate guard for this callsite and property.
-        final MethodHandle guard = NashornGuards.getGuard(this, property, desc);
-        final ScriptObject owner = find.getOwner();
-=======
         final int programPoint = NashornCallSiteDescriptor.isOptimistic(desc) ?
                 NashornCallSiteDescriptor.getProgramPoint(desc) :
                 UnwarrantedOptimismException.INVALID_PROGRAM_POINT;
->>>>>>> f057d7b7
 
         mh = find.getGetter(returnType, programPoint);
-
-<<<<<<< HEAD
+        // Get the appropriate guard for this callsite and property.
+        MethodHandle guard = NashornGuards.getGuard(this, property, desc, explicitInstanceOfCheck);
+        final ScriptObject owner = find.getOwner();
+        final Class<ClassCastException> exception = explicitInstanceOfCheck ? null : ClassCastException.class;
+
+        if (mh == null) {
+            mh = Lookup.emptyGetter(returnType);
+        } else if (find.isSelf()) {
+            return new GuardedInvocation(mh, guard, null, exception);
+         } else {
+            assert mh.type().returnType().equals(returnType) : "returntype mismatch for getter " + mh.type().returnType() + " != " + returnType;
             if (!property.hasGetterFunction(owner)) {
                 // Add a filter that replaces the self object with the prototype owning the property.
-                methodHandle = addProtoFilter(methodHandle, find.getProtoChainLength());
-            }
-            return new GuardedInvocation(methodHandle, guard == null ? null : getProtoSwitchPoint(name, owner), guard);
-        }
-
-        assert !NashornCallSiteDescriptor.isFastScope(desc);
-        return new GuardedInvocation(Lookup.emptyGetter(returnType), getProtoSwitchPoint(name, owner), guard);
-    }
-
-    private static GuardedInvocation findMegaMorphicGetMethod(final CallSiteDescriptor desc, final String name,
-                                                              final boolean isMethod, final boolean isScope) {
-        final MethodHandle invoker = MH.insertArguments(MEGAMORPHIC_GET, 1, name, isMethod, isScope);
-        final MethodHandle guard = getScriptObjectGuard(desc.getMethodType());
-        return new GuardedInvocation(invoker, guard);
-=======
-        //we never need a guard if noGuard is set
-        final boolean noGuard = OBJECT_FIELDS_ONLY && NashornCallSiteDescriptor.isFastScope(desc) && !property.canChangeType();
-        MethodHandle guard;
-        final Class<? extends Throwable> exception;
-        if (noGuard) {
-            guard     = null;
-            exception = null;
-        } else {
-            guard     = NashornGuards.getMapGuard(map, explicitInstanceOfCheck);
-            exception = explicitInstanceOfCheck ? null : ClassCastException.class;
-        }
-
-        assert noGuard == (guard == null);
-
-        if (mh == null) {
-            mh = Lookup.emptyGetter(returnType);
-        } else {
-             assert mh.type().returnType().equals(returnType) : "returntype mismatch for getter " + mh.type().returnType() + " != " + returnType;
-
-             if (find.isSelf()) {
-                return new GuardedInvocation(mh, guard, null, exception);
-             }
-
-             if (!property.hasGetterFunction(find.getOwner())) {
-                 if (isScope()) {
-                     mh = addProtoFilter(mh, find.getProtoChainLength());
-                     guard = NashornGuards.getMapGuard(find.getOwner().getMap(), explicitInstanceOfCheck);
-                     guard = addProtoFilter(guard, find.getProtoChainLength());
-                 } else {
-                     mh = bindTo(mh, find.getOwner());
-                 }
-             }
-         }
+                mh = addProtoFilter(mh, find.getProtoChainLength());
+            }
+        }
 
         assert OBJECT_FIELDS_ONLY || guard != null : "we always need a map guard here";
 
         return new GuardedInvocation(
                 mh,
                 guard,
-                getMap().getProtoGetSwitchPoint(proto, name),
+                getProtoSwitchPoint(name, owner),
                 exception);
     }
 
-    private static GuardedInvocation findMegaMorphicGetMethod(final CallSiteDescriptor desc, final String name, final boolean isMethod) {
-        ObjectClassGenerator.LOG.warning("Megamorphic getter: " + desc + " " + name + " " +isMethod);
-        return new GuardedInvocation(MH.insertArguments(MEGAMORPHIC_GET, 1, name, isMethod), getScriptObjectGuard(desc.getMethodType(), true), null, null);
->>>>>>> f057d7b7
+    private static GuardedInvocation findMegaMorphicGetMethod(final CallSiteDescriptor desc, final String name,
+                                                              final boolean isMethod, final boolean isScope) {
+    ObjectClassGenerator.LOG.warning("Megamorphic getter: " + desc + " " + name + " " +isMethod);
+        final MethodHandle invoker = MH.insertArguments(MEGAMORPHIC_GET, 1, name, isMethod, isScope);
+        final MethodHandle guard = getScriptObjectGuard(desc.getMethodType(), true);
+        return new GuardedInvocation(invoker, guard);
     }
 
     @SuppressWarnings("unused")
@@ -2128,20 +2065,7 @@
             }
         }
 
-<<<<<<< HEAD
-        return new SetMethodCreator(this, find, desc).createGuardedInvocation();
-    }
-
-    private GuardedInvocation createEmptySetMethod(final CallSiteDescriptor desc, String strictErrorMessage, boolean canBeFastScope) {
-        final String name = desc.getNameToken(CallSiteDescriptor.NAME_OPERAND);
-        if (NashornCallSiteDescriptor.isStrict(desc)) {
-               throw typeError(strictErrorMessage, name, ScriptRuntime.safeToString((this)));
-           }
-           assert canBeFastScope || !NashornCallSiteDescriptor.isFastScope(desc);
-           return new GuardedInvocation(Lookup.EMPTY_SETTER, getProtoSwitchPoint(name, null), NashornGuards.getMapGuard(getMap()));
-=======
         return new SetMethodCreator(this, find, desc, explicitInstanceOfCheck).createGuardedInvocation();
->>>>>>> f057d7b7
     }
 
     private GuardedInvocation createEmptySetMethod(final CallSiteDescriptor desc, final boolean explicitInstanceOfCheck, final String strictErrorMessage, final boolean canBeFastScope) {
@@ -2150,11 +2074,10 @@
            throw typeError(strictErrorMessage, name, ScriptRuntime.safeToString(this));
         }
         assert canBeFastScope || !NashornCallSiteDescriptor.isFastScope(desc);
-        final PropertyMap myMap = getMap();
         return new GuardedInvocation(
                 Lookup.EMPTY_SETTER,
-                NashornGuards.getMapGuard(myMap, explicitInstanceOfCheck),
-                myMap.getProtoGetSwitchPoint(proto, name),
+                NashornGuards.getMapGuard(getMap(), explicitInstanceOfCheck),
+                getProtoSwitchPoint(name, null),
                 explicitInstanceOfCheck ? null : ClassCastException.class);
     }
 
@@ -2171,42 +2094,11 @@
         }
     }
 
-<<<<<<< HEAD
-    @SuppressWarnings("unused")
-    private static void setSpillWithNew(final CallSiteDescriptor desc, final PropertyMap oldMap, final PropertyMap newMap, final int index, final Object self, final Object value) {
-        final ScriptObject obj      = (ScriptObject)self;
-        final boolean      isStrict = NashornCallSiteDescriptor.isStrict(desc);
-
-        if (!obj.isExtensible()) {
-            if (isStrict) {
-                throw typeError("object.non.extensible", desc.getNameToken(2), ScriptRuntime.safeToString(obj));
-            }
-        } else if (obj.compareAndSetMap(oldMap, newMap)) {
-            obj.spill = new Object[SPILL_RATE];
-            obj.spill[index] = value;
-        } else {
-            obj.set(desc.getNameToken(2), value, isStrict);
-        }
-    }
-
-    @SuppressWarnings("unused")
-    private static void setSpillWithGrow(final CallSiteDescriptor desc, final PropertyMap oldMap, final PropertyMap newMap, final int index, final int newLength, final Object self, final Object value) {
-        final ScriptObject obj      = (ScriptObject)self;
-        final boolean      isStrict = NashornCallSiteDescriptor.isStrict(desc);
-
-        if (!obj.isExtensible()) {
-            if (isStrict) {
-                throw typeError("object.non.extensible", desc.getNameToken(2), ScriptRuntime.safeToString(obj));
-            }
-        } else if (obj.compareAndSetMap(oldMap, newMap)) {
-            final int oldLength = obj.spill.length;
-            final Object[] newSpill = new Object[newLength];
-            System.arraycopy(obj.spill, 0, newSpill, 0, oldLength);
-            obj.spill = newSpill;
-            obj.spill[index] = value;
-        } else {
-            obj.set(desc.getNameToken(2), value, isStrict);
-        }
+    private GuardedInvocation findMegaMorphicSetMethod(final CallSiteDescriptor desc, final String name) {
+        final MethodType        type = desc.getMethodType().insertParameterTypes(1, Object.class);
+        //never bother with ClassCastExceptionGuard for megamorphic callsites
+        final GuardedInvocation inv = findSetIndexMethod(getClass(), false, type, NashornCallSiteDescriptor.isStrict(desc));
+        return inv.replaceMethods(MH.insertArguments(inv.getInvocation(), 1, name), inv.getGuard());
     }
 
     @SuppressWarnings("unused")
@@ -2218,18 +2110,6 @@
         return sobj;
     }
 
-    private static GuardedInvocation findMegaMorphicSetMethod(final CallSiteDescriptor desc, final String name) {
-        final MethodType type = desc.getMethodType().insertParameterTypes(1, Object.class);
-        final GuardedInvocation inv = findSetIndexMethod(type, NashornCallSiteDescriptor.isStrict(desc));
-=======
-    private GuardedInvocation findMegaMorphicSetMethod(final CallSiteDescriptor desc, final String name) {
-        final MethodType        type = desc.getMethodType().insertParameterTypes(1, Object.class);
-        //never bother with ClassCastExceptionGuard for megamorphic callsites
-        final GuardedInvocation inv  = findSetIndexMethod(getClass(), false, type, NashornCallSiteDescriptor.isStrict(desc));
->>>>>>> f057d7b7
-        return inv.replaceMethods(MH.insertArguments(inv.getInvocation(), 1, name), inv.getGuard());
-    }
-
     /**
      * Lookup function for the set index method, available for subclasses as well, e.g. {@link NativeArray}
      * provides special quick accessor linkage for continuous arrays that are represented as Java arrays
@@ -2277,17 +2157,11 @@
             return noSuchProperty(desc, request);
         }
 
-<<<<<<< HEAD
+        final boolean explicitInstanceOfCheck = explicitInstanceOfCheck(desc, request);
+
         final Object value = find.getObjectValue();
-        if (! (value instanceof ScriptFunction)) {
-            return createEmptyGetter(desc, name);
-=======
-        final boolean explicitInstanceOfCheck = explicitInstanceOfCheck(desc, request);
-
-        final Object value = getObjectValue(find);
         if (!(value instanceof ScriptFunction)) {
             return createEmptyGetter(desc, explicitInstanceOfCheck, name);
->>>>>>> f057d7b7
         }
 
         final ScriptFunction func = (ScriptFunction)value;
@@ -2331,11 +2205,6 @@
                 if (scopeAccess && func.isStrict()) {
                     methodHandle = bindTo(methodHandle, UNDEFINED);
                 }
-<<<<<<< HEAD
-                return new GuardedInvocation(methodHandle,
-                        getProtoSwitchPoint(NO_SUCH_PROPERTY_NAME, find.getOwner()),
-                        getKnownFunctionPropertyGuard(getMap(), find.getGetter(Object.class), find.getOwner(), func));
-=======
                 return new GuardedInvocation(
                         methodHandle,
                         //TODO this always does a scriptobject check
@@ -2344,10 +2213,9 @@
                                 find.getGetter(Object.class, INVALID_PROGRAM_POINT),
                                 find.getOwner(),
                                 func),
-                        find.isInherited() ? getMap().getProtoGetSwitchPoint(proto, NO_SUCH_PROPERTY_NAME) : null,
+                        getProtoSwitchPoint(NO_SUCH_PROPERTY_NAME, find.getOwner()),
                         //TODO this doesn't need a ClassCastException as guard always checks script object
                         null);
->>>>>>> f057d7b7
             }
         }
 
@@ -2397,38 +2265,22 @@
             return invokeNoSuchProperty(name, programPoint);
         }
 
-<<<<<<< HEAD
         final Object value = find.getObjectValue();
-        if (! (value instanceof ScriptFunction)) {
-=======
-        final Object value = getObjectValue(find);
         if (!(value instanceof ScriptFunction)) {
->>>>>>> f057d7b7
             return UNDEFINED;
         }
 
         return ((ScriptFunction)value).makeBoundFunction(this, new Object[] {name});
     }
 
-<<<<<<< HEAD
-    private GuardedInvocation createEmptyGetter(final CallSiteDescriptor desc, final String name) {
-        return new GuardedInvocation(Lookup.emptyGetter(desc.getMethodType().returnType()),
-                getProtoSwitchPoint(name, null), NashornGuards.getMapGuard(getMap()));
-=======
     private GuardedInvocation createEmptyGetter(final CallSiteDescriptor desc, final boolean explicitInstanceOfCheck, final String name) {
         if (NashornCallSiteDescriptor.isOptimistic(desc)) {
             throw new UnwarrantedOptimismException(UNDEFINED, NashornCallSiteDescriptor.getProgramPoint(desc), Type.OBJECT);
         }
 
-        return new GuardedInvocation(
-                Lookup.emptyGetter(
-                        desc.getMethodType().returnType()),
-                        NashornGuards.getMapGuard(getMap(), explicitInstanceOfCheck),
-                        getMap().getProtoGetSwitchPoint(proto, name),
-                        explicitInstanceOfCheck ?
-                                null :
-                                ClassCastException.class);
->>>>>>> f057d7b7
+        return new GuardedInvocation(Lookup.emptyGetter(desc.getMethodType().returnType()),
+                NashornGuards.getMapGuard(getMap(), explicitInstanceOfCheck), getProtoSwitchPoint(name, null),
+                explicitInstanceOfCheck ? null : ClassCastException.class);
     }
 
     private abstract static class ScriptObjectIterator <T extends Object> implements Iterator<T> {
@@ -2507,28 +2359,17 @@
         final int         fieldCount  = propertyMap.getFieldCount();
         final int         fieldMax    = propertyMap.getFieldMaximum();
 
-<<<<<<< HEAD
-        if (fieldCount < fieldMaximum) {
-            property = new AccessorProperty(key, propertyFlags & ~Property.IS_SPILL, getClass(), fieldCount);
-            property = addOwnProperty(property);
-        } else {
-            int i = getMap().getSpillLength();
-            property = new AccessorProperty(key, propertyFlags | Property.IS_SPILL, i);
-=======
         Property property;
         if (fieldCount < fieldMax) {
             property = hasInitialValue ?
                 new AccessorProperty(key, propertyFlags, fieldCount, this, value) :
                 new AccessorProperty(key, propertyFlags, getClass(), fieldCount);
-            notifyPropertyAdded(this, property);
             property = addOwnProperty(property);
         } else {
             final int spillCount = propertyMap.getSpillLength();
             property = hasInitialValue ?
                 new SpillProperty(key, propertyFlags, spillCount, this, value) :
                 new SpillProperty(key, propertyFlags, spillCount);
-            notifyPropertyAdded(this, property);
->>>>>>> f057d7b7
             property = addOwnProperty(property);
             ensureSpillSize(property.getSlot());
         }
@@ -3174,7 +3015,6 @@
                 throw typeError("object.non.extensible", key, ScriptRuntime.safeToString(this));
             }
         } else {
-<<<<<<< HEAD
             ScriptObject sobj = this;
             // undefined scope properties are set in the global object.
             if (isScope()) {
@@ -3183,13 +3023,10 @@
                 }
                 assert sobj != null : "no parent global object in scope";
             }
-            sobj.spill(key, value);
-=======
             //this will unbox any Number object to its primitive type in case the
             //property supporst primitive types, so it doesn't matter that it comes
             //in as an Object.
-            addSpillProperty(key, 0, value, true);
->>>>>>> f057d7b7
+            sobj.addSpillProperty(key, 0, value, true);
         }
     }
 
@@ -3676,11 +3513,12 @@
     }
 
     private static MethodHandle findOwnMH_V(final Class<? extends ScriptObject> clazz, final String name, final Class<?> rtype, final Class<?>... types) {
+        // TODO: figure out how can it work for NativeArray$Prototype etc.
         return MH.findVirtual(MethodHandles.lookup(), ScriptObject.class, name, MH.type(rtype, types));
     }
 
     private static MethodHandle findOwnMH_V(final String name, final Class<?> rtype, final Class<?>... types) {
-        return MH.findVirtual(MethodHandles.lookup(), ScriptObject.class, name, MH.type(rtype, types));
+        return findOwnMH_V(ScriptObject.class, name, rtype, types);
     }
 
     private static MethodHandle findOwnMH_S(final String name, final Class<?> rtype, final Class<?>... types) {
