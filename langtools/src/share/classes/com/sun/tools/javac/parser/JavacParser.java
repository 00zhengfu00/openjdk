--- conflicted
+++ resolved
@@ -2972,11 +2972,7 @@
     }
     void checkTryWithResources() {
         if (!allowTWR) {
-<<<<<<< HEAD
-            error(S.pos(), "automatic.resource.management.not.supported.in.source", source.name);
-=======
             error(S.pos(), "try.with.resources.not.supported.in.source", source.name);
->>>>>>> 87f577a0
             allowTWR = true;
         }
     }
