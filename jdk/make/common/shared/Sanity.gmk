#
# Copyright 2005-2008 Sun Microsystems, Inc.  All Rights Reserved.
# DO NOT ALTER OR REMOVE COPYRIGHT NOTICES OR THIS FILE HEADER.
#
# This code is free software; you can redistribute it and/or modify it
# under the terms of the GNU General Public License version 2 only, as
# published by the Free Software Foundation.  Sun designates this
# particular file as subject to the "Classpath" exception as provided
# by Sun in the LICENSE file that accompanied this code.
#
# This code is distributed in the hope that it will be useful, but WITHOUT
# ANY WARRANTY; without even the implied warranty of MERCHANTABILITY or
# FITNESS FOR A PARTICULAR PURPOSE.  See the GNU General Public License
# version 2 for more details (a copy is included in the LICENSE file that
# accompanied this code).
#
# You should have received a copy of the GNU General Public License version
# 2 along with this work; if not, write to the Free Software Foundation,
# Inc., 51 Franklin St, Fifth Floor, Boston, MA 02110-1301 USA.
#
# Please contact Sun Microsystems, Inc., 4150 Network Circle, Santa Clara,
# CA 95054 USA or visit www.sun.com if you need additional information or
# have any questions.
#

#
# WARNING: This file is shared with other workspaces.
#

#
# Shared sanity rules for the JDK builds.
#

.SUFFIXES: .hdiffs

# All files created during sanity checking

SANITY_FILES =  $(ERROR_FILE) $(WARNING_FILE) $(MESSAGE_FILE)

# How to say "The Release Engineering people use this"
THE_OFFICIAL_USES=The official $(PLATFORM) builds use

# How to say "You are using:"
YOU_ARE_USING=You appear to be using

# Settings and rules to validate the JDK build environment.

ifeq ($(PLATFORM), solaris)
  FREE_SPACE := $(shell $(DF) -b $(OUTPUTDIR) | $(TAIL) -1 | $(NAWK) '{print $$2;}')
  TEMP_FREE_SPACE := $(shell $(DF) -b $(TEMP_DISK) | $(TAIL) -1 | $(NAWK) '{print $$2;}')
  REQ_PATCH_LIST = $(JDK_TOPDIR)/make/PatchList.solaris
  ifeq ($(ARCH_FAMILY), sparc)
    PATCH_POSITION = $$4
  else
    PATCH_POSITION = $$6
  endif
endif

ifeq ($(PLATFORM), linux)
  FREE_SPACE := $(shell $(DF) --sync -kP $(OUTPUTDIR) | $(TAIL) -1 | $(NAWK) '{print $$4;}')
  TEMP_FREE_SPACE := $(shell $(DF) --sync -kP $(TEMP_DISK) | $(TAIL) -1 | $(NAWK) '{print $$4;}')
  ifeq ($(ARCH), amd64)
    LINUX_VERSION := $(shell \
        if [ -r "$(LINUX_VERSION_INFO)" ] ; then \
          $(CAT) $(LINUX_VERSION_INFO) | $(TAIL) -1 | $(NAWK) '{ print $$3; }';\
        else \
          $(ECHO) "Unknown linux"; \
        fi )
  else
    LINUX_VERSION := $(shell \
        if [ -r "$(LINUX_VERSION_INFO)" ] ; then \
          $(NAWK) '{ print $$4" "$$5; }' $(LINUX_VERSION_INFO) ; \
        else \
          $(ECHO) "Unknown linux"; \
        fi )
  endif
  ifneq ($(ARCH), ia64)
    # dummy program that outputs ALSA's version (created in target sane-alsa-versioncheck)
    ALSA_VERSION_CHECK = $(TEMPDIR)/alsaversioncheck
    ALSA_VERSION = `if [ -f "$(ALSA_VERSION_CHECK)" ] ; then $(ALSA_VERSION_CHECK) ; fi`
  endif
endif

ifeq ($(PLATFORM), windows)
  FREE_SPACE := $(shell $(DF) -kP $(OUTPUTDIR) | $(TAIL) -1 | $(NAWK) '{print $$4;}')
  TEMP_FREE_SPACE := $(shell $(DF) -kP $(TEMP_DISK) | $(TAIL) -1 | $(NAWK) '{print $$4;}')
<<<<<<< HEAD
  WINDOWS_VERSION := $(shell \
      if [ -x $(WINVER) ]; then \
	$(WINVER) ; \
      else \
	$(ECHO) "Unknown Windows Version"; \
      fi)
  DXSDK_VER := $(shell $(EGREP) DIRECT3D_VERSION $(DXSDK_INCLUDE_PATH)/d3d9.h 2>&1 | \
=======
  # Localized systeminfo has localized labels, but not localized values.
  _WINDOWS_VERSION := \
    $(shell systeminfo 2> $(DEV_NULL) | grep 'Microsoft' | grep 'Windows' | \
	 cut -d':' -f2)
  ifeq ($(_WINDOWS_VERSION),)
    _WINDOWS_VERSION := Windows 2000 or Unknown (no systeminfo utility)
  endif
  WINDOWS_VERSION := $(strip $(_WINDOWS_VERSION))
  DXSDK_VER := $(shell $(EGREP) DIRECTDRAW_VERSION $(DXSDK_INCLUDE_PATH)/ddraw.h 2>&1 | \
>>>>>>> 63c1297f
    $(EGREP) "\#define" | $(NAWK) '{print $$3}')
endif

# Get the version numbers of what we are using
_MAKE_VER  :=$(shell $(MAKE) --version 2>&1 | $(HEAD) -n 1)
_ZIP_VER   :=$(shell $(ZIPEXE) -help 2>&1 | $(HEAD) -n 4 | $(EGREP) '^Zip')
_UNZIP_VER :=$(shell $(UNZIP)  -help 2>&1 | $(HEAD) -n 4 | $(EGREP) '^UnZip')
_BOOT_VER  :=$(shell $(BOOTDIR)/bin/java -version 2>&1 | $(HEAD) -n 1)
MAKE_VER   :=$(call GetVersion,"$(_MAKE_VER)")
ZIP_VER    :=$(call GetVersion,"$(_ZIP_VER)")
UNZIP_VER  :=$(call GetVersion,"$(_UNZIP_VER)")
BOOT_VER   :=$(call GetVersion,"$(_BOOT_VER)")

REQUIRED_ANT_VER := 1.6.3
ifeq ($(ANT_HOME),)
  _ANT_VER:=$(shell JAVACMD="$(BOOTDIR)/bin/java" $(ANT) -version 2>&1 )
else
  _ANT_VER:=$(shell JAVACMD="$(BOOTDIR)/bin/java" ANT_HOME="$(ANT_HOME)" $(ANT) -version 2>&1 )
endif
ANT_VER:=$(call GetVersion,"$(_ANT_VER)")

REQUIRED_FINDBUGS_VER := 1.2
ifeq ($(FINDBUGS_HOME),)
  _FINDBUGS_VER:=$(shell $(FINDBUGS) -javahome "$(BOOTDIR)" -textui -version 2>&1 )
else
  _FINDBUGS_VER:=$(shell FINDBUGS_HOME="$(FINDBUGS_HOME)" $(FINDBUGS) -javahome "$(BOOTDIR)" -textui -version 2>&1 )
endif
FINDBUGS_VER:=$(call GetVersion,"$(_FINDBUGS_VER)")

ifdef ALT_BINDIR
  ALT_BINDIR_VERSION := $(shell $(ALT_BINDIR)/java$(EXE_SUFFIX) -version 2>&1  | $(NAWK) -F'"' '{ print $$2 }')
  ALT_BINDIR_OK := $(shell $(ECHO) $(ALT_BINDIR_VERSION) | $(EGREP) -c '^$(JDK_MAJOR_VERSION).$(JDK_MINOR_VERSION)')
endif

INSTALL_PATCHES_FILE = $(TEMPDIR)/installed.patches

# Get ALL_SETTINGS defined
include $(JDK_MAKE_SHARED_DIR)/Sanity-Settings.gmk

.PHONY: \
	sane-copyrightyear\
	sane-settings \
	sane-insane \
	sane-build_number \
	sane-os_version \
	sane-memory_check \
	sane-windows \
	sane-locale \
	sane-linux \
	sane-cygwin \
	sane-cygwin-shell \
	sane-mks \
	sane-arch_data_model \
	sane-os_patch_level \
	sane-classpath \
	sane-java_home \
	sane-fonts \
	sane-binary-plugs \
	sane-variant \
	sane-ld_library_path \
	sane-ld_library_path_64 \
	sane-ld_options \
	sane-ld_run_path \
	sane-makeflags \
	sane-alt_outputdir \
	sane-outputdir \
	sane-alt_bootdir \
	sane-bootdir \
        sane-cups \
	sane-devtools_path \
	sane-compiler_path \
	sane-unixcommand_path \
	sane-usrbin_path \
	sane-unixccs_path \
	sane-docs_import \
	sane-math_iso \
	sane-libCrun \
	sane-odbcdir \
	sane-msdevtools_path \
	sane-hotspot_binaries \
	sane-hotspot_import \
	sane-hotspot_import_dir \
	sane-hotspot_import_include \
	sane-compiler \
	sane-link \
	sane-cacerts \
	sane-alsa-versioncheck \
	sane-alsa-headers \
	sane-ant_version \
	sane-findbugs_version \
	sane-zip_version \
	sane-unzip_version \
 	sane-msvcrt_path \
        sane-freetype

######################################################
# check for COPYRIGHT_YEAR variable
######################################################
sane-copyrightyear:
ifdef ALT_COPYRIGHT_YEAR
	@$(ECHO) "WARNING: ALT_COPYRIGHT_YEAR but not the current year\n" \
			 	 " will be used for copyright year.\n " \
		"" >>$(WARNING_FILE)
endif

######################################################
# check for INSANE variable
######################################################
sane-insane:
ifdef INSANE
	@$(ECHO) "WARNING: You are building in 'INSANE' mode. You \n" \
	   "        should not use this mode, and in fact, \n" \
	   "        it may be removed at any time. If you \n" \
	   "        have build problems as a result of using \n" \
	   "        INSANE mode, then you should not expect \n" \
	   "        assistance from anyone with the problems \n" \
	   "        or consequences you experience. \n" \
	   "" >> $(WARNING_FILE)
endif

######################################################
# check for GNU Make version
######################################################
MAKE_CHECK :=$(call CheckVersions,$(MAKE_VER),$(REQUIRED_MAKE_VER))
sane-make:
	@if [ "$(MAKE_CHECK)" != "same" -a "$(MAKE_CHECK)" != "newer" ]; then \
	  $(ECHO) "WARNING: The version of make being used is older than \n" \
	    "      the required version of '$(REQUIRED_MAKE_VER)'. \n" \
	    "      The version of make found was '$(MAKE_VER)'. \n" \
	    "" >> $(WARNING_FILE) ; \
	fi

######################################################
# Check the BUILD_NUMBER to make sure it contains bNN
######################################################
sane-build_number: 
	@if [ "`$(ECHO) $(BUILD_NUMBER) | $(SED) 's@.*b[0-9][0-9]*.*@bNN@'`" != "bNN" ] ; then \
	    $(ECHO) "WARNING: The BUILD_NUMBER needs to contain b[0-9][0-9]*. Currently BUILD_NUMBER=$(BUILD_NUMBER). \n" \
	      "        This has been known to cause build failures. \n" \
	      "" >> $(WARNING_FILE) ; \
	fi

######################################################
# Check the ARCH_DATA_MODEL setting
######################################################
sane-arch_data_model:
	@if [ "$(ARCH_DATA_MODEL)" != 32 -a "$(ARCH_DATA_MODEL)" != 64 ]; then \
	    $(ECHO) "ERROR: The setting of ARCH_DATA_MODEL must be 32 or 64.\n" \
	      "      $(YOU_ARE_USING) ARCH_DATA_MODEL=$(ARCH_DATA_MODEL). \n" \
	      "" >> $(ERROR_FILE) ; \
	fi

######################################################
# Check the OS version (windows and linus have release name checks)
#   NOTE: OPENJDK explicitly does not check for OS release information.
#         Unless we know for sure that it will not build somewhere, we cannot
#         generate a fatal sanity error, and a warning about the official
#         build platform just becomes clutter.
######################################################
OS_CHECK :=$(call CheckVersions,$(OS_VERSION),$(REQUIRED_OS_VERSION))
sane-os_version:: sane-arch_data_model sane-memory_check sane-locale sane-os_patch_level
ifndef OPENJDK
	@if [ "$(OS_CHECK)" = "missing" ]; then \
	  $(ECHO) "ERROR: The $(PLATFORM) OS version is undefined (Try: uname -r). \n" \
	    "" >> $(ERROR_FILE) ; \
	fi
	@if [ "$(OS_CHECK)" != "same" ]; then \
	  $(ECHO) "WARNING: $(THE_OFFICIAL_USES) OS version $(REQUIRED_OS_VERSION). \n" \
	    "        $(YOU_ARE_USING) OS version $(OS_VERSION). \n" \
	    "" >> $(WARNING_FILE) ; \
	fi
  ifeq ($(PLATFORM), windows)
	@if [ "$(findstring $(REQUIRED_WINDOWS_VERSION),$(WINDOWS_VERSION))" = "" ]; then \
	    $(ECHO) "WARNING: $(YOU_ARE_USING) an unknown version of Windows. \n" \
	      "        The required version is $(REQUIRED_WINDOWS_VERSION). \n" \
	      "        $(YOU_ARE_USING) $(WINDOWS_VERSION) \n" \
	      "" >> $(WARNING_FILE) ; \
	fi
  endif # windows
  ifeq ($(PLATFORM), linux)
	@if [ `$(ECHO) "$(LINUX_VERSION)" | $(EGREP) -c '$(REQUIRED_LINUX_VER)'` -ne 1 ]; then \
	  $(ECHO) "WARNING: The build is being done on Linux $(LINUX_VERSION). \n" \
	    "        $(THE_OFFICIAL_USES) Linux $(REQUIRED_LINUX_VER), \n" \
	    "        specifically Linux $(REQUIRED_LINUX_FULLVER). \n" \
	    "        The version found was '$(OS_VERSION)'. \n" \
	    "" >> $(WARNING_FILE) ; \
	fi
  endif # linux
endif # OPENJDK

ifeq ($(PLATFORM), windows)
  sane-os_version:: sane-cygwin sane-mks sane-cygwin-shell
endif

######################################################
# Check the memory available on this machine
######################################################
sane-memory_check:
	@if [ "$(LOW_MEMORY_MACHINE)" = "true" ]; then \
	  $(ECHO) "WARNING: This machine appears to only have $(MB_OF_MEMORY)Mb of physical memory, \n" \
	    "        builds on this machine could be slow. \n" \
	    "" >> $(WARNING_FILE) ; \
        fi

######################################################
# Check the locale (value of LC_ALL, not being empty or ==C can be a problem)
######################################################
sane-locale:
ifneq ($(PLATFORM), windows)
	@if [ "$(LC_ALL)" != "" -a "$(LC_ALL)" != "C" ]; then \
	  $(ECHO) "WARNING: LC_ALL has been set to $(LC_ALL), this can cause build failures. \n" \
	    "        Try setting LC_ALL to \"C\". \n" \
	    "" >> $(WARNING_FILE) ; \
        fi
	@if [ "$(LANG)" != "" -a "$(LANG)" != "C" ]; then \
	  $(ECHO) "WARNING: LANG has been set to $(LANG), this can cause build failures. \n" \
	    "        Try setting LANG to \"C\". \n" \
	    "" >> $(WARNING_FILE) ; \
        fi
endif

######################################################
# Check the Windows cygwin version
######################################################
ifeq ($(PLATFORM), windows)
  CYGWIN_CHECK :=$(call CheckVersions,$(CYGWIN_VER),$(REQUIRED_CYGWIN_VER))
sane-cygwin:
  ifdef USING_CYGWIN
	@if [ "$(CYGWIN_CHECK)" = "missing" ]; then \
	  $(ECHO) "ERROR: The CYGWIN version is undefined. \n" \
	    "      $(THE_OFFICIAL_USES) CYGWIN $(REQUIRED_CYGWIN_VER). \n" \
	    "" >> $(ERROR_FILE) ; \
	fi
	@if [ "$(CYGWIN_CHECK)" = "older" ]; then \
	  $(ECHO) "ERROR: The build cannot be done on CYGWIN $(CYGWIN_VER). \n" \
	    "      Use CYGWIN $(REQUIRED_CYGWIN_VER) or higher. \n" \
	    "" >> $(ERROR_FILE) ; \
	fi
  endif
endif

######################################################
# Check the cygwin shell is used, not cmd.exe
######################################################
ifeq ($(PLATFORM), windows)
sane-cygwin-shell:
  ifdef USING_CYGWIN
	@if [ "$(SHLVL)" = "" -a "$(_)" = "" ]; then \
	  $(ECHO) "ERROR: You are using an unsupported shell. \n" \
	    "      Use either sh, bash, ksh, zsh, or tcsh. \n" \
	    "      Using the cmd.exe utility is not supported. \n" \
	    "      If you still want to try your current shell, \n" \
	    "      please export SHLVL=1 when running $(MAKE).  \n" \
	    "" >> $(ERROR_FILE) ; \
	fi
  endif
endif

######################################################
# Check the Windows mks version
######################################################
ifeq ($(PLATFORM), windows)
    MKS_CHECK :=$(call CheckVersions,$(MKS_VER),$(REQUIRED_MKS_VER))
sane-mks:
  ifndef USING_CYGWIN
	@if [ "$(MKS_CHECK)" = "missing" ]; then \
	  $(ECHO) "ERROR: The MKS version is undefined. \n" \
	    "      $(THE_OFFICIAL_USES) MKS $(REQUIRED_MKS_VER). \n" \
	    "" >> $(ERROR_FILE) ; \
	fi
	@if [ "$(MKS_CHECK)" = "older" ]; then \
	  $(ECHO) "ERROR: The build cannot be done on MKS $(MKS_VER). \n" \
	    "      Use MKS $(REQUIRED_MKS_VER) or higher. \n" \
	    "" >> $(ERROR_FILE) ; \
	fi
  endif
endif

######################################################
# Get list of installed patches (this file has a particular format)
######################################################
$(INSTALL_PATCHES_FILE):
	@$(prep-target)
ifeq ($(PLATFORM), solaris)
  ifeq ($(OS_VERSION),$(REQUIRED_OS_VERSION))
	$(SHOWREV) -p > $@ 2>&1
  endif
endif
	@$(ECHO) "" >> $@

######################################################
# Check list of Solaris patches
######################################################
sane-os_patch_level: $(INSTALL_PATCHES_FILE)
ifeq ($(PLATFORM), solaris)
  ifeq ($(OS_VERSION),$(REQUIRED_OS_VERSION))
	@$(NAWK) 'BEGIN { \
    readingInstallPatches = 0; \
    requiredCount = 0; \
    installCount = 0; \
} \
{ \
    if (readingInstallPatches) { \
        if ($$1=="Patch:") { \
            ns = split($$2,parts,"-");  \
            installPatchNo[installCount]=parts[1]; \
            installPatchRev[installCount]=parts[2]; \
            installCount++; \
        } \
    } \
     \
    if (!readingInstallPatches) { \
        if (index($$1,"#") != 0) continue; \
        if (match($$1,"BUILD") > 0 \
        && $$2 == $(OS_VERSION) \
        && ($$7 == "REQ" || $$7 == "req") \
        && $(PATCH_POSITION) != "none" \
        && $(PATCH_POSITION) != "NONE") { \
            ns = split($(PATCH_POSITION),parts,"-");  \
            requiredPatchNo[requiredCount]=parts[1]; \
            requiredPatchRev[requiredCount]=parts[2]; \
            requiredCount++; \
       } \
    } \
} \
END { \
    errorCount=0; \
    for (i=0; i<requiredCount; i++) { \
        foundMatch = 0; \
        for (j=0; j<installCount; j++) { \
            if (installPatchNo[j] == requiredPatchNo[i] \
            && installPatchRev[j] >= requiredPatchRev[i]) { \
                foundMatch = 1; \
                break; \
            } \
        } \
        if ( foundMatch == 0) { \
            printf("WARNING: Your solaris install is missing the required patch %s-%s\n", requiredPatchNo[i], requiredPatchRev[i] ); \
            printf("         Please update your your system patches or build on a different machine.\n\n" ); \
            errorCount++; \
        } \
    } \
}' $(REQ_PATCH_LIST) readingInstallPatches=1 $(INSTALL_PATCHES_FILE) >> $(WARNING_FILE)
  endif
endif # PLATFORM

######################################################
# CLASSPATH cannot be set, unless you are insane.
######################################################
sane-classpath:
ifdef CLASSPATH
	@$(ECHO) "ERROR: Your CLASSPATH environment variable is set.  This will \n" \
	   "      most likely cause the build to fail.  Please unset it \n" \
	   "      and start your build again. \n" \
	   "" >> $(ERROR_FILE)
endif

######################################################
# JAVA_HOME cannot be set, unless you are insane.
######################################################
sane-java_home:
ifdef JAVA_HOME
	@$(ECHO) "ERROR: Your JAVA_HOME environment variable is set.  This will \n" \
	   "      most likely cause the build to fail.  Please unset it \n" \
	   "      and start your build again. \n" \
	   "" >> $(ERROR_FILE)
endif

######################################################
# Make sure the fonts are there
# Exceptions are when explicitly building OPENJDK, or
# when the entire CLOSED_SRC dir is excluded, so we are
# implicitly building OPENJDK
######################################################
FONT_FILE=$(CLOSED_SRC)/share/lib/fonts/LucidaTypewriterRegular.ttf
sane-fonts:
ifndef OPENJDK
	@if [ -d $(CLOSED_SRC) ] ; then \
	 if [ ! -f $(FONT_FILE) ] ; then \
	  $(ECHO) "ERROR: Missing $(FONT_FILE). \n" \
	   "      Verify you have downloaded and overlayed on the source area all the binary files. \n" \
	   "" >> $(ERROR_FILE); \
	fi \
	fi
endif

######################################################
# If building OPENJDK check pre-built binaries are
# available for binary plug source components.
######################################################
ifdef OPENJDK
sane-binary-plugs:
	@if [ ! -d "$(BINARY_PLUGS_PATH)" ]; then \
	  $(ECHO) "ERROR: Can't locate pre-built libraries. \n" \
	    "      Please check your access to \n" \
	    "          $(BINARY_PLUGS_PATH) \n" \
	    "      and/or check your value of ALT_BINARY_PLUGS_PATH. \n" \
	   "" >> $(ERROR_FILE); \
	fi
endif

######################################################
# VARIANT must be set to DBG or OPT
######################################################
sane-variant:
	@if [ "$(VARIANT)" != DBG -a "$(VARIANT)" != OPT ] ; then \
	  $(ECHO) "ERROR: Your VARIANT environment variable is set to $(VARIANT). \n" \
	   "      Needs to be set to DBG or OPT \n" \
	   "" >> $(ERROR_FILE); \
	fi

######################################################
# LD_LIBRARY_PATH should not be set, unless you are insane.
######################################################
sane-ld_library_path:
ifdef LD_LIBRARY_PATH
	@$(ECHO) "ERROR: Your LD_LIBRARY_PATH environment variable is set.  This may \n" \
	   "      produce binaries binaries incorrectly.  Please unset it \n" \
	   "      and start your build again. \n" \
	   "" >> $(ERROR_FILE)
endif

######################################################
# LD_LIBRARY_PATH_64 should not be set, unless you are insane.
######################################################
sane-ld_library_path_64:
ifdef LD_LIBRARY_PATH_64
	@$(ECHO) "ERROR: Your LD_LIBRARY_PATH_64 environment variable is set.  This may \n" \
	   "      produce binaries binaries incorrectly.  Please unset it \n" \
	   "      and start your build again. \n" \
	   "" >> $(ERROR_FILE)
endif

######################################################
# LD_OPTIONS should not be set, unless you are insane.
######################################################
sane-ld_options:
ifdef LD_OPTIONS
	@$(ECHO) "ERROR: Your LD_OPTIONS environment variable is set.  This may \n" \
	   "      produce binaries binaries incorrectly.  Please unset it \n" \
	   "      and start your build again. \n" \
	   "" >> $(ERROR_FILE)
endif

######################################################
# LD_RUN_PATH should not be set, unless you are insane.
######################################################
sane-ld_run_path:
ifdef LD_RUN_PATH
	@$(ECHO) "ERROR: Your LD_RUN_PATH environment variable is set.  This may \n" \
	   "      produce binaries binaries incorrectly.  Please unset it \n" \
	   "      produce binaries binaries incorrectly.  Please unset it \n" \
	   "      and start your build again. \n" \
	   "" >> $(ERROR_FILE)
endif

######################################################
# MAKEFLAGS cannot be set, unless you are insane.
######################################################
ifeq ($(PLATFORM), windows)
ifdef USING_CYGWIN
REAL_MAKEFLAGS:=$(subst --unix,,$(MAKEFLAGS))
else
REAL_MAKEFLAGS:=$(MAKEFLAGS)
endif
else
REAL_MAKEFLAGS:=$(MAKEFLAGS)
endif
sane-makeflags:
# ifneq ($(strip $(REAL_MAKEFLAGS)),)
ifeq ($(origin MAKEFLAGS),environment)
	@#
	@# it is unacceptable to have the-e or --environment-overrides value in MAKEFLAGS
	@#
	@if [ `$(ECHO) $(MAKEFLAGS) | $(EGREP) -c '(^| )(e|--environment-overrides)( |$$)'` -ne 0 ]; then \
	  $(ECHO) "ERROR: Either the build was started with the flag -e or \n" \
	    "      --environment-overrides, or the MAKEFLAGS environment \n" \
	    "      variable has this value set.  This will cause any \n" \
	    "      environment variables you have defined to override \n" \
	    "      the values defined by the makefiles. This practice is \n" \
	    "      not recommemded by the authors of GNU Make, and \n" \
	    "      will lead to an improper build. \n" \
	    "      Please fix and restart the build. \n" \
	    "" >> $(ERROR_FILE) ; \
	fi
	@#
	@# it is unacceptable to havethe -i or --ignore-errors value in MAKEFLAGS
	@#
	@if [ `$(ECHO) $(MAKEFLAGS) | $(EGREP) -c '(^| )(i|--ignore-errors)( |$$)'` -ne 0 ]; then \
	  $(ECHO) "ERROR: Either the build was started with the flag -i or \n" \
	    "      --ignore-errors, or the MAKEFLAGS environment \n" \
	    "      variable has this value set. 1111 You will be unable \n" \
	    "      to determine if the build is broken or not. \n" \
	    "      Please fix and restart the build. \n" \
	    "" >> $(ERROR_FILE) ; \
	fi
	@#
	@# it is unacceptable to have the -I or --include-dir value in MAKEFLAGS
	@#
	@if [ `$(ECHO) $(MAKEFLAGS) | $(EGREP) -c '(^| )(I|--include-dir)( |$$)'` -ne 0 ]; then \
	  $(ECHO) "ERROR: Either the build was started with the flag -I or \n" \
	    "      --include-dir, or the MAKEFLAGS environment \n" \
	    "      variable has this value set.  This will render your \n" \
	    "      build questionable as not all the rules and depenencies \n" \
	    "      are captured by the build. \n" \
	    "      Please fix and restart the build. \n" \
	    "" >> $(ERROR_FILE) ; \
	fi
	@#
	@# it is unacceptable to have the -k or --keep-going value in MAKEFLAGS:
	@#
	@if [ `$(ECHO) $(MAKEFLAGS) | $(EGREP) -c '(^| )(k|--keep-going)( |$$)'` -ne 0 ]; then \
	  $(ECHO) "ERROR: Either the build was started with the flag -k or \n" \
	    "      --keep-going, or the MAKEFLAGS environment \n" \
	    "      variable has this value set. 222 You will be unable \n" \
	    "      to determine if the build is broken or not. \n" \
	    "      Please fix and restart the build.  \n" \
	    "" >> $(ERROR_FILE) ; \
	fi
	@#
	@# it is unacceptable to have the -o or --assume-old or --old-filevalue in MAKEFLAGS:
	@# Note - this rule never gets invoked because it is processed out
	@#        in GNU Make startup
	@#
	@if [ `$(ECHO) $(MAKEFLAGS) | $(EGREP) -c '(^| )(o|--assume-old|--old-file)( |$$)'` -ne 0 ]; then \
	  $(ECHO) "ERROR: Either the build was started with the flag -o or \n" \
	    "      --assume-old or --old-file, or the MAKEFLAGS environment \n" \
	    "      variable has this value set.  This could prevent the \n" \
	    "      build from executing rules it should, thus rendering a \n" \
	    "      questionable result. \n" \
	    "      Please fix and restart the build. \n" \
	    "" >> $(ERROR_FILE) ; \
	fi
	@#
	@# it is unacceptable to have the -r or --nobuiltin-rules value in MAKEFLAGS
	@#
	@if [ `$(ECHO) $(MAKEFLAGS) | $(EGREP) -c '(^| )(r|--no-builtin-rules)( |$$)'` -ne 0 ]; then \
	  $(ECHO) "ERROR: Either the build was started with the flag -r or \n" \
	    "      --no-builtin-rules, or the MAKEFLAGS environment \n" \
	    "      variable has this value set.  This may break the build \n" \
	    "      by not allowing builtin rules that may be required. \n" \
	    "      Please fix and restart the build. \n" \
	    "" >> $(ERROR_FILE) ; \
	fi
	@#
	@# it is unacceptable to have the -t or --touch value in MAKEFLAGS
	@# Note - this rule never gets invoked because it is processed out
	@#        in GNU Make startup
	@#
	@if [ `$(ECHO) $(MAKEFLAGS) | $(EGREP) -c '(^| )(t|--touch)( |$$)'` -ne 0 ]; then \
	  $(ECHO) "ERROR: Either the build was started with the flag -t or \n" \
	    "      --touch, or the MAKEFLAGS environment \n" \
	    "      variable has this value set.  This will leave the \n" \
	    "      build in a unclear state and could lead to not executing \n" \
	    "      rules which should be executed. \n" \
	    "      Please fix and restart the build. \n" \
	    "" >> $(ERROR_FILE) ; \
	fi
	@#
	@# show what is in MAKEFLAGS so the user is aware...
	@#
	@$(ECHO) "WARNING: Your MAKEFLAGS environment variable is set. \n" \
	   "        You should be very careful about the values set here. \n" \
	   "\n" \
	   "        MAKEFLAGS is set to =>$(MAKEFLAGS)<= \n" \
	   "" >> $(WARNING_FILE)
endif

######################################################
# if specified, ALT_OUTPUTDIR must point to non-relative path if set
######################################################
sane-alt_outputdir:
ifdef ALT_OUTPUTDIR
	@if [ `$(ECHO) $(subst \,/,$(ALT_OUTPUTDIR)) | $(EGREP) -ci '^([a-z]:)?/'` -ne 1 ]; then \
	  $(ECHO) "ERROR: ALT_OUTPUTDIR must be an Absolute Path Name, \n" \
	    "      not a Relative Path Name. \n" \
	    "" >> $(ERROR_FILE) ; \
	fi
  ifeq ($(PLATFORM), windows)
	@if [ `$(ECHO) $(subst \,/,$(ALT_OUTPUTDIR)) | $(EGREP) -ci '^([a-z]:)'` -ne 1 ]; then \
	  $(ECHO) "ERROR: On windows, ALT_OUTPUTDIR must contain the drive letter. \n" \
	    "" >> $(ERROR_FILE) ; \
	fi
  endif
endif

######################################################
# OUTPUTDIR tests
######################################################
sane-outputdir:
	@#
	@# OUTPUTDIR must be a directory...
	@#
	@if [ ! -d "$(OUTPUTDIR)" ]; then \
	  $(ECHO) "ERROR: OUTPUTDIR must be an existing directory. The current \n" \
	    "      value of OUTPUTDIR is \n" \
	    "          $(OUTPUTDIR) \n" \
	    "      Please check your value of ALT_OUTPUTDIR. \n" \
	    "" >> $(ERROR_FILE) ; \
	fi
	@#
	@# OUTPUTDIR must be writeable by user...
	@#
	@if [ ! -w "$(OUTPUTDIR)" ]; then \
	  $(ECHO) "ERROR: You must have write permissions to OUTPUTDIR. The \n" \
	    "      current value of OUTPUTDIR is \n" \
	    "          $(OUTPUTDIR) \n" \
	    "      Either obtain these permissions or set ALT_OUTPUTDIR. \n" \
	    "" >> $(ERROR_FILE) ; \
	fi
	@#
	@# OUTPUTDIR must have enough free space...
	@#
	@if [ $(FREE_SPACE) -lt $(REQUIRED_FREE_SPACE) ]; then \
	  $(ECHO) "WARNING: You may not have enough free space in your OUTPUTDIR. The \n" \
	    "        current value of OUTPUTDIR is \n" \
	    "            $(OUTPUTDIR) \n" \
	    "        You need "$(REQUIRED_FREE_SPACE)" Kbytes free on this device to build \n" \
	    "        and it appears that only "$(FREE_SPACE)" Kbytes are free. \n" \
	    "        Either obtain more space or set ALT_OUTPUTDIR to a larger disk. \n" \
	    "" >> $(WARNING_FILE) ; \
	fi

######################################################
# if specified, ALT_BOOTDIR must point to non-relative path if set
######################################################
sane-alt_bootdir:
ifdef ALT_BOOTDIR
	@if [ `$(ECHO) $(subst \,/,$(ALT_BOOTDIR)) | $(EGREP) -ci '^([a-z]:)?/'` -ne 1 ]; then \
	  $(ECHO) "ERROR: ALT_BOOTDIR must be an Absolute Path Name, \n" \
	    "      not a Relative Path Name. \n" \
	    "      The current value of ALT_BOOTDIR is \n" \
	    "          $(ALT_BOOTDIR) \n" \
	    "      Please fix this and continue your build. \n" \
	    "" >> $(ERROR_FILE) ; \
	fi
endif

######################################################
# BOOTDIR must point to a valid JDK.
######################################################
BOOT_CHECK :=$(call CheckVersions,$(BOOT_VER),$(REQUIRED_BOOT_VER))
sane-bootdir:
	@if [ "$(BOOT_CHECK)" != "same" -a "$(BOOT_CHECK)" != "newer" ]; then \
	  $(ECHO) "ERROR: Your BOOTDIR environment variable does not point \n" \
	    "      to a valid JDK for bootstrapping this build. \n" \
	    "      A JDK $(JDK_MINOR_VERSION) $(MARKET_NAME) build must be bootstrapped using  \n" \
	    "      JDK $(PREVIOUS_JDK_VERSION) fcs (or later). \n" \
	    "      Apparently, your bootstrap JDK is version $(BOOT_VER) \n" \
	    "      Please update your ALT_BOOTDIR setting and start your build again. \n" \
	    "" >> $(ERROR_FILE) ; \
	fi

######################################################
# CACERTS_FILE must be absoulte path and readable
######################################################
sane-cacerts:
  ifdef ALT_CACERTS_FILE
	@if [ `$(ECHO) $(subst \,/,$(ALT_CACERTS_FILE)) | $(EGREP) -ci '^([a-z]:)?/'` -ne 1 ]; then \
	  $(ECHO) "ERROR: ALT_CACERTS_FILE must be an Absolute Path Name, \n" \
	    "      not a Relative Path Name. \n" \
	    "      The current value of ALT_CACERTS_FILE is \n" \
	    "          $(ALT_CACERTS_FILE) \n" \
	    "      Please fix this and continue your build. \n" \
	    "" >> $(ERROR_FILE) ; \
	fi
  endif
	@#
	@# CACERTS_FILE must be readable
	@#
	@if [ ! -r "$(subst \,/,$(CACERTS_FILE))" ]; then \
	  $(ECHO) "ERROR: You do not have access to a valid cacerts file. \n" \
	    "      Please check your access to \n" \
	    "          $(subst \,/,$(CACERTS_FILE)) \n" \
	    "      and/or check your value of ALT_CACERTS_FILE. \n" \
	    "" >> $(ERROR_FILE) ; \
	fi
	@#
	@# CACERTS_FILE must be a file
	@#
	@if [ -d "$(subst \,/,$(CACERTS_FILE))" ]; then \
	  $(ECHO) "ERROR: You do not have access to a valid cacerts file.\n" \
	    "      The value of CACERTS_FILE must point to a normal file.\n" \
	    "      Please check your access to \n" \
	    "          $(subst \,/,$(CACERTS_FILE)) \n" \
	    "      and/or check your value of ALT_CACERTS_FILE. \n" \
	    "" >> $(ERROR_FILE) ; \
	fi


######################################################
# Check for availability of FreeType (OpenJDK specific)
######################################################

ifdef OPENJDK

# The freetypecheck Makefile prints out "Failed" if not good enough
$(TEMPDIR)/freetypeinfo: FRC
	@$(prep-target)
	@(($(CD) $(BUILDDIR)/tools/freetypecheck && $(MAKE)) || \
	    $(ECHO) "Failed to build freetypecheck." ) > $@

sane-freetype: $(TEMPDIR)/freetypeinfo
	@if [ "`$(CAT) $< | $(GREP) Fail`" != "" ]; then \
	  $(ECHO) "ERROR: FreeType version " $(REQUIRED_FREETYPE_VERSION) \
	          " or higher is required. \n" \
		  "`$(CAT) $<`  \n" >> $(ERROR_FILE) ; \
	fi

else
#do nothing  (not OpenJDK)
sane-freetype: 
endif

######################################################
# CUPS_HEADERS_PATH must be valid
######################################################
sane-cups:
ifneq ($(PLATFORM), windows)
	@if [ ! -r $(CUPS_HEADERS_PATH)/cups/cups.h ]; then \
	  $(ECHO) "ERROR: You do not have access to valid Cups header files. \n" \
	    "      Please check your access to \n" \
	    "          $(CUPS_HEADERS_PATH)/cups/cups.h \n" \
	    "      and/or check your value of ALT_CUPS_HEADERS_PATH, \n" \
	    "      CUPS is frequently pre-installed on many systems, \n" \
            "      or may be downloaded from http://www.cups.org \n" \
	    "" >> $(ERROR_FILE) ; \
	fi
endif

######################################################
# Check for existence of DEVTOOLS_PATH
######################################################
sane-devtools_path:
	@if [ "$(DEVTOOLS_PATH)" != "" -a ! -r "$(DEVTOOLS_PATH)" ]; then \
	  $(ECHO) "ERROR: You do not have a valid DEVTOOLS_PATH setting. \n" \
	    "      Please check your access to \n" \
	    "          $(DEVTOOLS_PATH) \n" \
	    "      and/or check your value of ALT_DEVTOOLS_PATH. \n" \
	    "" >> $(ERROR_FILE) ; \
	fi

######################################################
# Check for existence of MS_RUNTIME_LIBRARIES
######################################################
sane-msvcrt_path:
ifeq ($(PLATFORM), windows)
	@if [ ! -r "$(MSVCRT_DLL_PATH)/msvcrt.dll" ]; then \
	  $(ECHO) "ERROR: You do not have access to msvcrt.dll. \n" \
	    "      Please check your access to \n" \
	    "          $(MSVCRT_DLL_PATH) \n" \
	    "      and/or check your value of ALT_MSVCRT_DLL_PATH. \n" \
	    "" >> $(ERROR_FILE) ; \
	fi
  ifeq ($(ARCH_DATA_MODEL), 32)
    ifeq ($(COMPILER_VERSION), VS2003)
	@if [ ! -r "$(MSVCR71_DLL_PATH)/msvcr71.dll" ]; then \
	  $(ECHO) "ERROR: You do not have access to msvcr71.dll. \n" \
	    "      Please check your access to \n" \
	    "          $(MSVCR71_DLL_PATH) \n" \
	    "      and/or check your value of ALT_MSVCR71_DLL_PATH. \n" \
	    "" >> $(ERROR_FILE) ; \
	fi
    endif
  endif
endif

######################################################
# Check for existence of COMPILER_PATH
######################################################
sane-compiler_path:
	@if [ "$(COMPILER_PATH)" != "" -a ! -r "$(COMPILER_PATH)" ]; then \
	  $(ECHO) "ERROR: You do not have a valid COMPILER_PATH setting. \n" \
	    "      Please check your access to \n" \
	    "          $(COMPILER_PATH) \n" \
	    "      and/or check your value of ALT_COMPILER_PATH. \n" \
	    "" >> $(ERROR_FILE) ; \
	fi

######################################################
# Check for existence of UNIXCOMMAND_PATH
######################################################
sane-unixcommand_path:
	@if [ "$(UNIXCOMMAND_PATH)" != "" -a ! -r "$(UNIXCOMMAND_PATH)" ]; then \
	  $(ECHO) "ERROR: You do not have a valid UNIXCOMMAND_PATH setting. \n" \
	    "      Please check your access to \n" \
	    "          $(UNIXCOMMAND_PATH) \n" \
	    "      and/or check your value of ALT_UNIXCOMMAND_PATH. \n" \
	    "" >> $(ERROR_FILE) ; \
	fi
ifeq ($(PLATFORM), windows)
	@for utility in cpio ar file m4 ; do \
	  if [ ! -r "`$(WHICH) $${utility}`" ]; then \
	    $(ECHO) "WARNING: You do not have the utility $${utility} in the \n" \
	      "      directory $(UNIXCOMMAND_PATH). \n" \
	      "      The utilities cpio, ar, file, and m4 are required. \n" \
	      "" >> $(WARNING_FILE) ; \
	  fi; \
	done
endif

######################################################
# Check for existence of USRBIN_PATH on linux
######################################################
sane-usrbin_path:
ifeq ($(PLATFORM), linux)
	@if [ "$(USRBIN_PATH)" != "" -a ! -r "$(USRBIN_PATH)" ]; then \
	    $(ECHO) "ERROR: You do not have a valid USRBIN_PATH setting. \n" \
	      "      Please check your access to \n" \
	      "          $(USRBIN_PATH)  \n" \
	      "      and/or check your value of ALT_USRBIN_PATH. \n" \
	      "" >> $(ERROR_FILE) ; \
	  fi
endif

######################################################
# Check for existence of UNIXCCS_PATH on solaris
######################################################
sane-unixccs_path:
ifeq ($(PLATFORM), solaris)
	@if [ "$(UNIXCCS_PATH)" != "" -a ! -r "$(UNIXCCS_PATH)" ]; then \
	  $(ECHO) "ERROR: You do not have a valid UNIXCCS_PATH setting. \n" \
	    "      Please check your access to \n" \
	    "          $(UNIXCCS_PATH) \n" \
	    "      and/or check your value of ALT_UNIXCCS_PATH. \n" \
	    "" >> $(ERROR_FILE) ; \
	  fi
endif

######################################################
# Verify the docs directory exists
######################################################
sane-docs_import:
	@if [ ! -d "$(HOTSPOT_DOCS_IMPORT_PATH)" ]; then \
	    $(ECHO) "WARNING: The directory HOTSPOT_DOCS_IMPORT_PATH=$(HOTSPOT_DOCS_IMPORT_PATH) \n" \
	      "      does not exist, check your value of ALT_HOTSPOT_DOCS_IMPORT_PATH. \n" \
	      "" >> $(WARNING_FILE) ; \
	fi

######################################################
# Check for possible problem regarding __fabsf,  math_iso.h and the libm patch.
#    Hotspot should have been changed in Mustang 6.0 Build 47 to not depend
#    on __fabsf, this is just checking that fact now.
######################################################
sane-math_iso:
ifeq ($(PLATFORM), solaris)
	@if [ -f $(HOTSPOT_SERVER_PATH)/$(LIB_PREFIX)jvm.$(LIBRARY_SUFFIX) ]; then \
	  if [ "`$(NM) $(HOTSPOT_SERVER_PATH)/$(LIB_PREFIX)jvm.$(LIBRARY_SUFFIX) | $(GREP) __fabsf`" != "" ]; then \
	    $(ECHO) "WARNING: This version of hotspot relies on __fabsf \n" \
	      "        which is not always available on Solaris 8 and 9 machines \n" \
	      "        unless they have the latest libm patch and the file \n" \
	      "        /usr/include/iso/math_iso.h which can trigger this dependency.\n" \
	      "        Hotspot should NOT be dependent on this extern, check the \n" \
	      "        version of the hotspot library you are using. \n" \
	      "" >> $(WARNING_FILE) ; \
	    fi; \
	fi
endif

######################################################
# Check for possible patch problem regarding /usr/lib/libCrun.so
######################################################
sane-libCrun:
ifeq ($(PLATFORM), solaris)
	@if [ "`$(NM) /usr/lib/libCrun.so.1 | $(GREP) __1c2n6FIpv_0_`" = "" ]; then \
	  $(ECHO) "WARNING: The file /usr/lib/libCrun.so.1 is missing the extern \n" \
	    "        __1c2n6FIpv_0_ which indicates that the system is missing \n" \
	    "        a required Solaris patch, or you are using a pre-FCS release \n" \
	    "        of Solaris 10. You need the latest /usr/lib/libCrun.so.1 \n" \
	    "        which comes with the FCS release of Solaris 10 and available \n" \
	    "        through the latest Solaris 8 or 9 C++ runtime patches. \n" \
	    "" >> $(WARNING_FILE) ; \
	fi
endif

######################################################
# Check for existence of MSDEVTOOLS_PATH on windows
######################################################
sane-msdevtools_path:
ifeq ($(PLATFORM), windows)
	@if [ "$(MSDEVTOOLS_PATH)" != "" -a ! -r "$(MSDEVTOOLS_PATH)" ]; then \
	  $(ECHO) "ERROR: You do not have a valid MSDEVTOOLS_PATH setting. \n" \
	    "      Please check your access to \n" \
	    "          $(MSDEVTOOLS_PATH) \n" \
	    "      and/or check your value of ALT_MSDEVTOOLS_PATH. \n" \
	    "" >> $(ERROR_FILE) ; \
	fi
endif

######################################################
# Check for existence of Hotspot binaries
######################################################
sane-hotspot_binaries:
ifeq ($(ARCH_DATA_MODEL), 32)
	@if [ ! -r $(HOTSPOT_CLIENT_PATH)/$(LIB_PREFIX)jvm.$(LIBRARY_SUFFIX) ]; then \
	  $(ECHO) "ERROR: HOTSPOT_CLIENT_PATH does not point to a valid HotSpot VM. \n" \
	    "      Please check your access to \n" \
	    "          $(HOTSPOT_CLIENT_PATH)/$(LIB_PREFIX)jvm.$(LIBRARY_SUFFIX) \n" \
	    "      and/or check your value of ALT_HOTSPOT_CLIENT_PATH. \n" \
	    "" >> $(ERROR_FILE) ; \
	fi
endif
	@if [ ! -r $(HOTSPOT_SERVER_PATH)/$(LIB_PREFIX)jvm.$(LIBRARY_SUFFIX) ]; then \
	  $(ECHO) "ERROR: HOTSPOT_SERVER_PATH does not point to a valid HotSpot VM. \n" \
	    "      Please check your access to \n" \
	    "          $(HOTSPOT_SERVER_PATH)/$(LIB_PREFIX)jvm.$(LIBRARY_SUFFIX) \n" \
	    "      and/or check your value of ALT_HOTSPOT_SERVER_PATH. \n" \
	    "" >> $(ERROR_FILE) ; \
	fi
	@#
	@# Check value of HOTSPOT_LIB_PATH
	@#
ifeq ($(PLATFORM), windows)
	@if [ ! -r $(HOTSPOT_LIB_PATH)/jvm.lib ]; then \
	  $(ECHO) "ERROR: HOTSPOT_LIB_PATH does not point to a valid HotSpot library. \n" \
	    "      Please check your access to \n" \
	    "          $(HOTSPOT_LIB_PATH)/jvm.lib \n" \
	    "      and/or check your value of ALT_HOTSPOT_LIB_PATH. \n" \
	    "" >> $(ERROR_FILE) ; \
	fi
	@#
	@# Check for the .map files - its OK if they are not there..
	@#
  ifeq ($(ARCH_DATA_MODEL), 32)
	@# There is no 64-bit HotSpot client VM
	@if [ ! -r $(HOTSPOT_CLIENT_PATH)/jvm.map ]; then \
	  $(ECHO) "WARNING: HOTSPOT_CLIENT_PATH does not point to valid HotSpot .map files. \n" \
	    "        These files are optional and aid in the debugging of the JVM. \n" \
	    "        Please check your access to \n" \
	    "          $(HOTSPOT_CLIENT_PATH)/jvm.map \n" \
	    "        and/or check your value of ALT_HOTSPOT_CLIENT_PATH. \n" \
	    "" >> $(WARNING_FILE) ; \
	fi
	@if [ ! -r $(HOTSPOT_CLIENT_PATH)/jvm.pdb ]; then \
	  $(ECHO) "WARNING: HOTSPOT_CLIENT_PATH does not point to valid HotSpot .pdb files. \n" \
	    "        These files are optional and aid in the debugging of the JVM. \n" \
	    "        Please check your access to \n" \
	    "          $(HOTSPOT_CLIENT_PATH)/jvm.pdb \n" \
	    "        and/or check your value of ALT_HOTSPOT_CLIENT_PATH. \n" \
	    "" >> $(WARNING_FILE) ; \
	fi
  endif
	@if [ ! -r $(HOTSPOT_SERVER_PATH)/jvm.map ]; then \
	  $(ECHO) "WARNING: HOTSPOT_SERVER_PATH does not point to valid HotSpot .map files. \n" \
	    "        These files are optional and aid in the debugging of the JVM. \n" \
	    "        Please check your access to \n" \
	    "          $(HOTSPOT_SERVER_PATH)/jvm.map \n" \
	    "        and/or check your value of ALT_HOTSPOT_SERVER_PATH. \n" \
	    "" >> $(WARNING_FILE) ; \
	fi
	@if [ ! -r $(HOTSPOT_SERVER_PATH)/jvm.pdb ]; then \
	  $(ECHO) "WARNING: HOTSPOT_SERVER_PATH does not point to valid HotSpot .pdb files. \n" \
	    "        These files are optional and aid in the debugging of the JVM. \n" \
	    "        Please check your access to \n" \
	    "          $(HOTSPOT_SERVER_PATH)/jvm.pdb \n" \
	    "        and/or check your value of ALT_HOTSPOT_SERVER_PATH. \n" \
	    "" >> $(WARNING_FILE) ; \
	fi
endif	


######################################################
# Check for existence of misc Hotspot imported files
######################################################
HOTSPOT_INCLUDE_FILE_LIST  = jvmti.h
#HOTSPOT_INCLUDE_FILE_LIST += jni.h jni_md.h
#HOTSPOT_INCLUDE_FILE_LIST += jvm.h jvm_md.h
#HOTSPOT_INCLUDE_FILE_LIST += jmm.h
TMP_SDK_INCLUDE_FILE_LIST=$(HOTSPOT_INCLUDE_FILE_LIST:%.h=$(TEMPDIR)/%.h)
TMP_SDK_INCLUDE_FILE_DIFFS=$(HOTSPOT_INCLUDE_FILE_LIST:%.h=$(TEMPDIR)/%.hdiffs)

# These include files must have a pattern: 'version: MAJOR.MINOR.MICRO'
#    where MACRO, MINOR, and MICRO are numbers, e.g. 1.0.1, 0.2.90, etc.
#    The critical version we are checking is MAJOR.MINOR, we print all three
#    when we detect an error.

TMP_SDK_INCLUDE_FIND_VERSION= $(EGREP) 'version:'
TMP_SDK_INCLUDE_GET_VERSION= $(TMP_SDK_INCLUDE_FIND_VERSION) | \
		$(SED) -e 's@.*\([0-9][0-9]*\.[0-9][0-9]*\)\.[0-9].*@\1@'
TMP_SDK_INCLUDE_GET_FULL_VERSION= $(TMP_SDK_INCLUDE_FIND_VERSION) | \
		$(SED) -e 's@.*\([0-9][0-9]*\.[0-9][0-9]*\.[0-9][0-9]*\).*@\1@'

# Compare an interface file (Rule creates 2 temp files: %.h and %.h.IMPORT)
#    Files jvm.h, jvm_md.h and jmm.h are special in that they are not publicly 
#    exported but do represent VM interfaces used by the rest of the jdk.
#    So these 3 will not be found in a promoted build and can only
#    be checked when this represents a full control build (i.e. the
#    HOTSPOT_IMPORT_PATH includes these files in it's 'include' directory).
$(TEMPDIR)/%.h: $(SHARE_SRC)/javavm/export/%.h
	@$(install-file)
	@$(RM) $@.IMPORT
	@if [ -r $(HOTSPOT_IMPORT_PATH)/include/$(@F) ]; then \
	  $(CP) $(HOTSPOT_IMPORT_PATH)/include/$(@F) $@.IMPORT ; \
	elif [ "$(@F)" != "jvm.h" -a "$(@F)" != "jmm.h" ] ; then \
	  $(ECHO) "WARNING: HOTSPOT_IMPORT_PATH does not contain the interface file $(@F). \n" \
	    "        Check your value of ALT_HOTSPOT_IMPORT_PATH. \n" \
	    "" >> $(WARNING_FILE) ; \
	  $(CP) $< $@.IMPORT; \
	else \
	  $(CP) $< $@.IMPORT; \
	fi

$(TEMPDIR)/%.h: $(PLATFORM_SRC)/javavm/export/%.h
	@$(install-file)
	@$(RM) $@.IMPORT
	@if [ -r $(HOTSPOT_IMPORT_PATH)/include/$(PLATFORM_INCLUDE_NAME)/$(@F) ]; then \
	  $(CP) $(HOTSPOT_IMPORT_PATH)/include/$(PLATFORM_INCLUDE_NAME)/$(@F) $@.IMPORT ; \
	elif [ "$(@F)" != "jvm_md.h" ] ; then \
	  $(ECHO) "WARNING: HOTSPOT_IMPORT_PATH does not contain the interface file $(@F). \n" \
	    "        Check your value of ALT_HOTSPOT_IMPORT_PATH. \n" \
	    "" >> $(WARNING_FILE) ; \
	  $(CP) $< $@.IMPORT; \
	else \
	  $(CP) $< $@.IMPORT; \
	fi

# Compares the two tempfiles: %.h and %.h.IMPORT, answer in %.hdiffs
#   Note: Putting anything into the hdiffs file will trigger generic IMPORT
#         warning message in hotspot_import_include.
#   First checks the major.minor versions, the micro number can differ.
#   Second checks the full version.
#   Lastly does a full diff if the full version differs or it has no version
$(TEMPDIR)/%.hdiffs: $(TEMPDIR)/%.h
	@$(prep-target)
	@$(TOUCH) $@
	@if [ "`$(CAT) $<        | $(TMP_SDK_INCLUDE_GET_VERSION)`" != \
	      "`$(CAT) $<.IMPORT | $(TMP_SDK_INCLUDE_GET_VERSION)`" ] ; then \
	    $(ECHO) "WARNING: The file $(<F) is not the same interface as the VM version.\n " \
	      "        this workspace has $(<F) `$(CAT) $< | $(TMP_SDK_INCLUDE_GET_FULL_VERSION)` and \n " \
	      "        HOTSPOT_IMPORT_PATH contains $(<F) `$(CAT) $<.IMPORT | $(TMP_SDK_INCLUDE_GET_FULL_VERSION)` \n" \
	    "" >> $(WARNING_FILE) ; \
	     $(ECHO) "Version mis-match" > $@ ; \
	fi
	@if [ "`$(CAT) $<        | $(TMP_SDK_INCLUDE_GET_FULL_VERSION)`" != \
               "`$(CAT) $<.IMPORT | $(TMP_SDK_INCLUDE_GET_FULL_VERSION)`" ] ; then \
          $(RM) $<.filtered  $<.IMPORT.filtered; \
          $(EGREP) -v 'VERSION' $< > $<.filtered; \
          $(EGREP) -v 'VERSION' $<.IMPORT > $<.IMPORT.filtered; \
          ($(DIFF) -w $<.filtered $<.IMPORT.filtered || exit 0) >> $@ ; \
        elif [ "`$(CAT) $< | $(TMP_SDK_INCLUDE_FIND_VERSION)`" = "" ] ; then \
          $(RM) $<.filtered  $<.IMPORT.filtered; \
          $(EGREP) -v '@\(#\)' $< > $<.filtered; \
          $(EGREP) -v '@\(#\)' $<.IMPORT > $<.IMPORT.filtered; \
          ($(DIFF) -w $<.filtered $<.IMPORT.filtered || exit 0) >> $@ ; \
	fi

# Verify all imported hotspot files
sane-hotspot_import:: sane-hotspot_import_dir sane-hotspot_import_include

# Verify the base directory exists
sane-hotspot_import_dir:
	@$(RM) $(TMP_SDK_INCLUDE_FILE_DIFFS)
	@$(RM) $(TMP_SDK_INCLUDE_FILE_LIST)
	@if [ ! -d "$(HOTSPOT_IMPORT_PATH)" ]; then \
	    $(ECHO) "WARNING: The directory HOTSPOT_IMPORT_PATH=$(HOTSPOT_IMPORT_PATH) \n" \
	      "      does not exist, check your value of ALT_HOTSPOT_IMPORT_PATH. \n" \
	      "" >> $(WARNING_FILE) ; \
	fi

# Verify hotspot include files
sane-hotspot_import_include: $(TMP_SDK_INCLUDE_FILE_LIST) $(TMP_SDK_INCLUDE_FILE_DIFFS)
	@if [ "`$(CAT) $(TMP_SDK_INCLUDE_FILE_DIFFS)`" != "" ] ; then \
	  $(ECHO) "WARNING: Possible HotSpot VM interface conflict. \n" \
	    "        HOTSPOT_IMPORT_PATH is used to import files from the VM build. \n" \
	    "        It is also used to verify that any copied files are consistent between \n" \
	    "        these two components. It has been detected that one or more of the \n" \
	    "        VM interface files inside this workspace may not match the interfaces \n" \
	    "        exported by the VM, or the VM versions could not be found. \n" \
	    "        The list of VM interface files is: \n" \
	    "            $(HOTSPOT_INCLUDE_FILE_LIST). \n" \
	    "        This workspace has copies of these files at: \n" \
	    "          $(SHARE_SRC)/javavm/export and $(PLATFORM_SRC)/javavm/export \n" \
	    "        for build purposes, and they should contain the same interfaces \n" \
	    "        as the VM versions imported from: \n" \
	    "          \$$(HOTSPOT_IMPORT_PATH)/include \n" \
	    "               (i.e. $(HOTSPOT_IMPORT_PATH)/include) \n" \
	    "        If an interface indeed doesn't match, then the use of this interface \n" \
	    "        at JDK runtime could cause serious errors. \n" \
	    "" >> $(WARNING_FILE) ; \
	    for i in $(TMP_SDK_INCLUDE_FILE_DIFFS); do \
		if [ -s $$i ] ; then \
		  $(ECHO) " " >> $(WARNING_FILE); \
		  $(ECHO) "VM Interface Differences: $$i" >> $(WARNING_FILE); \
		  $(CAT) $$i >> $(WARNING_FILE); \
		  $(ECHO) " " >> $(WARNING_FILE); \
		fi; \
	    done; \
	fi
	@$(RM) $(TMP_SDK_INCLUDE_FILE_DIFFS)
	@$(RM) $(TMP_SDK_INCLUDE_FILE_LIST)

# The JDI-SA feature is not currently released on some platforms.
# See the Defs-<arch>.gmk files.

ifeq ($(INCLUDE_SA), true)
# Verify that hotspot Serviceability Agent files are present.  To keep 
# it simple, we will just check for one of them.  The others have arch 
# dependent paths.

sane-hotspot_import::
	@if [ ! -r  $(HOTSPOT_IMPORT_PATH)/lib/sa-jdi.jar ] ; then \
	  $(ECHO) "WARNING: File $(HOTSPOT_IMPORT_PATH)/lib/sa-jdi.jar does not exist.\n" \
	    "        The JDI binding for the Serviceability Agent will not be included in the build.\n" \
	    "        Please check your access to\n" \
	    "          $(HOTSPOT_IMPORT_PATH)/lib/sa-jdi.jar\n" \
	    "        and/or check your value of ALT_HOTSPOT_IMPORT_PATH.\n" \
	    "" >> $(WARNING_FILE) ; \
	 fi
endif

######################################################
# Check the ant version
######################################################
ANT_CHECK :=$(call CheckVersions,$(ANT_VER),$(REQUIRED_ANT_VER))
sane-ant_version:
	@if [ "$(ANT_CHECK)" != "same" \
	      -a "$(ANT_CHECK)" != "newer" ]; then \
	  $(ECHO) "WARNING: The version of ant being used is older than \n" \
	    "      the required version of '$(REQUIRED_ANT_VER)'. \n" \
	    "      The version of ant found was '$(ANT_VER)'. \n" \
	    "" >> $(WARNING_FILE) ; \
	fi

######################################################
# Check the findbugs version
######################################################
FINDBUGS_CHECK :=$(call CheckVersions,$(FINDBUGS_VER),$(REQUIRED_FINDBUGS_VER))
sane-findbugs_version:
	@if [ "$(FINDBUGS_CHECK)" != "same" \
	      -a "$(FINDBUGS_CHECK)" != "newer" ]; then \
	  $(ECHO) "WARNING: The version of findbugs being used is older than \n" \
	    "      the required version of '$(REQUIRED_FINDBUGS_VER)'. \n" \
	    "      The version of findbugs found was '$(FINDBUGS_VER)'. \n" \
	    "" >> $(WARNING_FILE) ; \
	fi

######################################################
# Check the zip file version
######################################################
ZIP_CHECK :=$(call CheckVersions,$(ZIP_VER),$(REQUIRED_ZIP_VER))
sane-zip_version: sane-unzip_version
	@if [ "$(ZIP_CHECK)" != "same" -a "$(ZIP_CHECK)" != "newer" ]; then \
	  $(ECHO) "WARNING: The version of zip being used is older than \n" \
	    "      the required version of '$(REQUIRED_ZIP_VER)'. \n" \
	    "      The version of zip found was '$(ZIP_VER)'. \n" \
	    "" >> $(WARNING_FILE) ; \
	fi

######################################################
# Check the unzip file version
######################################################
UNZIP_CHECK :=$(call CheckVersions,$(UNZIP_VER),$(REQUIRED_UNZIP_VER))
sane-unzip_version:
	@if [ "$(UNZIP_CHECK)" != "same" -a "$(UNZIP_CHECK)" != "newer" ]; then \
	  $(ECHO) "WARNING: The version of unzip being used is older than \n" \
	    "      the required version of '$(REQUIRED_UNZIP_VER)'. \n" \
	    "      The version of unzip found was '$(UNZIP_VER)'. \n" \
	    "" >> $(WARNING_FILE) ; \
	fi

######################################################
# Check for windows DirectX sdk directory
######################################################
sane-dxsdk:
ifeq ($(PLATFORM), windows)
	@if [ ! -r $(DXSDK_INCLUDE_PATH)/d3d9.h  ]; then \
	$(ECHO) "ERROR: You do not have access to a valid DirectX SDK Include dir.\n" \
	  "      The value of DXSDK_INCLUDE_PATH must point a valid DX SDK dir.\n" \
	  "      Please check your access to \n" \
	  "          $(DXSDK_INCLUDE_PATH) \n" \
	  "      and/or check your value of ALT_DXSDK_PATH or ALT_DXSDK_INCLUDE_PATH.\n" \
	  "      Microsoft DirectX 9 SDK (Summer 2004 Update or newer) can be downloaded from the following location:\n" \
	  "          http://msdn.microsoft.com/library/default.asp?url=/downloads/list/directx.asp\n" \
	  "      Or  http://www.microsoft.com/directx\n" \
	  "" >> $(ERROR_FILE) ; \
	else \
	  if [ ! "$(DXSDK_VER)" = "$(REQUIRED_DXSDK_VER)" ]; then \
	  $(ECHO) "ERROR: The DirectX SDK must be version $(REQUIRED_DXSDK_VER).\n" \
	    "      $(YOU_ARE_USING) DirectX SDK version: $(DXSDK_VER)\n" \
	    "      The DirectX SDK was obtained from the following location: \n" \
	    "          $(DXSDK_PATH) \n" \
	    "      Please change your DirectX SDK. \n" \
	    "      Microsoft DirectX 9 SDK (Summer 2004 Update or newer) can be downloaded from the following location:\n" \
	    "          http://msdn.microsoft.com/library/default.asp?url=/downloads/list/directx.asp\n" \
	    "      Or  http://www.microsoft.com/directx\n" \
	    "" >> $(ERROR_FILE) ; \
	  else \
	    if [ -r $(DXSDK_INCLUDE_PATH)/basetsd.h ]; then \
              if [ `$(EGREP) -c __int3264 $(DXSDK_INCLUDE_PATH)/basetsd.h` -ne 0 ]; then \
	      $(ECHO) "WARNING: The DirectX SDK Include directory contains a newer basetsd.h,\n" \
		"      which may indicate that you're using an incorrect version of DirectX SDK.\n" \
		"      This may result in a build failure.\n" \
		"      The DirectX SDK Include dir was obtained from the following location:\n" \
		" 	  $(DXSDK_INCLUDE_PATH) \n" \
		"      Please change your DirectX SDK to version 9 (Summer 2004 Update or newer).\n" \
	        "      Microsoft DirectX 9 SDK can be downloaded from the following location:\n" \
	        "          http://msdn.microsoft.com/library/default.asp?url=/downloads/list/directx.asp\n" \
		"      Or  http://www.microsoft.com/directx\n" \
  		"" >> $(WARNING_FILE) ; \
	      fi \
	    fi \
	  fi \
	fi
endif

######################################################
# Check the linker version(s)
######################################################
ifeq ($(PLATFORM), windows)
  LINK_CHECK  :=$(call CheckVersions,$(LINK_VER),$(REQUIRED_LINK_VER))
endif
sane-link:
ifdef LINK_VER
	@if [ "$(LINK_CHECK)" = "missing" ]; then \
	  $(ECHO) "ERROR: The Linker version is undefined. \n" \
	    "" >> $(ERROR_FILE) ; \
	fi
	@if [ "$(LINK_CHECK)" != "same" ]; then \
	  $(ECHO) "WARNING: To build Java 2 SDK $(JDK_VERSION) you need : \n" \
	    "      $(COMPILER_VERSION) - link.exe version \"$(REQUIRED_LINK_VER)\" \n" \
	      "      Specifically the $(COMPILER_NAME) link.exe. \n " \
	    "      $(YOU_ARE_USING) Linker version \"$(LINK_VER)\" \n" \
	    "" >> $(WARNING_FILE) ; \
	fi
endif

######################################################
# Check the compiler version(s)
######################################################
CC_CHECK  :=$(call CheckVersions,$(CC_VER),$(REQUIRED_CC_VER))
ifeq ($(PLATFORM), solaris)
  ifeq ($(ARCH_DATA_MODEL), 32)
    GCC_CHECK :=$(call CheckVersions,$(GCC_VER),$(REQUIRED_GCC_VER))
  endif
endif
sane-compiler: sane-link
	@if [ "$(CC_CHECK)" = "missing" ]; then \
	  $(ECHO) "ERROR: The Compiler version is undefined. \n" \
	    "" >> $(ERROR_FILE) ; \
	fi
ifndef OPENJDK
	@if [ "$(CC_CHECK)" != "same" ]; then \
	      $(ECHO) "WARNING: The $(PLATFORM) compiler is not version $(COMPILER_VERSION) $(REQUIRED_CC_VER) \n" \
	      "      Specifically the $(COMPILER_NAME) compiler. \n " \
	      "      $(YOU_ARE_USING) compiler version: $(CC_VER) \n" \
	      "      The compiler was obtained from the following location: \n" \
	      "          $(COMPILER_PATH) \n" \
	      "" >> $(WARNING_FILE) ; \
         fi
  ifdef GCC_CHECK
	  @if [ "$(GCC_CHECK)" != "same" ]; then \
	      $(ECHO) "WARNING: The $(PLATFORM) GCC compiler must be version $(REQUIRED_GCC_VER) \n" \
	      "      $(YOU_ARE_USING) compiler version: $(GCC_VER) \n" \
	      "      The compiler was obtained from the following location: \n" \
	      "          $(GCC_COMPILER_PATH) \n" \
	      "      Please change your compiler. \n" \
	      "" >> $(WARNING_FILE) ; \
	  fi
  endif
  ifeq ($(PLATFORM), windows)
    ifeq ($(ARCH_DATA_MODEL), 64)
      ifneq ($(COMPILER_VERSION), VS2005)
	@$(ECHO) "WARNING: Should be using VS2005 compiler on 64bit platform. \n" \
	    "" >> $(WARNING_FILE)
      endif
    endif
  endif
endif

######################################################
# Check that ALSA headers and libs are installed and 
# that the header has the right version. We only
# need /usr/include/alsa/*.h and /usr/lib/libasound.so
######################################################

ifdef ALSA_VERSION_CHECK
$(ALSA_VERSION_CHECK): $(ALSA_VERSION_CHECK).c
	@$(prep-target)
	@$(CC) -lasound -o $@ $<

$(ALSA_VERSION_CHECK).c:
	@$(prep-target)
	@$(ECHO) "#include <alsa/asoundlib.h>\n" \
                  "int main(char** argv, int argc) {\n" \
                   "  printf(\"%s\", SND_LIB_VERSION_STR);\n" \
                    "  return 0;\n" \
                    "}\n" \
                    > $@
endif

sane-alsa-versioncheck: $(ALSA_VERSION_CHECK)
sane-alsa-headers: sane-alsa-versioncheck
ifdef ALSA_VERSION_CHECK
	@if [ -f "$(ALSA_VERSION_CHECK)" ]; then \
	  if [ `$(ALSA_VERSION_CHECK) | $(EGREP) -c '$(REQUIRED_ALSA_VERSION)'` -ne 1 ] ; then \
	    $(ECHO) "ERROR: The ALSA version must be 0.9.1 or higher. \n" \
	      "      You have the following ALSA version installed: $(ALSA_VERSION) \n" \
	      "      Please reinstall ALSA (drivers and lib). You can download \n" \
	      "      the source distribution from http://www.alsa-project.org \n" \
	      "      or go to http://www.freshrpms.net/docs/alsa/ for precompiled RPM packages. \n" \
	      "" >> $(ERROR_FILE) ; \
	  fi \
	else \
	  $(ECHO) "ERROR: You seem to not have installed ALSA 0.9.1 or higher. \n" \
	  "      Please install ALSA (drivers and lib). You can download the \n" \
	  "      source distribution from http://www.alsa-project.org or go to \n" \
	  "      http://www.freshrpms.net/docs/alsa/ for precompiled RPM packages. \n" \
	  "" >> $(ERROR_FILE) ; \
	fi
endif

# If a sanity file doesn't exist, just make sure it's dir exists
$(SANITY_FILES):
	-@$(prep-target)

######################################################
# dump out the variable settings...
######################################################
sane-settings:: sane-alsa-versioncheck
	@$(ECHO)  >> $(MESSAGE_FILE)
	@$(ECHO) $(ALL_SETTINGS)  >> $(MESSAGE_FILE)
	@$(ECHO)  >> $(MESSAGE_FILE)

######################################################
# Check for existence of DEPLOY_MSSDK on windows
######################################################
sane-mssdk_path:
ifeq ($(PLATFORM), windows)
	@if [ -z "$(DEPLOY_MSSDK)" ]; then \
	  $(ECHO) "WARNING: Your DEPLOY_MSSDK setting is empty.\n" \
	    "        It is recommended to set ALT_DEPLOY_MSSDK.\n" \
	    "" >> $(WARNING_FILE) ; \
	fi
	@if [ ! -r "$(DEPLOY_MSSDK)" ]; then \
	  $(ECHO) "ERROR: You do not have a valid DEPLOY_MSSDK setting. \n" \
	    "      Please check your access to \n" \
	    "          $(DEPLOY_MSSDK) \n" \
	    "      and/or check your value of ALT_DEPLOY_MSSDK. \n" \
	    "" >> $(ERROR_FILE) ; \
	fi
endif

######################################################
# Check for existence of INSTALL_MSSDK on windows
######################################################
sane-install-mssdk_path:
ifeq ($(PLATFORM), windows)
	@if [ -z "$(INSTALL_MSSDK)" ]; then \
	  $(ECHO) "WARNING: Your INSTALL_MSSDK setting is empty.\n" \
	    "        It is recommended to set ALT_INSTALL_MSSDK.\n" \
	    "" >> $(WARNING_FILE) ; \
	fi
	@if [ ! -r "$(INSTALL_MSSDK)" ]; then \
	  $(ECHO) "ERROR: You do not have a valid INSTALL_MSSDK setting. \n" \
	    "      Please check your access to \n" \
	    "          $(INSTALL_MSSDK) \n" \
	    "      and/or check your value of ALT_INSTALL_MSSDK. \n" \
	    "" >> $(ERROR_FILE) ; \
	fi
endif

######################################################
# Check for existence of INSTALL_MSIVAL2 on windows
######################################################
sane-install-msival2_path:
ifeq ($(PLATFORM), windows)
	@if [ -z "$(INSTALL_MSIVAL2)" ]; then \
	  $(ECHO) "WARNING: Your INSTALL_MSIVAL2 setting is empty.\n" \
	    "        It is recommended to set ALT_INSTALL_MSIVAL2.\n" \
	    "" >> $(WARNING_FILE) ; \
	fi
	@if [ ! -r "$(INSTALL_MSIVAL2)" ]; then \
	  $(ECHO) "ERROR: You do not have a valid INSTALL_MSIVAL2 setting. \n" \
	    "      Please check your access to \n" \
	    "          $(INSTALL_MSIVAL2) \n" \
	    "      and/or check your value of ALT_INSTALL_MSIVAL2. \n" \
	    "" >> $(ERROR_FILE) ; \
	fi
endif

######################################################
# Check the Solaris GNU c++ compiler for solaris plugin
######################################################
sane-gcc-compiler:
ifeq ($(PLATFORM), solaris)
  ifndef OPENJDK
    @if [ -r $(GCC_COMPILER_PATH) ]; then \
	  if [ ! "$(GCC_VER)" = 2.95.2 ]; then \
	    $(ECHO) "ERROR: The Solaris GCC compiler version must be 2.95.2. \n" \
	      "      You are using the following compiler version: $(GCC_VER) \n" \
	      "      The compiler was obtained from the following location: \n" \
	      "          $(GCC_COMPILER_PATH) \n" \
	      "      Please change your compiler. \n" \
	      "" >> $(ERROR_FILE) ; \
    fi \
	else \
	  $(ECHO) "ERROR: You do not have a valid GCC_COMPILER_PATH setting. \n" \
	    "      Please check your access to \n" \
	    "          $(GCC_COMPILER_PATH) \n" \
	    "      and/or check your value of ALT_GCC_COMPILER_PATH. \n" \
	    "      This will affect you if you build the plugin target. \n" \
	    "" >> $(ERROR_FILE) ; \
	fi
  endif

  ifeq ($(PLATFORM), linux)
    ifdef ALT_GCC29_COMPILER_PATH
	@if [ ! -x $(ALT_GCC29_COMPILER_PATH)/bin/gcc ]; then \
 	    $(ECHO) "ERROR: You do not have a valid ALT_GCC29_COMPILER_PATH setting. \n" \
	         "      Please check your access to \n" \
	         "      $(ALT_GCC29_COMPILER_PATH)/bin/gcc \n" \
	         "      This will affect you if you build the plugin target. \n" \
	         "" >> $(ERROR_FILE) ; \
    fi
    endif
    ifdef ALT_GCC29_PLUGIN_LIB_PATH
	@if [ ! -r $(ALT_GCC29_PLUGIN_LIB_PATH)/libjavaplugin_oji.so ]; then \
	    $(ECHO) "Error: You do not have a valid ALT_GCC29_PLUGIN_LIB_PATH setting. \n" \
		        " Please check your access to \n" \
		        " $(ALT_GCC29_PLUGIN_LIB_PATH)/libjavaplugin_oji.so \n" \
		        " This will affect you if you build the plugin target, specifically for gcc 2.9 version of OJI plugin library. \n" \
		        "" >> $(ERROR_FILE) ; \
	fi
    else
	@if [ ! -r $(GCC29_COMPILER_PATH) ]; then \
	    $(ECHO) "ERROR: You do not have a valid GCC29_COMPILER_PATH setting. \n" \
	    	    " Please check your access to \n" \
	    	    " $(GCC29_COMPILER_PATH) \n" \
	    	    " and/or check your value of ALT_GCC29_COMPILER_PATH. \n" \
	    	    " This will affect you if you build the plugin target. \n" \
	    	    "" >> $(ERROR_FILE) ; \
	fi
    endif
  endif
endif


######################################################
# MOZILLA_HEADERS_PATH must be valid
######################################################
sane-mozilla:
ifeq ($(ARCH_DATA_MODEL), 32)
  ifdef ALT_MOZILLA_HEADERS_PATH
	@if [ `$(ECHO) $(subst \,/,$(ALT_MOZILLA_HEADERS_PATH)) | $(EGREP) -ci '^([a-z]:)?/'` -ne 1 ]; then \
	  $(ECHO) "ERROR: ALT_MOZILLA_HEADERS_PATH must be an Absolute Path Name, \n" \
	    "      not a Relative Path Name. \n" \
	    "      The current value of ALT_MOZILLA_HEADERS_PATH is \n" \
	    "          $(ALT_MOZILLA_HEADERS_PATH) \n" \
	    "      Please fix this and continue your build. \n" \
	    "" >> $(ERROR_FILE) ; \
	fi
  endif
	@#
	@# MOZILLA_HEADERS_PATH must be valid....
	@#
  ifeq ($(PLATFORM), windows)
	@if [ ! -r $(subst \,/,$(MOZILLA_HEADERS_PATH))/mozilla_headers_18.win32/java/bool.h ]; then \
	  $(ECHO) "ERROR: You do not have access to valid Mozilla header files. \n" \
	    "      Please check your access to \n" \
	    "          $(subst \,/,$(MOZILLA_HEADERS_PATH))/mozilla_headers_18.win32/java/bool.h \n" \
	    "      and/or check your value of ALT_JDK_DEVTOOLS_DIR, ALT_MOZILLA_HEADERS_PATH, \n" \
	    "	   and on Windows, ALT_JDK_JAVA_DRIVE. \n" \
	    "" >> $(ERROR_FILE) ; \
	fi
  else
	@if [ ! -r $(subst \,/,$(MOZILLA_HEADERS_PATH))/mozilla_headers_18/java/bool.h ]; then \
	  $(ECHO) "ERROR: You do not have access to valid Mozilla header files. \n" \
	    "      Please check your access to \n" \
	    "          $(subst \,/,$(MOZILLA_HEADERS_PATH))/mozilla_headers_18/java/bool.h \n" \
	    "      and/or check your value of ALT_JDK_DEVTOOLS_DIR, ALT_MOZILLA_HEADERS_PATH, \n" \
	    "" >> $(ERROR_FILE) ; \
	fi
  endif
endif


######################################################
# SECURITY_BASELINE_142 test
######################################################
security_baseline_142:
ifeq ($(PLATFORM), windows)
	@if [ -z "$(SECURITY_BASELINE_142)" ]; then \
	    $(ECHO) "WARNING: Your SECURITY_BASELINE_142 setting is empty.\n" \
		"        Setting it to the default value of 1.4.2_10.\n" \
		"        It is recommended to set SECURITY_BASELINE_142.\n" \
		"" >> $(WARNING_FILE) ; \
	fi
endif

######################################################
# SECURITY_BASELINE_150 test
######################################################
security_baseline_150:
ifeq ($(PLATFORM), windows)
	@if [ -z "$(SECURITY_BASELINE_150)" ]; then \
	    $(ECHO) "WARNING: Your SECURITY_BASELINE_150 setting is empty.\n" \
		"        Setting it to the default value of 1.5.0_07.\n" \
		"        It is recommended to set SECURITY_BASELINE_150.\n" \
		"" >> $(WARNING_FILE) ; \
	fi
endif


######################################################
# this should be the last rule in any target's sanity rule.
######################################################
sane-lastrule:
ifndef EXTERNALSANITYCONTROL
	@if [ -r $(MESSAGE_FILE) ]; then \
	  $(CAT) $(MESSAGE_FILE) ; \
	fi
	@if [ -r $(WARNING_FILE) ]; then \
	  $(CAT) $(WARNING_FILE) ; \
	fi
	@if [ "x$(INSANE)" != x ]; then \
	  $(ECHO) "INSANE mode requested. \n" \
	    "Sanity will not force a build termination, even with errors.\n" \
	    "" >> $(ERROR_FILE); \
	fi
	@if [ -r $(ERROR_FILE) ]; then \
	  if [ "x$(INSANE)" = x ]; then \
	    $(ECHO) "Exiting because of the above error(s). \n" \
	      "">> $(ERROR_FILE); \
	  fi ; \
	  $(CAT) $(ERROR_FILE) ; \
	  if [ "x$(INSANE)" = x ]; then \
	    exit 1 ; \
	  fi ; \
	fi
ifdef PEDANTIC
	@if [ -r $(WARNING_FILE) ]; then \
	  $(ECHO) "PEDANTIC mode requested. \n" \
	    "Exiting because of the above warning(s). \n" \
	    "" >> $(ERROR_FILE); \
	  $(CAT) $(ERROR_FILE) ; \
	  exit 1 ; \
	fi
endif # PEDANTIC
	@if [ ! -r $(ERROR_FILE) ]; then \
	  $(ECHO) "Sanity check passed." ; \
	fi
endif #  EXTERNALSANITYCONTROL
<|MERGE_RESOLUTION|>--- conflicted
+++ resolved
@@ -84,15 +84,6 @@
 ifeq ($(PLATFORM), windows)
   FREE_SPACE := $(shell $(DF) -kP $(OUTPUTDIR) | $(TAIL) -1 | $(NAWK) '{print $$4;}')
   TEMP_FREE_SPACE := $(shell $(DF) -kP $(TEMP_DISK) | $(TAIL) -1 | $(NAWK) '{print $$4;}')
-<<<<<<< HEAD
-  WINDOWS_VERSION := $(shell \
-      if [ -x $(WINVER) ]; then \
-	$(WINVER) ; \
-      else \
-	$(ECHO) "Unknown Windows Version"; \
-      fi)
-  DXSDK_VER := $(shell $(EGREP) DIRECT3D_VERSION $(DXSDK_INCLUDE_PATH)/d3d9.h 2>&1 | \
-=======
   # Localized systeminfo has localized labels, but not localized values.
   _WINDOWS_VERSION := \
     $(shell systeminfo 2> $(DEV_NULL) | grep 'Microsoft' | grep 'Windows' | \
@@ -101,8 +92,7 @@
     _WINDOWS_VERSION := Windows 2000 or Unknown (no systeminfo utility)
   endif
   WINDOWS_VERSION := $(strip $(_WINDOWS_VERSION))
-  DXSDK_VER := $(shell $(EGREP) DIRECTDRAW_VERSION $(DXSDK_INCLUDE_PATH)/ddraw.h 2>&1 | \
->>>>>>> 63c1297f
+  DXSDK_VER := $(shell $(EGREP) DIRECT3D_VERSION $(DXSDK_INCLUDE_PATH)/d3d9.h 2>&1 | \
     $(EGREP) "\#define" | $(NAWK) '{print $$3}')
 endif
 
