###########################################################################
#
# Copyright (c) 2009, 2017, Oracle and/or its affiliates. All rights reserved.
# DO NOT ALTER OR REMOVE COPYRIGHT NOTICES OR THIS FILE HEADER.
#
# This code is free software; you can redistribute it and/or modify it
# under the terms of the GNU General Public License version 2 only, as
# published by the Free Software Foundation.
#
# This code is distributed in the hope that it will be useful, but WITHOUT
# ANY WARRANTY; without even the implied warranty of MERCHANTABILITY or
# FITNESS FOR A PARTICULAR PURPOSE.  See the GNU General Public License
# version 2 for more details (a copy is included in the LICENSE file that
# accompanied this code).
#
# You should have received a copy of the GNU General Public License version
# 2 along with this work; if not, write to the Free Software Foundation,
# Inc., 51 Franklin St, Fifth Floor, Boston, MA 02110-1301 USA.
#
# Please contact Oracle, 500 Oracle Parkway, Redwood Shores, CA 94065 USA
# or visit www.oracle.com if you need additional information or have any
# questions.
#
###########################################################################
#
# List of tests that should not be run by test/Makefile, for various reasons:
#   1. Does not run with jtreg -samevm mode
#   2. Causes problems in jtreg -samevm mode for jtreg or tests that follow it
#   3. The test is too slow or consumes too many system resources
#   4. The test fails when run on any official build systems
#
# It is possible that a test being on this list is a mistake, and that some
#   other test in samevm mode caused tests to fail, mistakes happen.
#
# Tests marked @ignore are not run by test/Makefile, but harmless to be listed.
#
# Tests that explicitly state "@run main/othervm ...", and are not listed here,
#   will be run in the same batch as the samevm tests.
#
# Shell tests are othervm by default.
#
# List items  are testnames followed by labels, all MUST BE commented
#   as to why they are here and use a label:
#     generic-all   Problems on all platforms
#     generic-ARCH  Where ARCH is one of: sparc, sparcv9, x64, i586, etc.
#     OSNAME-all    Where OSNAME is one of: solaris, linux, windows, macosx, aix
#     OSNAME-ARCH   Specific on to one OSNAME and ARCH, e.g. solaris-amd64
#     OSNAME-REV    Specific on to one OSNAME and REV, e.g. solaris-5.8
#
# More than one label is allowed but must be on the same line.
#
#############################################################################
#
# Running the tests:
#    cd test && make JT_HOME=jtreg_home PRODUCT_HOME=jdk_home jdk_all
#  Or instead of jdk_all, use any of the jdk_* targets.
#
# Samevm Notes:
#  * Although some tests may have only been seen to fail on some platforms,
#    they might be flagged as 'generic-all' because the problem they have
#    could cause hidden slowdowns on other platforms.
#    Most samevm problems will be generic-all, but windows usually dislikes
#    them the most.
#    Address already in use or connection errors indicate a generic port issue.
#    (this is not necessarily a samevm issue, but an issue for running the tests
#     on shared machines, two people or two test runs will collide).
#  * Samevm problem (windows in particular) is not closing all input/output
#  * Samevm problem when a test calls setSecurityManager()
#  * Samevm problem with setHttps*() is used? (not exactly sure here)
#  * Samevm problem when stuffing system properties with non Strings or anything
#  * Samevm problem when changing vm settings, or registering any vm actions
#  * Samevm problems with deleteOnExit(), if it must happen at end of test
#  * Samevm problems with URLClassLoader? (no details here)
#  * Samevm problems with dependence on predictable GC or finalizations
#
# Any of the above problems may mean the test needs to be flagged as "othervm".
#
#############################################################################
#
# Fixing the tests:
#
# Some tests just may need to be run with "othervm", and that can easily be
#   done my adding a @run line (or modifying any existing @run):
#      @run main/othervm NameOfMainClass
#   Make sure this @run follows any use of @library.
#   Otherwise, if the test is a samevm possibility, make sure the test is
#     cleaning up after itself, closing all streams, deleting temp files, etc.
#
# Keep in mind that the bug could be in many places, and even different per
#   platform, it could be a bug in any one of:
#      - the testcase
#      - the jdk (jdk classes, native code, or hotspot)
#      - the native compiler
#      - the javac compiler
#      - the OS (depends on what the testcase does)
#
# If you managed to really fix one of these tests, here is how you can
#    remove tests from this list:
#  1. Make sure test passes on all platforms with samevm, or mark it othervm
#  2. Make sure test passes on all platforms when run with it's entire group
#  3. Make sure both VMs are tested, -server and -client, if possible
#  4. Make sure you try the -d64 option on Solaris
#  5. Use a tool like JPRT or something to verify these results
#  6. Delete lines in this file, include the changes with your test changes
#
# You may need to repeat your testing 2 or even 3 times to verify good
#   results, some of these samevm failures are not very predictable.
#
#############################################################################

############################################################################

# jdk_awt

############################################################################

# jdk_beans

java/beans/Introspector/8132566/OverridePropertyInfoTest.java   8132565 generic-all
java/beans/Introspector/8132566/OverrideUserDefPropertyInfoTest.java 8132565 generic-all

############################################################################

# jdk_lang

java/lang/StringCoding/CheckEncodings.sh                        7008363 generic-all
java/lang/Class/getDeclaredField/FieldSetAccessibleTest.java    8178776 generic-all

jdk/internal/misc/JavaLangAccess/NewUnsafeString.java           8176188 generic-all

############################################################################

# jdk_instrument

java/lang/instrument/RedefineBigClass.sh                        8065756 generic-all
java/lang/instrument/RetransformBigClass.sh                     8065756 generic-all

java/lang/instrument/BootClassPath/BootClassPathTest.sh         8072130 macosx-all

java/lang/management/MemoryMXBean/Pending.java                  8158837 generic-all
java/lang/management/MemoryMXBean/PendingAllGC.sh               8158837 generic-all

############################################################################

# jdk_io

############################################################################

# jdk_management

com/sun/management/OperatingSystemMXBean/GetProcessCpuLoad.java 8030957 aix-all
com/sun/management/OperatingSystemMXBean/GetSystemCpuLoad.java  8030957 aix-all
sun/management/HotspotRuntimeMBean/GetSafepointSyncTime.java    8174734 generic-all

############################################################################

# jdk_jmx

javax/management/MBeanServer/OldMBeanServerTest.java            8030957 aix-all

javax/management/remote/mandatory/notif/NotifReconnectDeadlockTest.java 8042215 generic-all

############################################################################

# jdk_net

java/net/MulticastSocket/NoLoopbackPackets.java                 7122846 macosx-all
java/net/MulticastSocket/SetLoopbackMode.java                   7122846 macosx-all

java/net/MulticastSocket/Test.java                              7145658 macosx-all

java/net/DatagramSocket/SendDatagramToBadAddress.java           7143960 macosx-all

############################################################################

# jdk_nio

java/nio/channels/Selector/Wakeup.java                          6963118 windows-all

java/nio/channels/DatagramChannel/ChangingAddress.java          7141822 macosx-all

java/nio/file/WatchService/Basic.java                           7158947 solaris-all Solaris 11
java/nio/file/WatchService/MayFlies.java                        7158947 solaris-all Solaris 11
java/nio/file/WatchService/LotsOfEvents.java                    7158947 solaris-all Solaris 11

############################################################################

# jdk_rmi

java/rmi/server/Unreferenced/finiteGCLatency/FiniteGCLatency.java 7140992 generic-all

java/rmi/transport/rapidExportUnexport/RapidExportUnexport.java 7146541 linux-all

java/rmi/transport/checkLeaseInfoLeak/CheckLeaseLeak.java       7191877 generic-all

java/rmi/activation/Activatable/extLoadedImpl/ext.sh            8062724 generic-all

java/rmi/activation/ActivationGroup/downloadActivationGroup/DownloadActivationGroup.java 8169569 windows-all

java/rmi/registry/readTest/CodebaseTest.java                    8173324 windows-all

############################################################################

# jdk_security

sun/security/pkcs11/ec/TestKeyFactory.java                      8026976 generic-all

sun/security/tools/keytool/ListKeychainStore.sh                 8156889 macosx-all

sun/security/tools/jarsigner/warnings/BadKeyUsageTest.java      8026393 generic-all

javax/net/ssl/DTLS/PacketLossRetransmission.java                8169086 macosx-x64
javax/net/ssl/DTLS/RespondToRetransmit.java                     8169086 macosx-x64

sun/security/ssl/X509KeyManager/PreferredKey.java               8176354 generic-all

############################################################################

# jdk_sound
javax/sound/sampled/DirectAudio/bug6372428.java        8055097 generic-all
javax/sound/sampled/Clip/bug5070081.java               8055097 generic-all
javax/sound/sampled/DataLine/LongFramePosition.java    8055097 generic-all

javax/sound/sampled/Clip/Drain/ClipDrain.java          7062792 generic-all

javax/sound/sampled/Mixers/DisabledAssertionCrash.java 7067310 generic-all

############################################################################

# jdk_imageio

############################################################################

# jdk_swing

sanity/client/SwingSet/src/ButtonDemoScreenshotTest.java        8157338 generic-all

############################################################################

# jdk_text

############################################################################

# jdk_time


############################################################################

# core_tools

tools/pack200/CommandLineTests.java                             8059906 generic-all

tools/launcher/FXLauncherTest.java                              8068049 linux-all,macosx-all

tools/jimage/JImageExtractTest.java                             8170120 generic-all
tools/jimage/JImageListTest.java                                8170120 generic-all
tools/jimage/JImageVerifyTest.java                              8170120 generic-all

tools/jimage/VerifyJimage.java                                  8178776 generic-all
<<<<<<< HEAD
=======

tools/jar/multiRelease/RuntimeTest.java                         8173905 generic-all

tools/schemagen/MultiReleaseJarTest.java                        8174692 generic-all
tools/wsgen/MultiReleaseJarTest.java                            8174692 generic-all
>>>>>>> 449dbe18

############################################################################

# jdk_jdi

com/sun/jdi/RedefineImplementor.sh                              8004127 generic-all

com/sun/jdi/JdbMethodExitTest.sh                                8171483 generic-all

com/sun/jdi/RepStep.java                                        8043571 generic-all

com/sun/jdi/GetLocalVariables4Test.sh                           8067354 windows-all

com/sun/jdi/sde/SourceDebugExtensionTest.java                   8158066 windows-all

############################################################################

# jdk_time

############################################################################

# jdk_util

java/util/BitSet/BitSetStreamTest.java                          8079538 generic-all

############################################################################

# jdk_instrument

############################################################################

# svc_tools

sun/tools/jcmd/TestJcmdSanity.java                              8031482 windows-all

sun/tools/jstat/jstatClassloadOutput1.sh                        8173942 generic-all

sun/jvmstat/monitor/MonitoredVm/MonitorVmStartTerminate.java    8057732 generic-all

demo/jvmti/compiledMethodLoad/CompiledMethodLoadTest.java       8151899 generic-all

############################################################################

# jdk_other

com/sun/jndi/ldap/DeadSSLLdapTimeoutTest.java                   8169942 linux-i586,macosx-all,windows-x64

javax/rmi/PortableRemoteObject/8146975/RmiIiopReturnValueTest.java 8169737 linux-all

org/omg/CORBA/OrbPropertiesTest.java			        8175177 generic-all

############################################################################<|MERGE_RESOLUTION|>--- conflicted
+++ resolved
@@ -257,14 +257,11 @@
 tools/jimage/JImageVerifyTest.java                              8170120 generic-all
 
 tools/jimage/VerifyJimage.java                                  8178776 generic-all
-<<<<<<< HEAD
-=======
 
 tools/jar/multiRelease/RuntimeTest.java                         8173905 generic-all
 
 tools/schemagen/MultiReleaseJarTest.java                        8174692 generic-all
 tools/wsgen/MultiReleaseJarTest.java                            8174692 generic-all
->>>>>>> 449dbe18
 
 ############################################################################
 
