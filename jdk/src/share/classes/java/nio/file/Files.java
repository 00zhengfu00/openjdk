--- conflicted
+++ resolved
@@ -129,29 +129,18 @@
      * <pre>
      *     Path path = ...
      *
-<<<<<<< HEAD
-     *     // replace an existing file or create the file if it doesn't initially exist
-=======
      *     // truncate and overwrite an existing file, or create the file if
      *     // it doesn't initially exist
->>>>>>> 0306ede0
      *     OutputStream out = Files.newOutputStream(path);
      *
      *     // append to an existing file, fail if the file does not exist
      *     out = Files.newOutputStream(path, APPEND);
      *
      *     // append to an existing file, create file if it doesn't initially exist
-<<<<<<< HEAD
-     *     out = Files.newOutputStream(CREATE, APPEND);
-     *
-     *     // always create new file, failing if it already exists
-     *     out = Files.newOutputStream(CREATE_NEW);
-=======
      *     out = Files.newOutputStream(path, CREATE, APPEND);
      *
      *     // always create new file, failing if it already exists
      *     out = Files.newOutputStream(path, CREATE_NEW);
->>>>>>> 0306ede0
      * </pre>
      *
      * @param   path
@@ -907,13 +896,8 @@
 
     /**
      * Creates a new directory in the default temporary-file directory, using
-<<<<<<< HEAD
-     * the given prefix and suffix to generate its name. The resulting {@code
-     * Path} is associated with the default {@code FileSystem}.
-=======
      * the given prefix to generate its name. The resulting {@code Path} is
      * associated with the default {@code FileSystem}.
->>>>>>> 0306ede0
      *
      * <p> This method works in exactly the manner specified by {@link
      * #createTempDirectory(Path,String,FileAttribute[])} method for the case
@@ -2600,11 +2584,7 @@
      * walkFileTree(start, EnumSet.noneOf(FileVisitOption.class), Integer.MAX_VALUE, visitor)
      * </pre></blockquote>
      * In other words, it does not follow symbolic links, and visits all levels
-<<<<<<< HEAD
-     * of the file level.
-=======
      * of the file tree.
->>>>>>> 0306ede0
      *
      * @param   start
      *          the starting file
@@ -3026,11 +3006,7 @@
      * or after some bytes have been written to the file.
      *
      * <p> <b>Usage example</b>: By default the method creates a new file or
-<<<<<<< HEAD
-     * overrides an existing file. Suppose you instead want to append bytes
-=======
      * overwrites an existing file. Suppose you instead want to append bytes
->>>>>>> 0306ede0
      * to an existing file:
      * <pre>
      *     Path path = ...
