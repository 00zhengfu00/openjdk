/*
 * Copyright (c) 2000, 2017, Oracle and/or its affiliates. All rights reserved.
 * DO NOT ALTER OR REMOVE COPYRIGHT NOTICES OR THIS FILE HEADER.
 *
 * This code is free software; you can redistribute it and/or modify it
 * under the terms of the GNU General Public License version 2 only, as
 * published by the Free Software Foundation.
 *
 * This code is distributed in the hope that it will be useful, but WITHOUT
 * ANY WARRANTY; without even the implied warranty of MERCHANTABILITY or
 * FITNESS FOR A PARTICULAR PURPOSE.  See the GNU General Public License
 * version 2 for more details (a copy is included in the LICENSE file that
 * accompanied this code).
 *
 * You should have received a copy of the GNU General Public License version
 * 2 along with this work; if not, write to the Free Software Foundation,
 * Inc., 51 Franklin St, Fifth Floor, Boston, MA 02110-1301 USA.
 *
 * Please contact Oracle, 500 Oracle Parkway, Redwood Shores, CA 94065 USA
 * or visit www.oracle.com if you need additional information or have any
 * questions.
 *
 */

#include "precompiled.hpp"
#include "jni.h"
#include "jvm.h"
#include "classfile/classFileStream.hpp"
#include "classfile/vmSymbols.hpp"
#include "memory/allocation.inline.hpp"
#include "memory/resourceArea.hpp"
#include "oops/access.inline.hpp"
#include "oops/fieldStreams.hpp"
#include "oops/objArrayOop.inline.hpp"
#include "oops/oop.inline.hpp"
#include "prims/unsafe.hpp"
#include "runtime/atomic.hpp"
#include "runtime/globals.hpp"
#include "runtime/interfaceSupport.hpp"
#include "runtime/orderAccess.inline.hpp"
#include "runtime/reflection.hpp"
#include "runtime/thread.hpp"
#include "runtime/threadSMR.hpp"
#include "runtime/vm_version.hpp"
#include "services/threadService.hpp"
#include "trace/tracing.hpp"
#include "utilities/align.hpp"
#include "utilities/copy.hpp"
#include "utilities/dtrace.hpp"
#include "utilities/macros.hpp"

/**
 * Implementation of the jdk.internal.misc.Unsafe class
 */


#define MAX_OBJECT_SIZE \
  ( arrayOopDesc::header_size(T_DOUBLE) * HeapWordSize \
    + ((julong)max_jint * sizeof(double)) )


#define UNSAFE_ENTRY(result_type, header) \
  JVM_ENTRY(static result_type, header)

#define UNSAFE_LEAF(result_type, header) \
  JVM_LEAF(static result_type, header)

#define UNSAFE_END JVM_END


static inline void* addr_from_java(jlong addr) {
  // This assert fails in a variety of ways on 32-bit systems.
  // It is impossible to predict whether native code that converts
  // pointers to longs will sign-extend or zero-extend the addresses.
  //assert(addr == (uintptr_t)addr, "must not be odd high bits");
  return (void*)(uintptr_t)addr;
}

static inline jlong addr_to_java(void* p) {
  assert(p == (void*)(uintptr_t)p, "must not be odd high bits");
  return (uintptr_t)p;
}


// Note: The VM's obj_field and related accessors use byte-scaled
// ("unscaled") offsets, just as the unsafe methods do.

// However, the method Unsafe.fieldOffset explicitly declines to
// guarantee this.  The field offset values manipulated by the Java user
// through the Unsafe API are opaque cookies that just happen to be byte
// offsets.  We represent this state of affairs by passing the cookies
// through conversion functions when going between the VM and the Unsafe API.
// The conversion functions just happen to be no-ops at present.

static inline jlong field_offset_to_byte_offset(jlong field_offset) {
  return field_offset;
}

static inline jlong field_offset_from_byte_offset(jlong byte_offset) {
  return byte_offset;
}

static inline void assert_field_offset_sane(oop p, jlong field_offset) {
#ifdef ASSERT
  jlong byte_offset = field_offset_to_byte_offset(field_offset);

  if (p != NULL) {
    assert(byte_offset >= 0 && byte_offset <= (jlong)MAX_OBJECT_SIZE, "sane offset");
    if (byte_offset == (jint)byte_offset) {
      void* ptr_plus_disp = (address)p + byte_offset;
      assert((void*)p->obj_field_addr<oop>((jint)byte_offset) == ptr_plus_disp,
             "raw [ptr+disp] must be consistent with oop::field_base");
    }
    jlong p_size = HeapWordSize * (jlong)(p->size());
    assert(byte_offset < p_size, "Unsafe access: offset " INT64_FORMAT " > object's size " INT64_FORMAT, (int64_t)byte_offset, (int64_t)p_size);
  }
#endif
}

static inline void* index_oop_from_field_offset_long(oop p, jlong field_offset) {
  assert_field_offset_sane(p, field_offset);
  jlong byte_offset = field_offset_to_byte_offset(field_offset);

  if (sizeof(char*) == sizeof(jint)) {   // (this constant folds!)
    return (address)p + (jint) byte_offset;
  } else {
    return (address)p +        byte_offset;
  }
}

// Externally callable versions:
// (Use these in compiler intrinsics which emulate unsafe primitives.)
jlong Unsafe_field_offset_to_byte_offset(jlong field_offset) {
  return field_offset;
}
jlong Unsafe_field_offset_from_byte_offset(jlong byte_offset) {
  return byte_offset;
}


///// Data read/writes on the Java heap and in native (off-heap) memory

/**
 * Helper class for accessing memory.
 *
 * Normalizes values and wraps accesses in
 * JavaThread::doing_unsafe_access() if needed.
 */
template <typename T>
class MemoryAccess : StackObj {
  JavaThread* _thread;
  oop _obj;
  ptrdiff_t _offset;

<<<<<<< HEAD
  // Resolves and returns the address of the memory access
  void* addr() {
    return index_oop_from_field_offset_long(_obj, _offset);
=======
  // Resolves and returns the address of the memory access.
  // This raw memory access may fault, so we make sure it happens within the
  // guarded scope by making the access volatile at least. Since the store
  // of Thread::set_doing_unsafe_access() is also volatile, these accesses
  // can not be reordered by the compiler. Therefore, if the access triggers
  // a fault, we will know that Thread::doing_unsafe_access() returns true.
  volatile T* addr() {
    void* addr = index_oop_from_field_offset_long(_obj, _offset);
    return static_cast<volatile T*>(addr);
>>>>>>> 24570d7f
  }

  template <typename U>
  U normalize_for_write(U x) {
    return x;
  }

  jboolean normalize_for_write(jboolean x) {
    return x & 1;
  }

  template <typename U>
  U normalize_for_read(U x) {
    return x;
  }

  jboolean normalize_for_read(jboolean x) {
    return x != 0;
  }

  /**
   * Helper class to wrap memory accesses in JavaThread::doing_unsafe_access()
   */
  class GuardUnsafeAccess {
    JavaThread* _thread;

  public:
    GuardUnsafeAccess(JavaThread* thread) : _thread(thread) {
      // native/off-heap access which may raise SIGBUS if accessing
      // memory mapped file data in a region of the file which has
      // been truncated and is now invalid
      _thread->set_doing_unsafe_access(true);
    }

    ~GuardUnsafeAccess() {
      _thread->set_doing_unsafe_access(false);
    }
  };

public:
  MemoryAccess(JavaThread* thread, jobject obj, jlong offset)
    : _thread(thread), _obj(JNIHandles::resolve(obj)), _offset((ptrdiff_t)offset) {
    assert_field_offset_sane(_obj, offset);
  }

  T get() {
    if (oopDesc::is_null(_obj)) {
      GuardUnsafeAccess guard(_thread);
<<<<<<< HEAD
      T ret = RawAccess<>::load((T*)addr());
=======
      T ret = RawAccess<>::load(addr());
>>>>>>> 24570d7f
      return normalize_for_read(ret);
    } else {
      T ret = HeapAccess<>::load_at(_obj, _offset);
      return normalize_for_read(ret);
    }
  }

  void put(T x) {
    if (oopDesc::is_null(_obj)) {
      GuardUnsafeAccess guard(_thread);
<<<<<<< HEAD
      RawAccess<>::store((T*)addr(), normalize_for_write(x));
=======
      RawAccess<>::store(addr(), normalize_for_write(x));
>>>>>>> 24570d7f
    } else {
      HeapAccess<>::store_at(_obj, _offset, normalize_for_write(x));
    }
  }


  T get_volatile() {
    if (oopDesc::is_null(_obj)) {
      GuardUnsafeAccess guard(_thread);
<<<<<<< HEAD
      volatile T ret = RawAccess<MO_SEQ_CST>::load((volatile T*)addr());
=======
      volatile T ret = RawAccess<MO_SEQ_CST>::load(addr());
>>>>>>> 24570d7f
      return normalize_for_read(ret);
    } else {
      T ret = HeapAccess<MO_SEQ_CST>::load_at(_obj, _offset);
      return normalize_for_read(ret);
    }
  }

  void put_volatile(T x) {
    if (oopDesc::is_null(_obj)) {
      GuardUnsafeAccess guard(_thread);
<<<<<<< HEAD
      RawAccess<MO_SEQ_CST>::store((volatile T*)addr(), normalize_for_write(x));
=======
      RawAccess<MO_SEQ_CST>::store(addr(), normalize_for_write(x));
>>>>>>> 24570d7f
    } else {
      HeapAccess<MO_SEQ_CST>::store_at(_obj, _offset, normalize_for_write(x));
    }
  }
};

// These functions allow a null base pointer with an arbitrary address.
// But if the base pointer is non-null, the offset should make some sense.
// That is, it should be in the range [0, MAX_OBJECT_SIZE].
UNSAFE_ENTRY(jobject, Unsafe_GetObject(JNIEnv *env, jobject unsafe, jobject obj, jlong offset)) {
  oop p = JNIHandles::resolve(obj);
  assert_field_offset_sane(p, offset);
  oop v = HeapAccess<ON_UNKNOWN_OOP_REF>::oop_load_at(p, offset);
  return JNIHandles::make_local(env, v);
} UNSAFE_END

UNSAFE_ENTRY(void, Unsafe_PutObject(JNIEnv *env, jobject unsafe, jobject obj, jlong offset, jobject x_h)) {
  oop x = JNIHandles::resolve(x_h);
  oop p = JNIHandles::resolve(obj);
  assert_field_offset_sane(p, offset);
  HeapAccess<ON_UNKNOWN_OOP_REF>::oop_store_at(p, offset, x);
} UNSAFE_END

UNSAFE_ENTRY(jobject, Unsafe_GetObjectVolatile(JNIEnv *env, jobject unsafe, jobject obj, jlong offset)) {
  oop p = JNIHandles::resolve(obj);
  assert_field_offset_sane(p, offset);
  oop v = HeapAccess<MO_SEQ_CST | ON_UNKNOWN_OOP_REF>::oop_load_at(p, offset);
  return JNIHandles::make_local(env, v);
} UNSAFE_END

UNSAFE_ENTRY(void, Unsafe_PutObjectVolatile(JNIEnv *env, jobject unsafe, jobject obj, jlong offset, jobject x_h)) {
  oop x = JNIHandles::resolve(x_h);
  oop p = JNIHandles::resolve(obj);
  assert_field_offset_sane(p, offset);
  HeapAccess<MO_SEQ_CST | ON_UNKNOWN_OOP_REF>::oop_store_at(p, offset, x);
} UNSAFE_END

UNSAFE_ENTRY(jobject, Unsafe_GetUncompressedObject(JNIEnv *env, jobject unsafe, jlong addr)) {
  oop v = *(oop*) (address) addr;
  return JNIHandles::make_local(env, v);
} UNSAFE_END

UNSAFE_LEAF(jboolean, Unsafe_isBigEndian0(JNIEnv *env, jobject unsafe)) {
#ifdef VM_LITTLE_ENDIAN
  return false;
#else
  return true;
#endif
} UNSAFE_END

UNSAFE_LEAF(jint, Unsafe_unalignedAccess0(JNIEnv *env, jobject unsafe)) {
  return UseUnalignedAccesses;
} UNSAFE_END

#define DEFINE_GETSETOOP(java_type, Type) \
 \
UNSAFE_ENTRY(java_type, Unsafe_Get##Type(JNIEnv *env, jobject unsafe, jobject obj, jlong offset)) { \
  return MemoryAccess<java_type>(thread, obj, offset).get(); \
} UNSAFE_END \
 \
UNSAFE_ENTRY(void, Unsafe_Put##Type(JNIEnv *env, jobject unsafe, jobject obj, jlong offset, java_type x)) { \
  MemoryAccess<java_type>(thread, obj, offset).put(x); \
} UNSAFE_END \
 \
// END DEFINE_GETSETOOP.

DEFINE_GETSETOOP(jboolean, Boolean)
DEFINE_GETSETOOP(jbyte, Byte)
DEFINE_GETSETOOP(jshort, Short);
DEFINE_GETSETOOP(jchar, Char);
DEFINE_GETSETOOP(jint, Int);
DEFINE_GETSETOOP(jlong, Long);
DEFINE_GETSETOOP(jfloat, Float);
DEFINE_GETSETOOP(jdouble, Double);

#undef DEFINE_GETSETOOP

#define DEFINE_GETSETOOP_VOLATILE(java_type, Type) \
 \
UNSAFE_ENTRY(java_type, Unsafe_Get##Type##Volatile(JNIEnv *env, jobject unsafe, jobject obj, jlong offset)) { \
  return MemoryAccess<java_type>(thread, obj, offset).get_volatile(); \
} UNSAFE_END \
 \
UNSAFE_ENTRY(void, Unsafe_Put##Type##Volatile(JNIEnv *env, jobject unsafe, jobject obj, jlong offset, java_type x)) { \
  MemoryAccess<java_type>(thread, obj, offset).put_volatile(x); \
} UNSAFE_END \
 \
// END DEFINE_GETSETOOP_VOLATILE.

DEFINE_GETSETOOP_VOLATILE(jboolean, Boolean)
DEFINE_GETSETOOP_VOLATILE(jbyte, Byte)
DEFINE_GETSETOOP_VOLATILE(jshort, Short);
DEFINE_GETSETOOP_VOLATILE(jchar, Char);
DEFINE_GETSETOOP_VOLATILE(jint, Int);
DEFINE_GETSETOOP_VOLATILE(jlong, Long);
DEFINE_GETSETOOP_VOLATILE(jfloat, Float);
DEFINE_GETSETOOP_VOLATILE(jdouble, Double);

#undef DEFINE_GETSETOOP_VOLATILE

UNSAFE_LEAF(void, Unsafe_LoadFence(JNIEnv *env, jobject unsafe)) {
  OrderAccess::acquire();
} UNSAFE_END

UNSAFE_LEAF(void, Unsafe_StoreFence(JNIEnv *env, jobject unsafe)) {
  OrderAccess::release();
} UNSAFE_END

UNSAFE_LEAF(void, Unsafe_FullFence(JNIEnv *env, jobject unsafe)) {
  OrderAccess::fence();
} UNSAFE_END

////// Allocation requests

UNSAFE_ENTRY(jobject, Unsafe_AllocateInstance(JNIEnv *env, jobject unsafe, jclass cls)) {
  ThreadToNativeFromVM ttnfv(thread);
  return env->AllocObject(cls);
} UNSAFE_END

UNSAFE_ENTRY(jlong, Unsafe_AllocateMemory0(JNIEnv *env, jobject unsafe, jlong size)) {
  size_t sz = (size_t)size;

  sz = align_up(sz, HeapWordSize);
  void* x = os::malloc(sz, mtInternal);

  return addr_to_java(x);
} UNSAFE_END

UNSAFE_ENTRY(jlong, Unsafe_ReallocateMemory0(JNIEnv *env, jobject unsafe, jlong addr, jlong size)) {
  void* p = addr_from_java(addr);
  size_t sz = (size_t)size;
  sz = align_up(sz, HeapWordSize);

  void* x = os::realloc(p, sz, mtInternal);

  return addr_to_java(x);
} UNSAFE_END

UNSAFE_ENTRY(void, Unsafe_FreeMemory0(JNIEnv *env, jobject unsafe, jlong addr)) {
  void* p = addr_from_java(addr);

  os::free(p);
} UNSAFE_END

UNSAFE_ENTRY(void, Unsafe_SetMemory0(JNIEnv *env, jobject unsafe, jobject obj, jlong offset, jlong size, jbyte value)) {
  size_t sz = (size_t)size;

  oop base = JNIHandles::resolve(obj);
  void* p = index_oop_from_field_offset_long(base, offset);

  Copy::fill_to_memory_atomic(p, sz, value);
} UNSAFE_END

UNSAFE_ENTRY(void, Unsafe_CopyMemory0(JNIEnv *env, jobject unsafe, jobject srcObj, jlong srcOffset, jobject dstObj, jlong dstOffset, jlong size)) {
  size_t sz = (size_t)size;

  oop srcp = JNIHandles::resolve(srcObj);
  oop dstp = JNIHandles::resolve(dstObj);

  void* src = index_oop_from_field_offset_long(srcp, srcOffset);
  void* dst = index_oop_from_field_offset_long(dstp, dstOffset);

  Copy::conjoint_memory_atomic(src, dst, sz);
} UNSAFE_END

// This function is a leaf since if the source and destination are both in native memory
// the copy may potentially be very large, and we don't want to disable GC if we can avoid it.
// If either source or destination (or both) are on the heap, the function will enter VM using
// JVM_ENTRY_FROM_LEAF
UNSAFE_LEAF(void, Unsafe_CopySwapMemory0(JNIEnv *env, jobject unsafe, jobject srcObj, jlong srcOffset, jobject dstObj, jlong dstOffset, jlong size, jlong elemSize)) {
  size_t sz = (size_t)size;
  size_t esz = (size_t)elemSize;

  if (srcObj == NULL && dstObj == NULL) {
    // Both src & dst are in native memory
    address src = (address)srcOffset;
    address dst = (address)dstOffset;

    Copy::conjoint_swap(src, dst, sz, esz);
  } else {
    // At least one of src/dst are on heap, transition to VM to access raw pointers

    JVM_ENTRY_FROM_LEAF(env, void, Unsafe_CopySwapMemory0) {
      oop srcp = JNIHandles::resolve(srcObj);
      oop dstp = JNIHandles::resolve(dstObj);

      address src = (address)index_oop_from_field_offset_long(srcp, srcOffset);
      address dst = (address)index_oop_from_field_offset_long(dstp, dstOffset);

      Copy::conjoint_swap(src, dst, sz, esz);
    } JVM_END
  }
} UNSAFE_END

////// Random queries

UNSAFE_LEAF(jint, Unsafe_AddressSize0(JNIEnv *env, jobject unsafe)) {
  return sizeof(void*);
} UNSAFE_END

UNSAFE_LEAF(jint, Unsafe_PageSize()) {
  return os::vm_page_size();
} UNSAFE_END

static jlong find_field_offset(jclass clazz, jstring name, TRAPS) {
  assert(clazz != NULL, "clazz must not be NULL");
  assert(name != NULL, "name must not be NULL");

  ResourceMark rm(THREAD);
  char *utf_name = java_lang_String::as_utf8_string(JNIHandles::resolve_non_null(name));

  InstanceKlass* k = InstanceKlass::cast(java_lang_Class::as_Klass(JNIHandles::resolve_non_null(clazz)));

  jint offset = -1;
  for (JavaFieldStream fs(k); !fs.done(); fs.next()) {
    Symbol *name = fs.name();
    if (name->equals(utf_name)) {
      offset = fs.offset();
      break;
    }
  }
  if (offset < 0) {
    THROW_0(vmSymbols::java_lang_InternalError());
  }
  return field_offset_from_byte_offset(offset);
}

static jlong find_field_offset(jobject field, int must_be_static, TRAPS) {
  assert(field != NULL, "field must not be NULL");

  oop reflected   = JNIHandles::resolve_non_null(field);
  oop mirror      = java_lang_reflect_Field::clazz(reflected);
  Klass* k        = java_lang_Class::as_Klass(mirror);
  int slot        = java_lang_reflect_Field::slot(reflected);
  int modifiers   = java_lang_reflect_Field::modifiers(reflected);

  if (must_be_static >= 0) {
    int really_is_static = ((modifiers & JVM_ACC_STATIC) != 0);
    if (must_be_static != really_is_static) {
      THROW_0(vmSymbols::java_lang_IllegalArgumentException());
    }
  }

  int offset = InstanceKlass::cast(k)->field_offset(slot);
  return field_offset_from_byte_offset(offset);
}

UNSAFE_ENTRY(jlong, Unsafe_ObjectFieldOffset0(JNIEnv *env, jobject unsafe, jobject field)) {
  return find_field_offset(field, 0, THREAD);
} UNSAFE_END

UNSAFE_ENTRY(jlong, Unsafe_ObjectFieldOffset1(JNIEnv *env, jobject unsafe, jclass c, jstring name)) {
  return find_field_offset(c, name, THREAD);
} UNSAFE_END

UNSAFE_ENTRY(jlong, Unsafe_StaticFieldOffset0(JNIEnv *env, jobject unsafe, jobject field)) {
  return find_field_offset(field, 1, THREAD);
} UNSAFE_END

UNSAFE_ENTRY(jobject, Unsafe_StaticFieldBase0(JNIEnv *env, jobject unsafe, jobject field)) {
  assert(field != NULL, "field must not be NULL");

  // Note:  In this VM implementation, a field address is always a short
  // offset from the base of a a klass metaobject.  Thus, the full dynamic
  // range of the return type is never used.  However, some implementations
  // might put the static field inside an array shared by many classes,
  // or even at a fixed address, in which case the address could be quite
  // large.  In that last case, this function would return NULL, since
  // the address would operate alone, without any base pointer.

  oop reflected   = JNIHandles::resolve_non_null(field);
  oop mirror      = java_lang_reflect_Field::clazz(reflected);
  int modifiers   = java_lang_reflect_Field::modifiers(reflected);

  if ((modifiers & JVM_ACC_STATIC) == 0) {
    THROW_0(vmSymbols::java_lang_IllegalArgumentException());
  }

  return JNIHandles::make_local(env, mirror);
} UNSAFE_END

UNSAFE_ENTRY(void, Unsafe_EnsureClassInitialized0(JNIEnv *env, jobject unsafe, jobject clazz)) {
  assert(clazz != NULL, "clazz must not be NULL");

  oop mirror = JNIHandles::resolve_non_null(clazz);

  Klass* klass = java_lang_Class::as_Klass(mirror);
  if (klass != NULL && klass->should_be_initialized()) {
    InstanceKlass* k = InstanceKlass::cast(klass);
    k->initialize(CHECK);
  }
}
UNSAFE_END

UNSAFE_ENTRY(jboolean, Unsafe_ShouldBeInitialized0(JNIEnv *env, jobject unsafe, jobject clazz)) {
  assert(clazz != NULL, "clazz must not be NULL");

  oop mirror = JNIHandles::resolve_non_null(clazz);
  Klass* klass = java_lang_Class::as_Klass(mirror);

  if (klass != NULL && klass->should_be_initialized()) {
    return true;
  }

  return false;
}
UNSAFE_END

static void getBaseAndScale(int& base, int& scale, jclass clazz, TRAPS) {
  assert(clazz != NULL, "clazz must not be NULL");

  oop mirror = JNIHandles::resolve_non_null(clazz);
  Klass* k = java_lang_Class::as_Klass(mirror);

  if (k == NULL || !k->is_array_klass()) {
    THROW(vmSymbols::java_lang_InvalidClassException());
  } else if (k->is_objArray_klass()) {
    base  = arrayOopDesc::base_offset_in_bytes(T_OBJECT);
    scale = heapOopSize;
  } else if (k->is_typeArray_klass()) {
    TypeArrayKlass* tak = TypeArrayKlass::cast(k);
    base  = tak->array_header_in_bytes();
    assert(base == arrayOopDesc::base_offset_in_bytes(tak->element_type()), "array_header_size semantics ok");
    scale = (1 << tak->log2_element_size());
  } else {
    ShouldNotReachHere();
  }
}

UNSAFE_ENTRY(jint, Unsafe_ArrayBaseOffset0(JNIEnv *env, jobject unsafe, jclass clazz)) {
  int base = 0, scale = 0;
  getBaseAndScale(base, scale, clazz, CHECK_0);

  return field_offset_from_byte_offset(base);
} UNSAFE_END


UNSAFE_ENTRY(jint, Unsafe_ArrayIndexScale0(JNIEnv *env, jobject unsafe, jclass clazz)) {
  int base = 0, scale = 0;
  getBaseAndScale(base, scale, clazz, CHECK_0);

  // This VM packs both fields and array elements down to the byte.
  // But watch out:  If this changes, so that array references for
  // a given primitive type (say, T_BOOLEAN) use different memory units
  // than fields, this method MUST return zero for such arrays.
  // For example, the VM used to store sub-word sized fields in full
  // words in the object layout, so that accessors like getByte(Object,int)
  // did not really do what one might expect for arrays.  Therefore,
  // this function used to report a zero scale factor, so that the user
  // would know not to attempt to access sub-word array elements.
  // // Code for unpacked fields:
  // if (scale < wordSize)  return 0;

  // The following allows for a pretty general fieldOffset cookie scheme,
  // but requires it to be linear in byte offset.
  return field_offset_from_byte_offset(scale) - field_offset_from_byte_offset(0);
} UNSAFE_END


static inline void throw_new(JNIEnv *env, const char *ename) {
  jclass cls = env->FindClass(ename);
  if (env->ExceptionCheck()) {
    env->ExceptionClear();
    tty->print_cr("Unsafe: cannot throw %s because FindClass has failed", ename);
    return;
  }

  env->ThrowNew(cls, NULL);
}

static jclass Unsafe_DefineClass_impl(JNIEnv *env, jstring name, jbyteArray data, int offset, int length, jobject loader, jobject pd) {
  // Code lifted from JDK 1.3 ClassLoader.c

  jbyte *body;
  char *utfName = NULL;
  jclass result = 0;
  char buf[128];

  assert(data != NULL, "Class bytes must not be NULL");
  assert(length >= 0, "length must not be negative: %d", length);

  if (UsePerfData) {
    ClassLoader::unsafe_defineClassCallCounter()->inc();
  }

  body = NEW_C_HEAP_ARRAY(jbyte, length, mtInternal);
  if (body == NULL) {
    throw_new(env, "java/lang/OutOfMemoryError");
    return 0;
  }

  env->GetByteArrayRegion(data, offset, length, body);
  if (env->ExceptionOccurred()) {
    goto free_body;
  }

  if (name != NULL) {
    uint len = env->GetStringUTFLength(name);
    int unicode_len = env->GetStringLength(name);

    if (len >= sizeof(buf)) {
      utfName = NEW_C_HEAP_ARRAY(char, len + 1, mtInternal);
      if (utfName == NULL) {
        throw_new(env, "java/lang/OutOfMemoryError");
        goto free_body;
      }
    } else {
      utfName = buf;
    }

    env->GetStringUTFRegion(name, 0, unicode_len, utfName);

    for (uint i = 0; i < len; i++) {
      if (utfName[i] == '.')   utfName[i] = '/';
    }
  }

  result = JVM_DefineClass(env, utfName, loader, body, length, pd);

  if (utfName && utfName != buf) {
    FREE_C_HEAP_ARRAY(char, utfName);
  }

 free_body:
  FREE_C_HEAP_ARRAY(jbyte, body);
  return result;
}


UNSAFE_ENTRY(jclass, Unsafe_DefineClass0(JNIEnv *env, jobject unsafe, jstring name, jbyteArray data, int offset, int length, jobject loader, jobject pd)) {
  ThreadToNativeFromVM ttnfv(thread);

  return Unsafe_DefineClass_impl(env, name, data, offset, length, loader, pd);
} UNSAFE_END


// define a class but do not make it known to the class loader or system dictionary
// - host_class:  supplies context for linkage, access control, protection domain, and class loader
//                if host_class is itself anonymous then it is replaced with its host class.
// - data:  bytes of a class file, a raw memory address (length gives the number of bytes)
// - cp_patches:  where non-null entries exist, they replace corresponding CP entries in data

// When you load an anonymous class U, it works as if you changed its name just before loading,
// to a name that you will never use again.  Since the name is lost, no other class can directly
// link to any member of U.  Just after U is loaded, the only way to use it is reflectively,
// through java.lang.Class methods like Class.newInstance.

// The package of an anonymous class must either match its host's class's package or be in the
// unnamed package.  If it is in the unnamed package then it will be put in its host class's
// package.
//

// Access checks for linkage sites within U continue to follow the same rules as for named classes.
// An anonymous class also has special privileges to access any member of its host class.
// This is the main reason why this loading operation is unsafe.  The purpose of this is to
// allow language implementations to simulate "open classes"; a host class in effect gets
// new code when an anonymous class is loaded alongside it.  A less convenient but more
// standard way to do this is with reflection, which can also be set to ignore access
// restrictions.

// Access into an anonymous class is possible only through reflection.  Therefore, there
// are no special access rules for calling into an anonymous class.  The relaxed access
// rule for the host class is applied in the opposite direction:  A host class reflectively
// access one of its anonymous classes.

// If you load the same bytecodes twice, you get two different classes.  You can reload
// the same bytecodes with or without varying CP patches.

// By using the CP patching array, you can have a new anonymous class U2 refer to an older one U1.
// The bytecodes for U2 should refer to U1 by a symbolic name (doesn't matter what the name is).
// The CONSTANT_Class entry for that name can be patched to refer directly to U1.

// This allows, for example, U2 to use U1 as a superclass or super-interface, or as
// an outer class (so that U2 is an anonymous inner class of anonymous U1).
// It is not possible for a named class, or an older anonymous class, to refer by
// name (via its CP) to a newer anonymous class.

// CP patching may also be used to modify (i.e., hack) the names of methods, classes,
// or type descriptors used in the loaded anonymous class.

// Finally, CP patching may be used to introduce "live" objects into the constant pool,
// instead of "dead" strings.  A compiled statement like println((Object)"hello") can
// be changed to println(greeting), where greeting is an arbitrary object created before
// the anonymous class is loaded.  This is useful in dynamic languages, in which
// various kinds of metaobjects must be introduced as constants into bytecode.
// Note the cast (Object), which tells the verifier to expect an arbitrary object,
// not just a literal string.  For such ldc instructions, the verifier uses the
// type Object instead of String, if the loaded constant is not in fact a String.

static InstanceKlass*
Unsafe_DefineAnonymousClass_impl(JNIEnv *env,
                                 jclass host_class, jbyteArray data, jobjectArray cp_patches_jh,
                                 u1** temp_alloc,
                                 TRAPS) {
  assert(host_class != NULL, "host_class must not be NULL");
  assert(data != NULL, "data must not be NULL");

  if (UsePerfData) {
    ClassLoader::unsafe_defineClassCallCounter()->inc();
  }

  jint length = typeArrayOop(JNIHandles::resolve_non_null(data))->length();
  assert(length >= 0, "class_bytes_length must not be negative: %d", length);

  int class_bytes_length = (int) length;

  u1* class_bytes = NEW_C_HEAP_ARRAY(u1, length, mtInternal);
  if (class_bytes == NULL) {
    THROW_0(vmSymbols::java_lang_OutOfMemoryError());
  }

  // caller responsible to free it:
  *temp_alloc = class_bytes;

  jbyte* array_base = typeArrayOop(JNIHandles::resolve_non_null(data))->byte_at_addr(0);
  Copy::conjoint_jbytes(array_base, class_bytes, length);

  objArrayHandle cp_patches_h;
  if (cp_patches_jh != NULL) {
    oop p = JNIHandles::resolve_non_null(cp_patches_jh);
    assert(p->is_objArray(), "cp_patches must be an object[]");
    cp_patches_h = objArrayHandle(THREAD, (objArrayOop)p);
  }

  const Klass* host_klass = java_lang_Class::as_Klass(JNIHandles::resolve_non_null(host_class));

  // Make sure it's the real host class, not another anonymous class.
  while (host_klass != NULL && host_klass->is_instance_klass() &&
         InstanceKlass::cast(host_klass)->is_anonymous()) {
    host_klass = InstanceKlass::cast(host_klass)->host_klass();
  }

  // Primitive types have NULL Klass* fields in their java.lang.Class instances.
  if (host_klass == NULL) {
    THROW_MSG_0(vmSymbols::java_lang_IllegalArgumentException(), "Host class is null");
  }

  assert(host_klass->is_instance_klass(), "Host class must be an instance class");

  const char* host_source = host_klass->external_name();
  Handle      host_loader(THREAD, host_klass->class_loader());
  Handle      host_domain(THREAD, host_klass->protection_domain());

  GrowableArray<Handle>* cp_patches = NULL;

  if (cp_patches_h.not_null()) {
    int alen = cp_patches_h->length();

    for (int i = alen-1; i >= 0; i--) {
      oop p = cp_patches_h->obj_at(i);
      if (p != NULL) {
        Handle patch(THREAD, p);

        if (cp_patches == NULL) {
          cp_patches = new GrowableArray<Handle>(i+1, i+1, Handle());
        }

        cp_patches->at_put(i, patch);
      }
    }
  }

  ClassFileStream st(class_bytes, class_bytes_length, host_source, ClassFileStream::verify);

  Symbol* no_class_name = NULL;
  Klass* anonk = SystemDictionary::parse_stream(no_class_name,
                                                host_loader,
                                                host_domain,
                                                &st,
                                                InstanceKlass::cast(host_klass),
                                                cp_patches,
                                                CHECK_NULL);
  if (anonk == NULL) {
    return NULL;
  }

  return InstanceKlass::cast(anonk);
}

UNSAFE_ENTRY(jclass, Unsafe_DefineAnonymousClass0(JNIEnv *env, jobject unsafe, jclass host_class, jbyteArray data, jobjectArray cp_patches_jh)) {
  ResourceMark rm(THREAD);

  jobject res_jh = NULL;
  u1* temp_alloc = NULL;

  InstanceKlass* anon_klass = Unsafe_DefineAnonymousClass_impl(env, host_class, data, cp_patches_jh, &temp_alloc, THREAD);
  if (anon_klass != NULL) {
    res_jh = JNIHandles::make_local(env, anon_klass->java_mirror());
  }

  // try/finally clause:
  if (temp_alloc != NULL) {
    FREE_C_HEAP_ARRAY(u1, temp_alloc);
  }

  // The anonymous class loader data has been artificially been kept alive to
  // this point.   The mirror and any instances of this class have to keep
  // it alive afterwards.
  if (anon_klass != NULL) {
    anon_klass->class_loader_data()->dec_keep_alive();
  }

  // let caller initialize it as needed...

  return (jclass) res_jh;
} UNSAFE_END



UNSAFE_ENTRY(void, Unsafe_ThrowException(JNIEnv *env, jobject unsafe, jthrowable thr)) {
  ThreadToNativeFromVM ttnfv(thread);
  env->Throw(thr);
} UNSAFE_END

// JSR166 ------------------------------------------------------------------

UNSAFE_ENTRY(jobject, Unsafe_CompareAndExchangeObject(JNIEnv *env, jobject unsafe, jobject obj, jlong offset, jobject e_h, jobject x_h)) {
  oop x = JNIHandles::resolve(x_h);
  oop e = JNIHandles::resolve(e_h);
  oop p = JNIHandles::resolve(obj);
  assert_field_offset_sane(p, offset);
  oop res = HeapAccess<ON_UNKNOWN_OOP_REF>::oop_atomic_cmpxchg_at(x, p, (ptrdiff_t)offset, e);
  return JNIHandles::make_local(env, res);
} UNSAFE_END

UNSAFE_ENTRY(jint, Unsafe_CompareAndExchangeInt(JNIEnv *env, jobject unsafe, jobject obj, jlong offset, jint e, jint x)) {
  oop p = JNIHandles::resolve(obj);
  if (oopDesc::is_null(p)) {
    volatile jint* addr = (volatile jint*)index_oop_from_field_offset_long(p, offset);
    return RawAccess<>::atomic_cmpxchg(x, addr, e);
  } else {
    assert_field_offset_sane(p, offset);
    return HeapAccess<>::atomic_cmpxchg_at(x, p, (ptrdiff_t)offset, e);
  }
} UNSAFE_END

UNSAFE_ENTRY(jlong, Unsafe_CompareAndExchangeLong(JNIEnv *env, jobject unsafe, jobject obj, jlong offset, jlong e, jlong x)) {
  oop p = JNIHandles::resolve(obj);
  if (oopDesc::is_null(p)) {
    volatile jlong* addr = (volatile jlong*)index_oop_from_field_offset_long(p, offset);
    return RawAccess<>::atomic_cmpxchg(x, addr, e);
  } else {
    assert_field_offset_sane(p, offset);
    return HeapAccess<>::atomic_cmpxchg_at(x, p, (ptrdiff_t)offset, e);
  }
} UNSAFE_END

UNSAFE_ENTRY(jboolean, Unsafe_CompareAndSetObject(JNIEnv *env, jobject unsafe, jobject obj, jlong offset, jobject e_h, jobject x_h)) {
  oop x = JNIHandles::resolve(x_h);
  oop e = JNIHandles::resolve(e_h);
  oop p = JNIHandles::resolve(obj);
  assert_field_offset_sane(p, offset);
  oop ret = HeapAccess<ON_UNKNOWN_OOP_REF>::oop_atomic_cmpxchg_at(x, p, (ptrdiff_t)offset, e);
  return ret == e;
} UNSAFE_END

UNSAFE_ENTRY(jboolean, Unsafe_CompareAndSetInt(JNIEnv *env, jobject unsafe, jobject obj, jlong offset, jint e, jint x)) {
  oop p = JNIHandles::resolve(obj);
  if (oopDesc::is_null(p)) {
    volatile jint* addr = (volatile jint*)index_oop_from_field_offset_long(p, offset);
    return RawAccess<>::atomic_cmpxchg(x, addr, e) == e;
  } else {
    assert_field_offset_sane(p, offset);
    return HeapAccess<>::atomic_cmpxchg_at(x, p, (ptrdiff_t)offset, e) == e;
  }
} UNSAFE_END

UNSAFE_ENTRY(jboolean, Unsafe_CompareAndSetLong(JNIEnv *env, jobject unsafe, jobject obj, jlong offset, jlong e, jlong x)) {
  oop p = JNIHandles::resolve(obj);
  if (oopDesc::is_null(p)) {
    volatile jlong* addr = (volatile jlong*)index_oop_from_field_offset_long(p, offset);
    return RawAccess<>::atomic_cmpxchg(x, addr, e) == e;
  } else {
    assert_field_offset_sane(p, offset);
    return HeapAccess<>::atomic_cmpxchg_at(x, p, (ptrdiff_t)offset, e) == e;
  }
} UNSAFE_END

UNSAFE_ENTRY(void, Unsafe_Park(JNIEnv *env, jobject unsafe, jboolean isAbsolute, jlong time)) {
  EventThreadPark event;
  HOTSPOT_THREAD_PARK_BEGIN((uintptr_t) thread->parker(), (int) isAbsolute, time);

  JavaThreadParkedState jtps(thread, time != 0);
  thread->parker()->park(isAbsolute != 0, time);

  HOTSPOT_THREAD_PARK_END((uintptr_t) thread->parker());

  if (event.should_commit()) {
    oop obj = thread->current_park_blocker();
    event.set_parkedClass((obj != NULL) ? obj->klass() : NULL);
    event.set_timeout(time);
    event.set_address((obj != NULL) ? (TYPE_ADDRESS) cast_from_oop<uintptr_t>(obj) : 0);
    event.commit();
  }
} UNSAFE_END

UNSAFE_ENTRY(void, Unsafe_Unpark(JNIEnv *env, jobject unsafe, jobject jthread)) {
  Parker* p = NULL;

  if (jthread != NULL) {
    ThreadsListHandle tlh;
    JavaThread* thr = NULL;
    oop java_thread = NULL;
    (void) tlh.cv_internal_thread_to_JavaThread(jthread, &thr, &java_thread);
    if (java_thread != NULL) {
      // This is a valid oop.
      jlong lp = java_lang_Thread::park_event(java_thread);
      if (lp != 0) {
        // This cast is OK even though the jlong might have been read
        // non-atomically on 32bit systems, since there, one word will
        // always be zero anyway and the value set is always the same
        p = (Parker*)addr_from_java(lp);
      } else {
        // Not cached in the java.lang.Thread oop yet (could be an
        // older version of library).
        if (thr != NULL) {
          // The JavaThread is alive.
          p = thr->parker();
          if (p != NULL) {
            // Cache the Parker in the java.lang.Thread oop for next time.
            java_lang_Thread::set_park_event(java_thread, addr_to_java(p));
          }
        }
      }
    }
  } // ThreadsListHandle is destroyed here.

  if (p != NULL) {
    HOTSPOT_THREAD_UNPARK((uintptr_t) p);
    p->unpark();
  }
} UNSAFE_END

UNSAFE_ENTRY(jint, Unsafe_GetLoadAverage0(JNIEnv *env, jobject unsafe, jdoubleArray loadavg, jint nelem)) {
  const int max_nelem = 3;
  double la[max_nelem];
  jint ret;

  typeArrayOop a = typeArrayOop(JNIHandles::resolve_non_null(loadavg));
  assert(a->is_typeArray(), "must be type array");

  ret = os::loadavg(la, nelem);
  if (ret == -1) {
    return -1;
  }

  // if successful, ret is the number of samples actually retrieved.
  assert(ret >= 0 && ret <= max_nelem, "Unexpected loadavg return value");
  switch(ret) {
    case 3: a->double_at_put(2, (jdouble)la[2]); // fall through
    case 2: a->double_at_put(1, (jdouble)la[1]); // fall through
    case 1: a->double_at_put(0, (jdouble)la[0]); break;
  }

  return ret;
} UNSAFE_END


/// JVM_RegisterUnsafeMethods

#define ADR "J"

#define LANG "Ljava/lang/"

#define OBJ LANG "Object;"
#define CLS LANG "Class;"
#define FLD LANG "reflect/Field;"
#define THR LANG "Throwable;"

#define DC_Args  LANG "String;[BII" LANG "ClassLoader;" "Ljava/security/ProtectionDomain;"
#define DAC_Args CLS "[B[" OBJ

#define CC (char*)  /*cast a literal from (const char*)*/
#define FN_PTR(f) CAST_FROM_FN_PTR(void*, &f)

#define DECLARE_GETPUTOOP(Type, Desc) \
    {CC "get" #Type,      CC "(" OBJ "J)" #Desc,       FN_PTR(Unsafe_Get##Type)}, \
    {CC "put" #Type,      CC "(" OBJ "J" #Desc ")V",   FN_PTR(Unsafe_Put##Type)}, \
    {CC "get" #Type "Volatile",      CC "(" OBJ "J)" #Desc,       FN_PTR(Unsafe_Get##Type##Volatile)}, \
    {CC "put" #Type "Volatile",      CC "(" OBJ "J" #Desc ")V",   FN_PTR(Unsafe_Put##Type##Volatile)}


static JNINativeMethod jdk_internal_misc_Unsafe_methods[] = {
    {CC "getObject",        CC "(" OBJ "J)" OBJ "",   FN_PTR(Unsafe_GetObject)},
    {CC "putObject",        CC "(" OBJ "J" OBJ ")V",  FN_PTR(Unsafe_PutObject)},
    {CC "getObjectVolatile",CC "(" OBJ "J)" OBJ "",   FN_PTR(Unsafe_GetObjectVolatile)},
    {CC "putObjectVolatile",CC "(" OBJ "J" OBJ ")V",  FN_PTR(Unsafe_PutObjectVolatile)},

    {CC "getUncompressedObject", CC "(" ADR ")" OBJ,  FN_PTR(Unsafe_GetUncompressedObject)},

    DECLARE_GETPUTOOP(Boolean, Z),
    DECLARE_GETPUTOOP(Byte, B),
    DECLARE_GETPUTOOP(Short, S),
    DECLARE_GETPUTOOP(Char, C),
    DECLARE_GETPUTOOP(Int, I),
    DECLARE_GETPUTOOP(Long, J),
    DECLARE_GETPUTOOP(Float, F),
    DECLARE_GETPUTOOP(Double, D),

    {CC "allocateMemory0",    CC "(J)" ADR,              FN_PTR(Unsafe_AllocateMemory0)},
    {CC "reallocateMemory0",  CC "(" ADR "J)" ADR,       FN_PTR(Unsafe_ReallocateMemory0)},
    {CC "freeMemory0",        CC "(" ADR ")V",           FN_PTR(Unsafe_FreeMemory0)},

    {CC "objectFieldOffset0", CC "(" FLD ")J",           FN_PTR(Unsafe_ObjectFieldOffset0)},
    {CC "objectFieldOffset1", CC "(" CLS LANG "String;)J", FN_PTR(Unsafe_ObjectFieldOffset1)},
    {CC "staticFieldOffset0", CC "(" FLD ")J",           FN_PTR(Unsafe_StaticFieldOffset0)},
    {CC "staticFieldBase0",   CC "(" FLD ")" OBJ,        FN_PTR(Unsafe_StaticFieldBase0)},
    {CC "ensureClassInitialized0", CC "(" CLS ")V",      FN_PTR(Unsafe_EnsureClassInitialized0)},
    {CC "arrayBaseOffset0",   CC "(" CLS ")I",           FN_PTR(Unsafe_ArrayBaseOffset0)},
    {CC "arrayIndexScale0",   CC "(" CLS ")I",           FN_PTR(Unsafe_ArrayIndexScale0)},
    {CC "addressSize0",       CC "()I",                  FN_PTR(Unsafe_AddressSize0)},
    {CC "pageSize",           CC "()I",                  FN_PTR(Unsafe_PageSize)},

    {CC "defineClass0",       CC "(" DC_Args ")" CLS,    FN_PTR(Unsafe_DefineClass0)},
    {CC "allocateInstance",   CC "(" CLS ")" OBJ,        FN_PTR(Unsafe_AllocateInstance)},
    {CC "throwException",     CC "(" THR ")V",           FN_PTR(Unsafe_ThrowException)},
    {CC "compareAndSetObject",CC "(" OBJ "J" OBJ "" OBJ ")Z", FN_PTR(Unsafe_CompareAndSetObject)},
    {CC "compareAndSetInt",   CC "(" OBJ "J""I""I"")Z",  FN_PTR(Unsafe_CompareAndSetInt)},
    {CC "compareAndSetLong",  CC "(" OBJ "J""J""J"")Z",  FN_PTR(Unsafe_CompareAndSetLong)},
    {CC "compareAndExchangeObject", CC "(" OBJ "J" OBJ "" OBJ ")" OBJ, FN_PTR(Unsafe_CompareAndExchangeObject)},
    {CC "compareAndExchangeInt",  CC "(" OBJ "J""I""I"")I", FN_PTR(Unsafe_CompareAndExchangeInt)},
    {CC "compareAndExchangeLong", CC "(" OBJ "J""J""J"")J", FN_PTR(Unsafe_CompareAndExchangeLong)},

    {CC "park",               CC "(ZJ)V",                FN_PTR(Unsafe_Park)},
    {CC "unpark",             CC "(" OBJ ")V",           FN_PTR(Unsafe_Unpark)},

    {CC "getLoadAverage0",    CC "([DI)I",               FN_PTR(Unsafe_GetLoadAverage0)},

    {CC "copyMemory0",        CC "(" OBJ "J" OBJ "JJ)V", FN_PTR(Unsafe_CopyMemory0)},
    {CC "copySwapMemory0",    CC "(" OBJ "J" OBJ "JJJ)V", FN_PTR(Unsafe_CopySwapMemory0)},
    {CC "setMemory0",         CC "(" OBJ "JJB)V",        FN_PTR(Unsafe_SetMemory0)},

    {CC "defineAnonymousClass0", CC "(" DAC_Args ")" CLS, FN_PTR(Unsafe_DefineAnonymousClass0)},

    {CC "shouldBeInitialized0", CC "(" CLS ")Z",         FN_PTR(Unsafe_ShouldBeInitialized0)},

    {CC "loadFence",          CC "()V",                  FN_PTR(Unsafe_LoadFence)},
    {CC "storeFence",         CC "()V",                  FN_PTR(Unsafe_StoreFence)},
    {CC "fullFence",          CC "()V",                  FN_PTR(Unsafe_FullFence)},

    {CC "isBigEndian0",       CC "()Z",                  FN_PTR(Unsafe_isBigEndian0)},
    {CC "unalignedAccess0",   CC "()Z",                  FN_PTR(Unsafe_unalignedAccess0)}
};

#undef CC
#undef FN_PTR

#undef ADR
#undef LANG
#undef OBJ
#undef CLS
#undef FLD
#undef THR
#undef DC_Args
#undef DAC_Args

#undef DECLARE_GETPUTOOP


// This function is exported, used by NativeLookup.
// The Unsafe_xxx functions above are called only from the interpreter.
// The optimizer looks at names and signatures to recognize
// individual functions.

JVM_ENTRY(void, JVM_RegisterJDKInternalMiscUnsafeMethods(JNIEnv *env, jclass unsafeclass)) {
  ThreadToNativeFromVM ttnfv(thread);

  int ok = env->RegisterNatives(unsafeclass, jdk_internal_misc_Unsafe_methods, sizeof(jdk_internal_misc_Unsafe_methods)/sizeof(JNINativeMethod));
  guarantee(ok == 0, "register jdk.internal.misc.Unsafe natives");
} JVM_END<|MERGE_RESOLUTION|>--- conflicted
+++ resolved
@@ -152,11 +152,6 @@
   oop _obj;
   ptrdiff_t _offset;
 
-<<<<<<< HEAD
-  // Resolves and returns the address of the memory access
-  void* addr() {
-    return index_oop_from_field_offset_long(_obj, _offset);
-=======
   // Resolves and returns the address of the memory access.
   // This raw memory access may fault, so we make sure it happens within the
   // guarded scope by making the access volatile at least. Since the store
@@ -166,7 +161,6 @@
   volatile T* addr() {
     void* addr = index_oop_from_field_offset_long(_obj, _offset);
     return static_cast<volatile T*>(addr);
->>>>>>> 24570d7f
   }
 
   template <typename U>
@@ -215,11 +209,7 @@
   T get() {
     if (oopDesc::is_null(_obj)) {
       GuardUnsafeAccess guard(_thread);
-<<<<<<< HEAD
-      T ret = RawAccess<>::load((T*)addr());
-=======
       T ret = RawAccess<>::load(addr());
->>>>>>> 24570d7f
       return normalize_for_read(ret);
     } else {
       T ret = HeapAccess<>::load_at(_obj, _offset);
@@ -230,11 +220,7 @@
   void put(T x) {
     if (oopDesc::is_null(_obj)) {
       GuardUnsafeAccess guard(_thread);
-<<<<<<< HEAD
-      RawAccess<>::store((T*)addr(), normalize_for_write(x));
-=======
       RawAccess<>::store(addr(), normalize_for_write(x));
->>>>>>> 24570d7f
     } else {
       HeapAccess<>::store_at(_obj, _offset, normalize_for_write(x));
     }
@@ -244,11 +230,7 @@
   T get_volatile() {
     if (oopDesc::is_null(_obj)) {
       GuardUnsafeAccess guard(_thread);
-<<<<<<< HEAD
-      volatile T ret = RawAccess<MO_SEQ_CST>::load((volatile T*)addr());
-=======
       volatile T ret = RawAccess<MO_SEQ_CST>::load(addr());
->>>>>>> 24570d7f
       return normalize_for_read(ret);
     } else {
       T ret = HeapAccess<MO_SEQ_CST>::load_at(_obj, _offset);
@@ -259,11 +241,7 @@
   void put_volatile(T x) {
     if (oopDesc::is_null(_obj)) {
       GuardUnsafeAccess guard(_thread);
-<<<<<<< HEAD
-      RawAccess<MO_SEQ_CST>::store((volatile T*)addr(), normalize_for_write(x));
-=======
       RawAccess<MO_SEQ_CST>::store(addr(), normalize_for_write(x));
->>>>>>> 24570d7f
     } else {
       HeapAccess<MO_SEQ_CST>::store_at(_obj, _offset, normalize_for_write(x));
     }
