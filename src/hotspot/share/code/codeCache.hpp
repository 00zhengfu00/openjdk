--- conflicted
+++ resolved
@@ -75,11 +75,8 @@
 class ExceptionCache;
 class KlassDepChange;
 class OopClosure;
-<<<<<<< HEAD
+class ShenandoahParallelCodeHeapIterator;
 class NativePostCallNop;
-=======
-class ShenandoahParallelCodeHeapIterator;
->>>>>>> 0827ffcf
 
 class CodeCache : AllStatic {
   friend class VMStructs;
