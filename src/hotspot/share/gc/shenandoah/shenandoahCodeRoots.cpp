--- conflicted
+++ resolved
@@ -223,13 +223,9 @@
     ShenandoahReentrantLocker locker(nm_data->lock());
 
     // Heal oops and disarm
-<<<<<<< HEAD
     if (_heap->is_evacuation_in_progress()) {
       ShenandoahNMethod::heal_nmethod(nm);
     }
-=======
-    ShenandoahNMethod::heal_nmethod(nm);
->>>>>>> ff962403
     ShenandoahNMethod::disarm_nmethod(nm);
 
     // Clear compiled ICs and exception caches
