/*
 * Copyright (c) 2004, 2016, Oracle and/or its affiliates. All rights reserved.
 * DO NOT ALTER OR REMOVE COPYRIGHT NOTICES OR THIS FILE HEADER.
 *
 * This code is free software; you can redistribute it and/or modify it
 * under the terms of the GNU General Public License version 2 only, as
 * published by the Free Software Foundation.  Oracle designates this
 * particular file as subject to the "Classpath" exception as provided
 * by Oracle in the LICENSE file that accompanied this code.
 *
 * This code is distributed in the hope that it will be useful, but WITHOUT
 * ANY WARRANTY; without even the implied warranty of MERCHANTABILITY or
 * FITNESS FOR A PARTICULAR PURPOSE.  See the GNU General Public License
 * version 2 for more details (a copy is included in the LICENSE file that
 * accompanied this code).
 *
 * You should have received a copy of the GNU General Public License version
 * 2 along with this work; if not, write to the Free Software Foundation,
 * Inc., 51 Franklin St, Fifth Floor, Boston, MA 02110-1301 USA.
 *
 * Please contact Oracle, 500 Oracle Parkway, Redwood Shores, CA 94065 USA
 * or visit www.oracle.com if you need additional information or have any
 * questions.
 */

package sun.corba ;

import java.io.OptionalDataException;
import java.lang.invoke.MethodHandle;
import java.lang.reflect.Field ;
import java.lang.reflect.Constructor ;

import java.security.AccessController;
import java.security.Permission;
import java.security.PrivilegedAction;

import sun.misc.Unsafe;
import sun.reflect.ReflectionFactory;

/** This class provides the methods for fundamental JVM operations
 * needed in the ORB that are not part of the public Java API.  This includes:
 * <ul>
 * <li>throwException, which can throw undeclared checked exceptions.
 * This is needed to handle throwing arbitrary exceptions across a standardized
 * OMG interface that (incorrectly) does not specify appropriate exceptions.</li>
 * <li>putXXX/getXXX methods that allow unchecked access to fields of objects.
 * This is used for setting uninitialzed non-static final fields (which is
 * impossible with reflection) and for speed.</li>
 * <li>objectFieldOffset to obtain the field offsets for use in the putXXX/getXXX methods</li>
 * <li>newConstructorForSerialization to get the special constructor required for a
 * Serializable class</li>
 * <li>latestUserDefinedLoader to get the latest user defined class loader from
 * the call stack as required by the RMI-IIOP specification (really from the
 * JDK 1.1 days)</li>
 * </ul>
 * The code that calls Bridge.get() must have the following Permissions:
 * <ul>
 * <li>RuntimePermission "reflectionFactoryAccess"</li>
 * <li>BridgePermission "getBridge"</li>
 * <li>ReflectPermission "suppressAccessChecks"</li>
 * </ul>
 * <p>
 * All of these permissions are required to obtain and correctly initialize
 * the instance of Bridge.  No security checks are performed on calls
 * made to Bridge instance methods, so access to the Bridge instance
 * must be protected.
 * <p>
 * This class is a singleton (per ClassLoader of course).  Access to the
 * instance is obtained through the Bridge.get() method.
 */
public final class Bridge
{
    private static final Permission getBridgePermission =
            new BridgePermission("getBridge");
    private static Bridge bridge = null ;

<<<<<<< HEAD
    private final Unsafe unsafe ;
    private final ReflectionFactory reflectionFactory ;

    private Bridge() {
        unsafe = Unsafe.getUnsafe() ;
        reflectionFactory = (ReflectionFactory)AccessController.doPrivileged(
            new ReflectionFactory.GetReflectionFactoryAction());
=======
    /** Access to Unsafe to read/write fields. */
    private static final Unsafe unsafe = AccessController.doPrivileged(
            (PrivilegedAction<Unsafe>)() -> {
                try {
                    Field field = Unsafe.class.getDeclaredField("theUnsafe");
                    field.setAccessible(true);
                    return (Unsafe)field.get(null);

                } catch (NoSuchFieldException |IllegalAccessException ex) {
                    throw new InternalError("Unsafe.theUnsafe field not available", ex);
                }
            }
    ) ;

    private final ReflectionFactory reflectionFactory ;

    private Bridge() {
        reflectionFactory = ReflectionFactory.getReflectionFactory();
>>>>>>> e9e9f1be
    }

    /** Fetch the Bridge singleton.  This requires the following
     * permissions:
     * <ul>
     * <li>RuntimePermission "reflectionFactoryAccess"</li>
     * <li>BridgePermission "getBridge"</li>
     * <li>ReflectPermission "suppressAccessChecks"</li>
     * </ul>
     * @return The singleton instance of the Bridge class
     * @throws SecurityException if the caller does not have the
     * required permissions and the caller has a non-null security manager.
     */
    public static final synchronized Bridge get()
    {
        SecurityManager sman = System.getSecurityManager() ;
        if (sman != null)
            sman.checkPermission( getBridgePermission ) ;

        if (bridge == null) {
            bridge = new Bridge() ;
        }

        return bridge ;
    }

    /** Obtain the latest user defined ClassLoader from the call stack.
     * This is required by the RMI-IIOP specification.
     */
    public final ClassLoader getLatestUserDefinedLoader() {
        return jdk.internal.misc.VM.latestUserDefinedLoader();
    }

    /**
     * Fetches a field element within the given
     * object <code>o</code> at the given offset.
     * The result is undefined unless the offset was obtained from
     * {@link #objectFieldOffset} on the {@link java.lang.reflect.Field}
     * of some Java field and the object referred to by <code>o</code>
     * is of a class compatible with that field's class.
     * @param o Java heap object in which the field from which the offset
     * was obtained resides
     * @param offset indication of where the field resides in a Java heap
     *        object
     * @return the value fetched from the indicated Java field
     * @throws RuntimeException No defined exceptions are thrown, not even
     *         {@link NullPointerException}
     */
    public final int getInt(Object o, long offset)
    {
        return unsafe.getInt( o, offset ) ;
    }

    /**
     * Stores a value into a given Java field.
     * <p>
     * The first two parameters are interpreted exactly as with
     * {@link #getInt(Object, long)} to refer to a specific
     * Java field.  The given value is stored into that field.
     * <p>
     * The field must be of the same type as the method
     * parameter <code>x</code>.
     *
     * @param o Java heap object in which the field resides, if any, else
     *        null
     * @param offset indication of where the field resides in a Java heap
     *        object.
     * @param x the value to store into the indicated Java field
     * @throws RuntimeException No defined exceptions are thrown, not even
     *         {@link NullPointerException}
     */
    public final void putInt(Object o, long offset, int x)
    {
        unsafe.putInt( o, offset, x ) ;
    }

    /**
     * @see #getInt(Object, long)
     */
    public final Object getObject(Object o, long offset)
    {
        return unsafe.getObject( o, offset ) ;
    }

    /**
     * @see #putInt(Object, long, int)
     */
    public final void putObject(Object o, long offset, Object x)
    {
        unsafe.putObject( o, offset, x ) ;
    }

    /** @see #getInt(Object, long) */
    public final boolean getBoolean(Object o, long offset)
    {
        return unsafe.getBoolean( o, offset ) ;
    }
    /** @see #putInt(Object, long, int) */
    public final void    putBoolean(Object o, long offset, boolean x)
    {
        unsafe.putBoolean( o, offset, x ) ;
    }
    /** @see #getInt(Object, long) */
    public final byte    getByte(Object o, long offset)
    {
        return unsafe.getByte( o, offset ) ;
    }
    /** @see #putInt(Object, long, int) */
    public final void    putByte(Object o, long offset, byte x)
    {
        unsafe.putByte( o, offset, x ) ;
    }
    /** @see #getInt(Object, long) */
    public final short   getShort(Object o, long offset)
    {
        return unsafe.getShort( o, offset ) ;
    }
    /** @see #putInt(Object, long, int) */
    public final void    putShort(Object o, long offset, short x)
    {
        unsafe.putShort( o, offset, x ) ;
    }
    /** @see #getInt(Object, long) */
    public final char    getChar(Object o, long offset)
    {
        return unsafe.getChar( o, offset ) ;
    }
    /** @see #putInt(Object, long, int) */
    public final void    putChar(Object o, long offset, char x)
    {
        unsafe.putChar( o, offset, x ) ;
    }
    /** @see #getInt(Object, long) */
    public final long    getLong(Object o, long offset)
    {
        return unsafe.getLong( o, offset ) ;
    }
    /** @see #putInt(Object, long, int) */
    public final void    putLong(Object o, long offset, long x)
    {
        unsafe.putLong( o, offset, x ) ;
    }
    /** @see #getInt(Object, long) */
    public final float   getFloat(Object o, long offset)
    {
        return unsafe.getFloat( o, offset ) ;
    }
    /** @see #putInt(Object, long, int) */
    public final void    putFloat(Object o, long offset, float x)
    {
        unsafe.putFloat( o, offset, x ) ;
    }
    /** @see #getInt(Object, long) */
    public final double  getDouble(Object o, long offset)
    {
        return unsafe.getDouble( o, offset ) ;
    }
    /** @see #putInt(Object, long, int) */
    public final void    putDouble(Object o, long offset, double x)
    {
        unsafe.putDouble( o, offset, x ) ;
    }

    /**
     * This constant differs from all results that will ever be returned from
     * {@link #objectFieldOffset}.
     */
    public static final long INVALID_FIELD_OFFSET   = -1;

    /**
     * Returns the offset of a non-static field.
     */
    public final long objectFieldOffset(Field f)
    {
        return unsafe.objectFieldOffset( f ) ;
    }

    /**
     * Returns the offset of a static field.
     */
    public final long staticFieldOffset(Field f)
    {
        return unsafe.staticFieldOffset( f ) ;
    }

    /**
     * Ensure that the class has been initalized.
     * @param cl the class to ensure is initialized
     */
    public final void ensureClassInitialized(Class<?> cl) {
        unsafe.ensureClassInitialized(cl);
    }


    /** Throw the exception.
     * The exception may be an undeclared checked exception.
     */
    public final void throwException(Throwable ee)
    {
        unsafe.throwException( ee ) ;
    }

    /**
     * Obtain a constructor for Class cl.
     * This is used to create a constructor for Serializable classes that
     * construct an instance of the Serializable class using the
     * no args constructor of the first non-Serializable superclass
     * of the Serializable class.
     */
    public final Constructor<?> newConstructorForSerialization( Class<?> cl ) {
        return reflectionFactory.newConstructorForSerialization( cl ) ;
    }

    public final Constructor<?> newConstructorForExternalization(Class<?> cl) {
        return reflectionFactory.newConstructorForExternalization( cl ) ;
    }

    /**
     * Returns true if the given class defines a static initializer method,
     * false otherwise.
     */
    public final boolean hasStaticInitializerForSerialization(Class<?> cl) {
        return reflectionFactory.hasStaticInitializerForSerialization(cl);
    }

    public final MethodHandle writeObjectForSerialization(Class<?> cl) {
        return reflectionFactory.writeObjectForSerialization(cl);
    }

    public final MethodHandle readObjectForSerialization(Class<?> cl) {
        return reflectionFactory.readObjectForSerialization(cl);
    }

    public final MethodHandle readObjectNoDataForSerialization(Class<?> cl) {
        return reflectionFactory.readObjectNoDataForSerialization(cl);
    }

    public final MethodHandle readResolveForSerialization(Class<?> cl) {
        return reflectionFactory.readResolveForSerialization(cl);
    }

    public final MethodHandle writeReplaceForSerialization(Class<?> cl) {
        return reflectionFactory.writeReplaceForSerialization(cl);
    }

    /**
     * Return a new OptionalDataException instance.
     * @return a new OptionalDataException instance
     */
    public final OptionalDataException newOptionalDataExceptionForSerialization(boolean bool) {
        return reflectionFactory.newOptionalDataExceptionForSerialization(bool);
    }

}<|MERGE_RESOLUTION|>--- conflicted
+++ resolved
@@ -74,15 +74,6 @@
             new BridgePermission("getBridge");
     private static Bridge bridge = null ;
 
-<<<<<<< HEAD
-    private final Unsafe unsafe ;
-    private final ReflectionFactory reflectionFactory ;
-
-    private Bridge() {
-        unsafe = Unsafe.getUnsafe() ;
-        reflectionFactory = (ReflectionFactory)AccessController.doPrivileged(
-            new ReflectionFactory.GetReflectionFactoryAction());
-=======
     /** Access to Unsafe to read/write fields. */
     private static final Unsafe unsafe = AccessController.doPrivileged(
             (PrivilegedAction<Unsafe>)() -> {
@@ -101,7 +92,6 @@
 
     private Bridge() {
         reflectionFactory = ReflectionFactory.getReflectionFactory();
->>>>>>> e9e9f1be
     }
 
     /** Fetch the Bridge singleton.  This requires the following
