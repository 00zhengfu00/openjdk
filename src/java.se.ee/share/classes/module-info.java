--- conflicted
+++ resolved
@@ -23,16 +23,13 @@
  * questions.
  */
 
-<<<<<<< HEAD
 /**
  * Defines the full API of the Java SE Platform.
  * <P>
  * This module requires {@code java.se} and supplements it with modules
  * that define CORBA and Java EE APIs. These modules are upgradeable.
  */
-=======
 @SuppressWarnings("deprecation")
->>>>>>> 532b42d5
 module java.se.ee {
 
     requires public java.se;
