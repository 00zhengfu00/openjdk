/*
 * Copyright (c) 2010, 2013, Oracle and/or its affiliates. All rights reserved.
 * DO NOT ALTER OR REMOVE COPYRIGHT NOTICES OR THIS FILE HEADER.
 *
 * This code is free software; you can redistribute it and/or modify it
 * under the terms of the GNU General Public License version 2 only, as
 * published by the Free Software Foundation.  Oracle designates this
 * particular file as subject to the "Classpath" exception as provided
 * by Oracle in the LICENSE file that accompanied this code.
 *
 * This code is distributed in the hope that it will be useful, but WITHOUT
 * ANY WARRANTY; without even the implied warranty of MERCHANTABILITY or
 * FITNESS FOR A PARTICULAR PURPOSE.  See the GNU General Public License
 * version 2 for more details (a copy is included in the LICENSE file that
 * accompanied this code).
 *
 * You should have received a copy of the GNU General Public License version
 * 2 along with this work; if not, write to the Free Software Foundation,
 * Inc., 51 Franklin St, Fifth Floor, Boston, MA 02110-1301 USA.
 *
 * Please contact Oracle, 500 Oracle Parkway, Redwood Shores, CA 94065 USA
 * or visit www.oracle.com if you need additional information or have any
 * questions.
 */

package jdk.nashorn.internal.objects;

import static jdk.nashorn.internal.runtime.ScriptRuntime.UNDEFINED;
import static jdk.nashorn.internal.lookup.Lookup.MH;

import java.lang.invoke.MethodHandle;
import java.lang.invoke.MethodHandles;

import jdk.nashorn.api.scripting.NashornException;
import jdk.nashorn.internal.objects.annotations.Attribute;
import jdk.nashorn.internal.objects.annotations.Constructor;
import jdk.nashorn.internal.objects.annotations.Function;
import jdk.nashorn.internal.objects.annotations.Property;
import jdk.nashorn.internal.objects.annotations.ScriptClass;
import jdk.nashorn.internal.objects.annotations.Where;
import jdk.nashorn.internal.objects.ScriptFunctionImpl;
import jdk.nashorn.internal.runtime.ECMAException;
import jdk.nashorn.internal.runtime.JSType;
import jdk.nashorn.internal.runtime.PropertyMap;
import jdk.nashorn.internal.runtime.ScriptObject;
import jdk.nashorn.internal.runtime.ScriptFunction;
import jdk.nashorn.internal.runtime.ScriptRuntime;

/**
 * ECMA 15.11 Error Objects
 */
@ScriptClass("Error")
public final class NativeError extends ScriptObject {

    static final MethodHandle GET_COLUMNNUMBER = findOwnMH("getColumnNumber", Object.class, Object.class);
    static final MethodHandle SET_COLUMNNUMBER = findOwnMH("setColumnNumber", Object.class, Object.class, Object.class);
    static final MethodHandle GET_LINENUMBER   = findOwnMH("getLineNumber", Object.class, Object.class);
    static final MethodHandle SET_LINENUMBER   = findOwnMH("setLineNumber", Object.class, Object.class, Object.class);
    static final MethodHandle GET_FILENAME     = findOwnMH("getFileName", Object.class, Object.class);
    static final MethodHandle SET_FILENAME     = findOwnMH("setFileName", Object.class, Object.class, Object.class);
    static final MethodHandle GET_STACK        = findOwnMH("getStack", Object.class, Object.class);
    static final MethodHandle SET_STACK        = findOwnMH("setStack", Object.class, Object.class, Object.class);

    // message property name
    static final String MESSAGE = "message";
    // name property name
    static final String NAME = "name";
    // stack property name
    static final String STACK = "__stack__";
    // lineNumber property name
    static final String LINENUMBER = "__lineNumber__";
    // columnNumber property name
    static final String COLUMNNUMBER = "__columnNumber__";
    // fileName property name
    static final String FILENAME = "__fileName__";

    /** Message property name */
    @Property(name = NativeError.MESSAGE)
    public Object instMessage;

    /** ECMA 15.11.4.2 Error.prototype.name */
    @Property(attributes = Attribute.NOT_ENUMERABLE, where = Where.PROTOTYPE)
    public Object name;

    /** ECMA 15.11.4.3 Error.prototype.message */
    @Property(attributes = Attribute.NOT_ENUMERABLE, where = Where.PROTOTYPE)
    public Object message;

    // initialized by nasgen
    private static PropertyMap $nasgenmap$;

    static PropertyMap getInitialMap() {
        return $nasgenmap$;
    }

    private NativeError(final Object msg, final ScriptObject proto, final PropertyMap map) {
        super(proto, map);
        if (msg != UNDEFINED) {
            this.instMessage = JSType.toString(msg);
        } else {
            this.delete(NativeError.MESSAGE, false);
        }
    }

    NativeError(final Object msg, final Global global) {
        this(msg, global.getErrorPrototype(), global.getErrorMap());
    }

    private NativeError(final Object msg) {
        this(msg, Global.instance());
    }

    @Override
    public String getClassName() {
        return "Error";
    }

    /**
     * ECMA 15.11.2 The Error Constructor
     *
     * @param newObj true if this is being instantiated with a new
     * @param self   self reference
     * @param msg    error message
     *
     * @return NativeError instance
     */
    @Constructor
    public static Object constructor(final boolean newObj, final Object self, final Object msg) {
        return new NativeError(msg);
    }

    /**
     * Nashorn extension: Error.captureStackTrace. Capture stack trace at the point of call into the Error object provided.
     *
     * @param self self reference
     * @param errorObj the error object
     * @return undefined
     */
    @SuppressWarnings("unused")
    @Function(attributes = Attribute.NOT_ENUMERABLE, where = Where.CONSTRUCTOR)
    public static Object captureStackTrace(final Object self, final Object errorObj) {
        Global.checkObject(errorObj);
        final ScriptObject sobj = (ScriptObject)errorObj;
<<<<<<< HEAD
        final ECMAException exp = new ECMAException(sobj, null);
=======
        new ECMAException(sobj, null); //constructor has side effects
>>>>>>> 1814d22b
        sobj.delete("stack", false);
        final ScriptFunction getStack = ScriptFunctionImpl.makeFunction("getStack", GET_STACK);
        final ScriptFunction setStack = ScriptFunctionImpl.makeFunction("setStack", SET_STACK);
        sobj.addOwnProperty("stack", Attribute.NOT_ENUMERABLE, getStack, setStack);
        return UNDEFINED;
    }

    /**
     * Nashorn extension: Error.dumpStack
     * dumps the stack of the current thread.
     *
     * @param self self reference
     *
     * @return undefined
     */
    @Function(attributes = Attribute.NOT_ENUMERABLE, where = Where.CONSTRUCTOR)
    public static Object dumpStack(final Object self) {
        Thread.dumpStack();
        return UNDEFINED;
    }

    /**
     * Nashorn extension: Error.prototype.printStackTrace
     * prints stack trace associated with the exception (if available).
     * to the standard error stream.
     *
     * @param self self reference
     *
     * @return result of {@link ECMAException#printStackTrace(ScriptObject)}, which is typically undefined
     */
    @Function(attributes = Attribute.NOT_ENUMERABLE)
    public static Object printStackTrace(final Object self) {
        Global.checkObject(self);
        return ECMAException.printStackTrace((ScriptObject)self);
    }

    /**
     * Nashorn extension: Error.prototype.getStackTrace()
     * "stack" property is an array typed value containing {@link StackTraceElement}
     * objects of JavaScript stack frames.
     *
     * @param self  self reference
     *
     * @return      stack trace as a script array.
     */
    @Function(attributes = Attribute.NOT_ENUMERABLE)
    public static Object getStackTrace(final Object self) {
        Global.checkObject(self);
        final ScriptObject sobj = (ScriptObject)self;
        final Object exception = ECMAException.getException(sobj);
        Object[] res;
        if (exception instanceof Throwable) {
            res = NashornException.getScriptFrames((Throwable)exception);
        } else {
            res = ScriptRuntime.EMPTY_ARRAY;
        }

        return new NativeArray(res);
    }

    /**
     * Nashorn extension: Error.prototype.lineNumber
     *
     * @param self self reference
     *
     * @return line number from which error was thrown
     */
    public static Object getLineNumber(final Object self) {
        Global.checkObject(self);
        final ScriptObject sobj = (ScriptObject)self;
        return sobj.has(LINENUMBER) ? sobj.get(LINENUMBER) : ECMAException.getLineNumber(sobj);
    }

    /**
     * Nashorn extension: Error.prototype.lineNumber
     *
     * @param self  self reference
     * @param value value of line number
     *
     * @return value that was set
     */
    public static Object setLineNumber(final Object self, final Object value) {
        Global.checkObject(self);
        final ScriptObject sobj = (ScriptObject)self;
        sobj.set(LINENUMBER, value, false);
        return value;
    }

    /**
     * Nashorn extension: Error.prototype.columnNumber
     *
     * @param self self reference
     *
     * @return column number from which error was thrown
     */
    public static Object getColumnNumber(final Object self) {
        Global.checkObject(self);
        final ScriptObject sobj = (ScriptObject)self;
        return sobj.has(COLUMNNUMBER) ? sobj.get(COLUMNNUMBER) : ECMAException.getColumnNumber((ScriptObject)self);
    }

    /**
     * Nashorn extension: Error.prototype.columnNumber
     *
     * @param self  self reference
     * @param value value of column number
     *
     * @return value that was set
     */
    public static Object setColumnNumber(final Object self, final Object value) {
        Global.checkObject(self);
        final ScriptObject sobj = (ScriptObject)self;
        sobj.set(COLUMNNUMBER, value, false);
        return value;
    }

    /**
     * Nashorn extension: Error.prototype.fileName
     *
     * @param self self reference
     *
     * @return file name from which error was thrown
     */
    public static Object getFileName(final Object self) {
        Global.checkObject(self);
        final ScriptObject sobj = (ScriptObject)self;
        return sobj.has(FILENAME) ? sobj.get(FILENAME) : ECMAException.getFileName((ScriptObject)self);
    }

    /**
     * Nashorn extension: Error.prototype.fileName
     *
     * @param self  self reference
     * @param value value of file name
     *
     * @return value that was set
     */
    public static Object setFileName(final Object self, final Object value) {
        Global.checkObject(self);
        final ScriptObject sobj = (ScriptObject)self;
        sobj.set(FILENAME, value, false);
        return value;
    }

    /**
     * Nashorn extension: Error.prototype.stack
     * "stack" property is a string typed value containing JavaScript stack frames.
     * Each frame information is separated bv "\n" character.
     *
     * @param self  self reference
     *
     * @return      value of "stack" property
     */
    public static Object getStack(final Object self) {
        Global.checkObject(self);
        final ScriptObject sobj = (ScriptObject)self;
        if (sobj.has(STACK)) {
            return sobj.get(STACK);
        }

        final Object exception = ECMAException.getException(sobj);
        if (exception instanceof Throwable) {
            return getScriptStackString(sobj, (Throwable)exception);
        }

        return "";
    }

    /**
     * Nashorn extension
     * Accessed from {@link Global} while setting up the Error.prototype
     *
     * @param self   self reference
     * @param value  value to set "stack" property to, must be {@code ScriptObject}
     *
     * @return value that was set
     */
    public static Object setStack(final Object self, final Object value) {
        Global.checkObject(self);
        final ScriptObject sobj = (ScriptObject)self;
        sobj.set(STACK, value, false);
        return value;
    }

    /**
     * ECMA 15.11.4.4 Error.prototype.toString ( )
     *
     * @param self  self reference
     *
     * @return this NativeError as a string
     */
    @Function(attributes = Attribute.NOT_ENUMERABLE)
    public static Object toString(final Object self) {
        // Step 1 and 2 : check if 'self' is object it not throw TypeError
        Global.checkObject(self);

        final ScriptObject sobj = (ScriptObject)self;

        // Step 3 & 4 : get "name" and convert to String.
        // But if message is undefined make it "Error".
        Object name = sobj.get("name");
        if (name == UNDEFINED) {
            name = "Error";
        } else {
            name = JSType.toString(name);
        }

        // Steps 5, 6, & 7 : get "message" and convert to String.
        // if 'message' is undefined make it "" (empty String).
        Object msg = sobj.get("message");
        if (msg == UNDEFINED) {
            msg = "";
        } else {
            msg = JSType.toString(msg);
        }

        // Step 8 : if name is empty, return msg
        if (((String)name).isEmpty()) {
            return msg;
        }

        // Step 9 : if message is empty, return name
        if (((String)msg).isEmpty()) {
            return name;
        }
        // Step 10 : return name + ": " + msg
        return name + ": " + msg;
    }

    private static MethodHandle findOwnMH(final String name, final Class<?> rtype, final Class<?>... types) {
        return MH.findStatic(MethodHandles.lookup(), NativeError.class, name, MH.type(rtype, types));
    }

    private static String getScriptStackString(final ScriptObject sobj, final Throwable exp) {
        return JSType.toString(sobj) + "\n" + NashornException.getScriptStackString(exp);
    }
}<|MERGE_RESOLUTION|>--- conflicted
+++ resolved
@@ -141,11 +141,7 @@
     public static Object captureStackTrace(final Object self, final Object errorObj) {
         Global.checkObject(errorObj);
         final ScriptObject sobj = (ScriptObject)errorObj;
-<<<<<<< HEAD
-        final ECMAException exp = new ECMAException(sobj, null);
-=======
         new ECMAException(sobj, null); //constructor has side effects
->>>>>>> 1814d22b
         sobj.delete("stack", false);
         final ScriptFunction getStack = ScriptFunctionImpl.makeFunction("getStack", GET_STACK);
         final ScriptFunction setStack = ScriptFunctionImpl.makeFunction("setStack", SET_STACK);
