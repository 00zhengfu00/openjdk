--- conflicted
+++ resolved
@@ -1566,12 +1566,7 @@
         if (osvi.wProductType == VER_NT_WORKSTATION) {
             st->print(" Windows 7");
         } else {
-<<<<<<< HEAD
             st->print(" Windows Server 2008 R2");
-=======
-            // Unrecognized windows, print out its major and minor versions
-            st->print(" Windows NT %d.%d", osvi.dwMajorVersion, osvi.dwMinorVersion);
->>>>>>> eb8bd999
         }
         if (si.wProcessorArchitecture == PROCESSOR_ARCHITECTURE_AMD64)
             st->print(" , 64 bit");
