--- conflicted
+++ resolved
@@ -1,9 +1,5 @@
 /*
-<<<<<<< HEAD
- * Copyright (c) 1999, 2011, Oracle and/or its affiliates. All rights reserved.
-=======
  * Copyright (c) 1999, 2012, Oracle and/or its affiliates. All rights reserved.
->>>>>>> 7b452e39
  * DO NOT ALTER OR REMOVE COPYRIGHT NOTICES OR THIS FILE HEADER.
  *
  * This code is free software; you can redistribute it and/or modify it
@@ -2733,7 +2729,13 @@
 // creeated with MAP_GROWSDOWN), and aren't marked "[stack]", so this
 // only applies to the main thread.
 
-<<<<<<< HEAD
+static bool
+get_stack_bounds(uintptr_t *bottom, uintptr_t *top)
+{
+  FILE *f = fopen("/proc/self/maps", "r");
+  if (f == NULL)
+    return false;
+
   while (!feof(f)) {
     size_t dummy;
     char *str = NULL;
@@ -2744,36 +2746,27 @@
 	free(str);
       return false;
     }
-=======
-static
-bool get_stack_bounds(uintptr_t *bottom, uintptr_t *top) {
->>>>>>> 7b452e39
-
-  char buf[128];
-  int fd, sz;
-
-  if ((fd = ::open("/proc/self/maps", O_RDONLY)) < 0) {
-    return false;
-  }
-
-  const char kw[] = "[stack]";
-  const int kwlen = sizeof(kw)-1;
-
-  // Address part of /proc/self/maps couldn't be more than 128 bytes
-  while ((sz = os::get_line_chars(fd, buf, sizeof(buf))) > 0) {
-     if (sz > kwlen && ::memcmp(buf+sz-kwlen, kw, kwlen) == 0) {
-        // Extract addresses
-        if (sscanf(buf, "%" SCNxPTR "-%" SCNxPTR, bottom, top) == 2) {
-           uintptr_t sp = (uintptr_t) __builtin_frame_address(0);
-           if (sp >= *bottom && sp <= *top) {
-              ::close(fd);
-              return true;
-           }
+
+    if (len > 0 && str[len-1] == '\n') {
+      str[len-1] = 0;
+      len--;
+    }
+
+    static const char *stack_str = "[stack]";
+    if (len > (ssize_t)strlen(stack_str)
+       && (strcmp(str + len - strlen(stack_str), stack_str) == 0)) {
+      if (sscanf(str, "%" SCNxPTR "-%" SCNxPTR, bottom, top) == 2) {
+        uintptr_t sp = (uintptr_t)__builtin_frame_address(0);
+        if (sp >= *bottom && sp <= *top) {
+          free(str);
+          fclose(f);
+          return true;
         }
-     }
-  }
-
- ::close(fd);
+      }
+    }
+    free(str);
+  }
+  fclose(f);
   return false;
 }
 
