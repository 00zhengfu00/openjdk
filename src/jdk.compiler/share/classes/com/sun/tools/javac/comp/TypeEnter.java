/*
 * Copyright (c) 2003, 2015, Oracle and/or its affiliates. All rights reserved.
 * DO NOT ALTER OR REMOVE COPYRIGHT NOTICES OR THIS FILE HEADER.
 *
 * This code is free software; you can redistribute it and/or modify it
 * under the terms of the GNU General Public License version 2 only, as
 * published by the Free Software Foundation.  Oracle designates this
 * particular file as subject to the "Classpath" exception as provided
 * by Oracle in the LICENSE file that accompanied this code.
 *
 * This code is distributed in the hope that it will be useful, but WITHOUT
 * ANY WARRANTY; without even the implied warranty of MERCHANTABILITY or
 * FITNESS FOR A PARTICULAR PURPOSE.  See the GNU General Public License
 * version 2 for more details (a copy is included in the LICENSE file that
 * accompanied this code).
 *
 * You should have received a copy of the GNU General Public License version
 * 2 along with this work; if not, write to the Free Software Foundation,
 * Inc., 51 Franklin St, Fifth Floor, Boston, MA 02110-1301 USA.
 *
 * Please contact Oracle, 500 Oracle Parkway, Redwood Shores, CA 94065 USA
 * or visit www.oracle.com if you need additional information or have any
 * questions.
 */

package com.sun.tools.javac.comp;

import java.util.HashSet;
import java.util.Set;
import java.util.function.BiConsumer;

import javax.tools.JavaFileObject;

import com.sun.tools.javac.code.*;
import com.sun.tools.javac.code.Lint.LintCategory;
import com.sun.tools.javac.code.Scope.ImportFilter;
import com.sun.tools.javac.code.Scope.NamedImportScope;
import com.sun.tools.javac.code.Scope.StarImportScope;
import com.sun.tools.javac.code.Scope.WriteableScope;
import com.sun.tools.javac.comp.Annotate.AnnotationTypeMetadata;
import com.sun.tools.javac.tree.*;
import com.sun.tools.javac.util.*;
import com.sun.tools.javac.util.DefinedBy.Api;

import com.sun.tools.javac.code.Symbol.*;
import com.sun.tools.javac.code.Type.*;
import com.sun.tools.javac.tree.JCTree.*;

import static com.sun.tools.javac.code.Flags.*;
import static com.sun.tools.javac.code.Flags.ANNOTATION;
import static com.sun.tools.javac.code.Scope.LookupKind.NON_RECURSIVE;
import static com.sun.tools.javac.code.Kinds.Kind.*;
import static com.sun.tools.javac.code.TypeTag.CLASS;
import static com.sun.tools.javac.code.TypeTag.ERROR;
import static com.sun.tools.javac.tree.JCTree.Tag.*;

import com.sun.tools.javac.util.Dependencies.CompletionCause;
import com.sun.tools.javac.util.JCDiagnostic.DiagnosticFlag;
import com.sun.tools.javac.util.JCDiagnostic.DiagnosticPosition;

/** This is the second phase of Enter, in which classes are completed
 *  by resolving their headers and entering their members in the into
 *  the class scope. See Enter for an overall overview.
 *
 *  This class uses internal phases to process the classes. When a phase
 *  processes classes, the lower phases are not invoked until all classes
 *  pass through the current phase. Note that it is possible that upper phases
 *  are run due to recursive completion. The internal phases are:
 *  - ImportPhase: shallow pass through imports, adds information about imports
 *                 the NamedImportScope and StarImportScope, but avoids queries
 *                 about class hierarchy.
 *  - HierarchyPhase: resolves the supertypes of the given class. Does not handle
 *                    type parameters of the class or type argument of the supertypes.
 *  - HeaderPhase: finishes analysis of the header of the given class by resolving
 *                 type parameters, attributing supertypes including type arguments
 *                 and scheduling full annotation attribution. This phase also adds
 *                 a synthetic default constructor if needed and synthetic "this" field.
 *  - MembersPhase: resolves headers for fields, methods and constructors in the given class.
 *                  Also generates synthetic enum members.
 *
 *  <p><b>This is NOT part of any supported API.
 *  If you write code that depends on this, you do so at your own risk.
 *  This code and its internal interfaces are subject to change or
 *  deletion without notice.</b>
 */
public class TypeEnter implements Completer {
    protected static final Context.Key<TypeEnter> typeEnterKey = new Context.Key<>();

    /** A switch to determine whether we check for package/class conflicts
     */
    final static boolean checkClash = true;

    private final Names names;
    private final Enter enter;
    private final MemberEnter memberEnter;
    private final Log log;
    private final Check chk;
    private final Attr attr;
    private final Symtab syms;
    private final TreeMaker make;
    private final Todo todo;
    private final Annotate annotate;
    private final TypeAnnotations typeAnnotations;
    private final Types types;
    private final JCDiagnostic.Factory diags;
    private final Source source;
    private final DeferredLintHandler deferredLintHandler;
    private final Lint lint;
    private final TypeEnvs typeEnvs;
    private final Dependencies dependencies;

    public static TypeEnter instance(Context context) {
        TypeEnter instance = context.get(typeEnterKey);
        if (instance == null)
            instance = new TypeEnter(context);
        return instance;
    }

    protected TypeEnter(Context context) {
        context.put(typeEnterKey, this);
        names = Names.instance(context);
        enter = Enter.instance(context);
        memberEnter = MemberEnter.instance(context);
        log = Log.instance(context);
        chk = Check.instance(context);
        attr = Attr.instance(context);
        syms = Symtab.instance(context);
        make = TreeMaker.instance(context);
        todo = Todo.instance(context);
        annotate = Annotate.instance(context);
        typeAnnotations = TypeAnnotations.instance(context);
        types = Types.instance(context);
        diags = JCDiagnostic.Factory.instance(context);
        source = Source.instance(context);
        deferredLintHandler = DeferredLintHandler.instance(context);
        lint = Lint.instance(context);
        typeEnvs = TypeEnvs.instance(context);
        dependencies = Dependencies.instance(context);
        Source source = Source.instance(context);
        allowTypeAnnos = source.allowTypeAnnotations();
        allowDeprecationOnImport = source.allowDeprecationOnImport();
    }

    /** Switch: support type annotations.
     */
    boolean allowTypeAnnos;

    /**
     * Switch: should deprecation warnings be issued on import
     */
    boolean allowDeprecationOnImport;

    /** A flag to disable completion from time to time during member
     *  enter, as we only need to look up types.  This avoids
     *  unnecessarily deep recursion.
     */
    boolean completionEnabled = true;

    /* Verify Imports:
     */
    protected void ensureImportsChecked(List<JCCompilationUnit> trees) {
        // if there remain any unimported toplevels (these must have
        // no classes at all), process their import statements as well.
        for (JCCompilationUnit tree : trees) {
            if (tree.defs.nonEmpty() && tree.defs.head.hasTag(MODULEDEF))
                continue;
            if (!tree.starImportScope.isFilled()) {
                Env<AttrContext> topEnv = enter.topLevelEnv(tree);
                finishImports(tree, () -> { completeClass.resolveImports(tree, topEnv); });
            }
        }
    }

/* ********************************************************************
 * Source completer
 *********************************************************************/

    /** Complete entering a class.
     *  @param sym         The symbol of the class to be completed.
     */
    public void complete(Symbol sym) throws CompletionFailure {
        // Suppress some (recursive) MemberEnter invocations
        if (!completionEnabled) {
            // Re-install same completer for next time around and return.
            Assert.check((sym.flags() & Flags.COMPOUND) == 0);
            sym.completer = this;
            return;
        }

        try {
            annotate.blockAnnotations();
            sym.flags_field |= UNATTRIBUTED;

            List<Env<AttrContext>> queue;

            dependencies.push((ClassSymbol) sym, CompletionCause.MEMBER_ENTER);
            try {
                queue = completeClass.completeEnvs(List.of(typeEnvs.get((ClassSymbol) sym)));
            } finally {
                dependencies.pop();
            }

            if (!queue.isEmpty()) {
                Set<JCCompilationUnit> seen = new HashSet<>();

                for (Env<AttrContext> env : queue) {
                    if (env.toplevel.defs.contains(env.enclClass) && seen.add(env.toplevel)) {
                        finishImports(env.toplevel, () -> {});
                    }
                }
            }
        } finally {
            annotate.unblockAnnotations();
        }
    }

    void finishImports(JCCompilationUnit toplevel, Runnable resolve) {
        JavaFileObject prev = log.useSource(toplevel.sourcefile);
        try {
            resolve.run();
            chk.checkImportsUnique(toplevel);
            chk.checkImportsResolvable(toplevel);
            chk.checkImportedPackagesObservable(toplevel);
            toplevel.namedImportScope.finalizeScope();
            toplevel.starImportScope.finalizeScope();
        } finally {
            log.useSource(prev);
        }
    }

    abstract class Phase {
        private final ListBuffer<Env<AttrContext>> queue = new ListBuffer<>();
        private final Phase next;
        private final CompletionCause phaseName;

        Phase(CompletionCause phaseName, Phase next) {
            this.phaseName = phaseName;
            this.next = next;
        }

        public final List<Env<AttrContext>> completeEnvs(List<Env<AttrContext>> envs) {
            boolean firstToComplete = queue.isEmpty();

            doCompleteEnvs(envs);

            if (firstToComplete) {
                List<Env<AttrContext>> out = queue.toList();

                queue.clear();
                return next != null ? next.completeEnvs(out) : out;
            } else {
                return List.nil();
            }
        }

        protected void doCompleteEnvs(List<Env<AttrContext>> envs) {
            for (Env<AttrContext> env : envs) {
                JCClassDecl tree = (JCClassDecl)env.tree;

                queue.add(env);

                JavaFileObject prev = log.useSource(env.toplevel.sourcefile);
                DiagnosticPosition prevLintPos = deferredLintHandler.setPos(tree.pos());
                try {
                    dependencies.push(env.enclClass.sym, phaseName);
                    runPhase(env);
                } catch (CompletionFailure ex) {
                    chk.completionError(tree.pos(), ex);
                } finally {
                    dependencies.pop();
                    deferredLintHandler.setPos(prevLintPos);
                    log.useSource(prev);
                }
            }
        }

        protected abstract void runPhase(Env<AttrContext> env);
    }

    private final ImportsPhase completeClass = new ImportsPhase();

    /**Analyze import clauses.
     */
    private final class ImportsPhase extends Phase {

        public ImportsPhase() {
            super(CompletionCause.IMPORTS_PHASE, new HierarchyPhase());
        }

        Env<AttrContext> env;
        ImportFilter staticImportFilter;
        ImportFilter typeImportFilter;
        BiConsumer<JCImport, CompletionFailure> cfHandler =
                (imp, cf) -> chk.completionError(imp.pos(), cf);

        @Override
        protected void runPhase(Env<AttrContext> env) {
            JCClassDecl tree = env.enclClass;
            ClassSymbol sym = tree.sym;

            // If sym is a toplevel-class, make sure any import
            // clauses in its source file have been seen.
            if (sym.owner.kind == PCK) {
                resolveImports(env.toplevel, env.enclosing(TOPLEVEL));
                todo.append(env);
            }

            if (sym.owner.kind == TYP)
                sym.owner.complete();
        }

        private void resolveImports(JCCompilationUnit tree, Env<AttrContext> env) {
            if (tree.starImportScope.isFilled()) {
                // we must have already processed this toplevel
                return;
            }

            ImportFilter prevStaticImportFilter = staticImportFilter;
            ImportFilter prevTypeImportFilter = typeImportFilter;
            DiagnosticPosition prevLintPos = deferredLintHandler.immediate();
            Lint prevLint = chk.setLint(lint);
            Env<AttrContext> prevEnv = this.env;
            try {
                this.env = env;
                final PackageSymbol packge = env.toplevel.packge;
                this.staticImportFilter =
                        (origin, sym) -> sym.isStatic() &&
                                         chk.importAccessible(sym, packge) &&
                                         sym.isMemberOf((TypeSymbol) origin.owner, types);
                this.typeImportFilter =
                        (origin, sym) -> sym.kind == TYP &&
                                         chk.importAccessible(sym, packge);

                // Import-on-demand java.lang.
                PackageSymbol javaLang = syms.enterPackage(syms.java_base, names.java_lang);
                if (javaLang.members().isEmpty() && !javaLang.exists())
                    throw new FatalError(diags.fragment("fatal.err.no.java.lang"));
                importAll(make.at(tree.pos()).Import(make.QualIdent(javaLang), false), javaLang, env);

                // Process the package def and all import clauses.
                if (tree.getPackage() != null)
                    checkClassPackageClash(tree.getPackage());

                for (JCImport imp : tree.getImports()) {
                    doImport(imp);
                }
            } finally {
                this.env = prevEnv;
                chk.setLint(prevLint);
                deferredLintHandler.setPos(prevLintPos);
                this.staticImportFilter = prevStaticImportFilter;
                this.typeImportFilter = prevTypeImportFilter;
            }
        }

        private void checkClassPackageClash(JCPackageDecl tree) {
            // check that no class exists with same fully qualified name as
            // toplevel package
            if (checkClash && tree.pid != null) {
                Symbol p = env.toplevel.packge;
                while (p.owner != syms.rootPackage) {
                    p.owner.complete(); // enter all class members of p
                    //need to lookup the owning module/package:
                    PackageSymbol pack = syms.lookupPackage(env.toplevel.modle, p.owner.getQualifiedName());
                    if (syms.getClass(pack.modle, p.getQualifiedName()) != null) {
                        log.error(tree.pos,
                                  "pkg.clashes.with.class.of.same.name",
                                  p);
                    }
                    p = p.owner;
                }
            }
            // process package annotations
            annotate.annotateLater(tree.annotations, env, env.toplevel.packge, null);
        }

        private void doImport(JCImport tree) {
            JCFieldAccess imp = (JCFieldAccess)tree.qualid;
            Name name = TreeInfo.name(imp);

            // Create a local environment pointing to this tree to disable
            // effects of other imports in Resolve.findGlobalType
            Env<AttrContext> localEnv = env.dup(tree);

            TypeSymbol p = attr.attribImportQualifier(tree, localEnv).tsym;
            if (name == names.asterisk) {
                // Import on demand.
                chk.checkCanonical(imp.selected);
                if (tree.staticImport)
                    importStaticAll(tree, p, env);
                else
                    importAll(tree, p, env);
            } else {
                // Named type import.
                if (tree.staticImport) {
                    importNamedStatic(tree, p, name, localEnv);
                    chk.checkCanonical(imp.selected);
                } else {
                    TypeSymbol c = attribImportType(imp, localEnv).tsym;
                    chk.checkCanonical(imp);
                    importNamed(tree.pos(), c, env, tree);
                }
            }
        }

        Type attribImportType(JCTree tree, Env<AttrContext> env) {
            Assert.check(completionEnabled);
            Lint prevLint = chk.setLint(allowDeprecationOnImport ?
                    lint : lint.suppress(LintCategory.DEPRECATION));
            try {
                // To prevent deep recursion, suppress completion of some
                // types.
                completionEnabled = false;
                return attr.attribType(tree, env);
            } finally {
                completionEnabled = true;
                chk.setLint(prevLint);
            }
        }

        /** Import all classes of a class or package on demand.
         *  @param imp           The import that is being handled.
         *  @param tsym          The class or package the members of which are imported.
         *  @param env           The env in which the imported classes will be entered.
         */
        private void importAll(JCImport imp,
                               final TypeSymbol tsym,
                               Env<AttrContext> env) {
            env.toplevel.starImportScope.importAll(types, tsym.members(), typeImportFilter, imp, cfHandler);
        }

        /** Import all static members of a class or package on demand.
         *  @param imp           The import that is being handled.
         *  @param tsym          The class or package the members of which are imported.
         *  @param env           The env in which the imported classes will be entered.
         */
        private void importStaticAll(JCImport imp,
                                     final TypeSymbol tsym,
                                     Env<AttrContext> env) {
            final StarImportScope toScope = env.toplevel.starImportScope;
            final TypeSymbol origin = tsym;

            toScope.importAll(types, origin.members(), staticImportFilter, imp, cfHandler);
        }

        /** Import statics types of a given name.  Non-types are handled in Attr.
         *  @param imp           The import that is being handled.
         *  @param tsym          The class from which the name is imported.
         *  @param name          The (simple) name being imported.
         *  @param env           The environment containing the named import
         *                  scope to add to.
         */
        private void importNamedStatic(final JCImport imp,
                                       final TypeSymbol tsym,
                                       final Name name,
                                       final Env<AttrContext> env) {
            if (tsym.kind != TYP) {
                log.error(DiagnosticFlag.RECOVERABLE, imp.pos(), "static.imp.only.classes.and.interfaces");
                return;
            }

            final NamedImportScope toScope = env.toplevel.namedImportScope;
            final Scope originMembers = tsym.members();

            imp.importScope = toScope.importByName(types, originMembers, name, staticImportFilter, imp, cfHandler);
        }

        /** Import given class.
         *  @param pos           Position to be used for error reporting.
         *  @param tsym          The class to be imported.
         *  @param env           The environment containing the named import
         *                  scope to add to.
         */
        private void importNamed(DiagnosticPosition pos, final Symbol tsym, Env<AttrContext> env, JCImport imp) {
            if (tsym.kind == TYP)
                imp.importScope = env.toplevel.namedImportScope.importType(tsym.owner.members(), tsym.owner.members(), tsym);
        }

    }

    /**Defines common utility methods used by the HierarchyPhase and HeaderPhase.
     */
    private abstract class AbstractHeaderPhase extends Phase {

        public AbstractHeaderPhase(CompletionCause phaseName, Phase next) {
            super(phaseName, next);
        }

        protected Env<AttrContext> baseEnv(JCClassDecl tree, Env<AttrContext> env) {
            WriteableScope baseScope = WriteableScope.create(tree.sym);
            //import already entered local classes into base scope
            for (Symbol sym : env.outer.info.scope.getSymbols(NON_RECURSIVE)) {
                if (sym.isLocal()) {
                    baseScope.enter(sym);
                }
            }
            //import current type-parameters into base scope
            if (tree.typarams != null)
                for (List<JCTypeParameter> typarams = tree.typarams;
                     typarams.nonEmpty();
                     typarams = typarams.tail)
                    baseScope.enter(typarams.head.type.tsym);
            Env<AttrContext> outer = env.outer; // the base clause can't see members of this class
            Env<AttrContext> localEnv = outer.dup(tree, outer.info.dup(baseScope));
            localEnv.baseClause = true;
            localEnv.outer = outer;
            localEnv.info.isSelfCall = false;
            return localEnv;
        }

        /** Generate a base clause for an enum type.
         *  @param pos              The position for trees and diagnostics, if any
         *  @param c                The class symbol of the enum
         */
        protected  JCExpression enumBase(int pos, ClassSymbol c) {
            JCExpression result = make.at(pos).
                TypeApply(make.QualIdent(syms.enumSym),
                          List.<JCExpression>of(make.Type(c.type)));
            return result;
        }

        protected Type modelMissingTypes(Env<AttrContext> env, Type t, final JCExpression tree, final boolean interfaceExpected) {
            if (!t.hasTag(ERROR))
                return t;

            return new ErrorType(t.getOriginalType(), t.tsym) {
                private Type modelType;

                @Override
                public Type getModelType() {
                    if (modelType == null)
                        modelType = new Synthesizer(env.toplevel.modle, getOriginalType(), interfaceExpected).visit(tree);
                    return modelType;
                }
            };
        }
            // where:
            private class Synthesizer extends JCTree.Visitor {
                ModuleSymbol msym;
                Type originalType;
                boolean interfaceExpected;
                List<ClassSymbol> synthesizedSymbols = List.nil();
                Type result;

                Synthesizer(ModuleSymbol msym, Type originalType, boolean interfaceExpected) {
                    this.msym = msym;
                    this.originalType = originalType;
                    this.interfaceExpected = interfaceExpected;
                }

                Type visit(JCTree tree) {
                    tree.accept(this);
                    return result;
                }

                List<Type> visit(List<? extends JCTree> trees) {
                    ListBuffer<Type> lb = new ListBuffer<>();
                    for (JCTree t: trees)
                        lb.append(visit(t));
                    return lb.toList();
                }

                @Override
                public void visitTree(JCTree tree) {
                    result = syms.errType;
                }

                @Override
                public void visitIdent(JCIdent tree) {
                    if (!tree.type.hasTag(ERROR)) {
                        result = tree.type;
                    } else {
                        result = synthesizeClass(tree.name, msym.unnamedPackage).type;
                    }
                }

                @Override
                public void visitSelect(JCFieldAccess tree) {
                    if (!tree.type.hasTag(ERROR)) {
                        result = tree.type;
                    } else {
                        Type selectedType;
                        boolean prev = interfaceExpected;
                        try {
                            interfaceExpected = false;
                            selectedType = visit(tree.selected);
                        } finally {
                            interfaceExpected = prev;
                        }
                        ClassSymbol c = synthesizeClass(tree.name, selectedType.tsym);
                        result = c.type;
                    }
                }

                @Override
                public void visitTypeApply(JCTypeApply tree) {
                    if (!tree.type.hasTag(ERROR)) {
                        result = tree.type;
                    } else {
                        ClassType clazzType = (ClassType) visit(tree.clazz);
                        if (synthesizedSymbols.contains(clazzType.tsym))
                            synthesizeTyparams((ClassSymbol) clazzType.tsym, tree.arguments.size());
                        final List<Type> actuals = visit(tree.arguments);
                        result = new ErrorType(tree.type, clazzType.tsym) {
                            @Override @DefinedBy(Api.LANGUAGE_MODEL)
                            public List<Type> getTypeArguments() {
                                return actuals;
                            }
                        };
                    }
                }

                ClassSymbol synthesizeClass(Name name, Symbol owner) {
                    int flags = interfaceExpected ? INTERFACE : 0;
                    ClassSymbol c = new ClassSymbol(flags, name, owner);
                    c.members_field = new Scope.ErrorScope(c);
                    c.type = new ErrorType(originalType, c) {
                        @Override @DefinedBy(Api.LANGUAGE_MODEL)
                        public List<Type> getTypeArguments() {
                            return typarams_field;
                        }
                    };
                    synthesizedSymbols = synthesizedSymbols.prepend(c);
                    return c;
                }

                void synthesizeTyparams(ClassSymbol sym, int n) {
                    ClassType ct = (ClassType) sym.type;
                    Assert.check(ct.typarams_field.isEmpty());
                    if (n == 1) {
                        TypeVar v = new TypeVar(names.fromString("T"), sym, syms.botType);
                        ct.typarams_field = ct.typarams_field.prepend(v);
                    } else {
                        for (int i = n; i > 0; i--) {
                            TypeVar v = new TypeVar(names.fromString("T" + i), sym,
                                                    syms.botType);
                            ct.typarams_field = ct.typarams_field.prepend(v);
                        }
                    }
                }
            }

        protected void attribSuperTypes(Env<AttrContext> env, Env<AttrContext> baseEnv) {
            JCClassDecl tree = env.enclClass;
            ClassSymbol sym = tree.sym;
            ClassType ct = (ClassType)sym.type;
            // Determine supertype.
            Type supertype;
            JCExpression extending;

            if (tree.extending != null) {
                extending = clearTypeParams(tree.extending);
                supertype = attr.attribBase(extending, baseEnv, true, false, true);
            } else {
                extending = null;
                supertype = ((tree.mods.flags & Flags.ENUM) != 0)
                ? attr.attribBase(enumBase(tree.pos, sym), baseEnv,
                                  true, false, false)
                : (sym.fullname == names.java_lang_Object)
                ? Type.noType
                : syms.objectType;
            }
            ct.supertype_field = modelMissingTypes(baseEnv, supertype, extending, false);

            // Determine interfaces.
            ListBuffer<Type> interfaces = new ListBuffer<>();
            ListBuffer<Type> all_interfaces = null; // lazy init
            List<JCExpression> interfaceTrees = tree.implementing;
            for (JCExpression iface : interfaceTrees) {
                iface = clearTypeParams(iface);
<<<<<<< HEAD
                Type it = attr.attribBase(iface, baseEnv, false, true, true);
                if (it.hasTag(CLASS)) {
                    interfaces.append(it);
                    if (all_interfaces != null) all_interfaces.append(it);
                } else {
                    if (all_interfaces == null)
                        all_interfaces = new ListBuffer<Type>().appendList(interfaces);
                    all_interfaces.append(modelMissingTypes(it, iface, true));
=======
                dependencies.push(AttributionKind.IMPLEMENTS, iface);
                try {
                    Type it = attr.attribBase(iface, baseEnv, false, true, true);
                    if (it.hasTag(CLASS)) {
                        interfaces.append(it);
                        if (all_interfaces != null) all_interfaces.append(it);
                    } else {
                        if (all_interfaces == null)
                            all_interfaces = new ListBuffer<Type>().appendList(interfaces);
                        all_interfaces.append(modelMissingTypes(baseEnv, it, iface, true));

                    }
                } finally {
                    dependencies.pop();
>>>>>>> 98a53827
                }
            }

            if ((sym.flags_field & ANNOTATION) != 0) {
                ct.interfaces_field = List.of(syms.annotationType);
                ct.all_interfaces_field = ct.interfaces_field;
            }  else {
                ct.interfaces_field = interfaces.toList();
                ct.all_interfaces_field = (all_interfaces == null)
                        ? ct.interfaces_field : all_interfaces.toList();
            }
        }
            //where:
            protected JCExpression clearTypeParams(JCExpression superType) {
                return superType;
            }
    }

    private final class HierarchyPhase extends AbstractHeaderPhase implements Completer {

        public HierarchyPhase() {
            super(CompletionCause.HIERARCHY_PHASE, new HeaderPhase());
        }

        @Override
        protected void doCompleteEnvs(List<Env<AttrContext>> envs) {
            //The ClassSymbols in the envs list may not be in the dependency order.
            //To get proper results, for every class or interface C, the supertypes of
            //C must be processed by the HierarchyPhase phase before C.
            //To achieve that, the HierarchyPhase is registered as the Completer for
            //all the classes first, and then all the classes are completed.
            for (Env<AttrContext> env : envs) {
                env.enclClass.sym.completer = this;
            }
            for (Env<AttrContext> env : envs) {
                env.enclClass.sym.complete();
            }
        }

        @Override
        protected void runPhase(Env<AttrContext> env) {
            JCClassDecl tree = env.enclClass;
            ClassSymbol sym = tree.sym;
            ClassType ct = (ClassType)sym.type;

            Env<AttrContext> baseEnv = baseEnv(tree, env);

            attribSuperTypes(env, baseEnv);

            if (sym.fullname == names.java_lang_Object) {
                if (tree.extending != null) {
                    chk.checkNonCyclic(tree.extending.pos(),
                                       ct.supertype_field);
                    ct.supertype_field = Type.noType;
                }
                else if (tree.implementing.nonEmpty()) {
                    chk.checkNonCyclic(tree.implementing.head.pos(),
                                       ct.interfaces_field.head);
                    ct.interfaces_field = List.nil();
                }
            }

            // Annotations.
            // In general, we cannot fully process annotations yet,  but we
            // can attribute the annotation types and then check to see if the
            // @Deprecated annotation is present.
            attr.attribAnnotationTypes(tree.mods.annotations, baseEnv);
            if (hasDeprecatedAnnotation(tree.mods.annotations))
                sym.flags_field |= DEPRECATED;

            chk.checkNonCyclicDecl(tree);
        }
            //where:
            protected JCExpression clearTypeParams(JCExpression superType) {
                switch (superType.getTag()) {
                    case TYPEAPPLY:
                        return ((JCTypeApply) superType).clazz;
                }

                return superType;
            }

            /**
             * Check if a list of annotations contains a reference to
             * java.lang.Deprecated.
             **/
            private boolean hasDeprecatedAnnotation(List<JCAnnotation> annotations) {
                for (List<JCAnnotation> al = annotations; !al.isEmpty(); al = al.tail) {
                    JCAnnotation a = al.head;
                    if (a.annotationType.type == syms.deprecatedType && a.args.isEmpty())
                        return true;
                }
                return false;
            }

        @Override
        public void complete(Symbol sym) throws CompletionFailure {
            Env<AttrContext> env = typeEnvs.get((ClassSymbol) sym);

            super.doCompleteEnvs(List.of(env));
        }

    }

    private final class HeaderPhase extends AbstractHeaderPhase {

        public HeaderPhase() {
            super(CompletionCause.HEADER_PHASE, new MembersPhase());
        }

        @Override
        protected void runPhase(Env<AttrContext> env) {
            JCClassDecl tree = env.enclClass;
            ClassSymbol sym = tree.sym;
            ClassType ct = (ClassType)sym.type;

            // create an environment for evaluating the base clauses
            Env<AttrContext> baseEnv = baseEnv(tree, env);

            if (tree.extending != null)
                annotate.queueScanTreeAndTypeAnnotate(tree.extending, baseEnv, sym, tree.pos());
            for (JCExpression impl : tree.implementing)
                annotate.queueScanTreeAndTypeAnnotate(impl, baseEnv, sym, tree.pos());
            annotate.flush();

            attribSuperTypes(env, baseEnv);

            Set<Type> interfaceSet = new HashSet<>();

            for (JCExpression iface : tree.implementing) {
                Type it = iface.type;
                if (it.hasTag(CLASS))
                    chk.checkNotRepeated(iface.pos(), types.erasure(it), interfaceSet);
            }

            annotate.annotateLater(tree.mods.annotations, baseEnv,
                        sym, tree.pos());

            attr.attribTypeVariables(tree.typarams, baseEnv);
            for (JCTypeParameter tp : tree.typarams)
                annotate.queueScanTreeAndTypeAnnotate(tp, baseEnv, sym, tree.pos());

            // check that no package exists with same fully qualified name,
            // but admit classes in the unnamed package which have the same
            // name as a top-level package.
            if (checkClash &&
                sym.owner.kind == PCK && sym.owner != env.toplevel.modle.unnamedPackage &&
                syms.packageExists(env.toplevel.modle, sym.fullname)) {
                log.error(tree.pos, "clash.with.pkg.of.same.name", Kinds.kindName(sym), sym);
            }
            if (sym.owner.kind == PCK && (sym.flags_field & PUBLIC) == 0 &&
                !env.toplevel.sourcefile.isNameCompatible(sym.name.toString(),JavaFileObject.Kind.SOURCE)) {
                sym.flags_field |= AUXILIARY;
            }
        }
    }

    /** Enter member fields and methods of a class
     */
    private final class MembersPhase extends Phase {

        public MembersPhase() {
            super(CompletionCause.MEMBERS_PHASE, null);
        }

        @Override
        protected void runPhase(Env<AttrContext> env) {
            JCClassDecl tree = env.enclClass;
            ClassSymbol sym = tree.sym;
            ClassType ct = (ClassType)sym.type;

            // Add default constructor if needed.
            if ((sym.flags() & INTERFACE) == 0 &&
                !TreeInfo.hasConstructors(tree.defs)) {
                List<Type> argtypes = List.nil();
                List<Type> typarams = List.nil();
                List<Type> thrown = List.nil();
                long ctorFlags = 0;
                boolean based = false;
                boolean addConstructor = true;
                JCNewClass nc = null;
                if (sym.name.isEmpty()) {
                    nc = (JCNewClass)env.next.tree;
                    if (nc.constructor != null) {
                        addConstructor = nc.constructor.kind != ERR;
                        Type superConstrType = types.memberType(sym.type,
                                                                nc.constructor);
                        argtypes = superConstrType.getParameterTypes();
                        typarams = superConstrType.getTypeArguments();
                        ctorFlags = nc.constructor.flags() & VARARGS;
                        if (nc.encl != null) {
                            argtypes = argtypes.prepend(nc.encl.type);
                            based = true;
                        }
                        thrown = superConstrType.getThrownTypes();
                    }
                }
                if (addConstructor) {
                    MethodSymbol basedConstructor = nc != null ?
                            (MethodSymbol)nc.constructor : null;
                    JCTree constrDef = DefaultConstructor(make.at(tree.pos), sym,
                                                        basedConstructor,
                                                        typarams, argtypes, thrown,
                                                        ctorFlags, based);
                    tree.defs = tree.defs.prepend(constrDef);
                }
            }

            // enter symbols for 'this' into current scope.
            VarSymbol thisSym =
                new VarSymbol(FINAL | HASINIT, names._this, sym.type, sym);
            thisSym.pos = Position.FIRSTPOS;
            env.info.scope.enter(thisSym);
            // if this is a class, enter symbol for 'super' into current scope.
            if ((sym.flags_field & INTERFACE) == 0 &&
                    ct.supertype_field.hasTag(CLASS)) {
                VarSymbol superSym =
                    new VarSymbol(FINAL | HASINIT, names._super,
                                  ct.supertype_field, sym);
                superSym.pos = Position.FIRSTPOS;
                env.info.scope.enter(superSym);
            }

            finishClass(tree, env);

            if (allowTypeAnnos) {
                typeAnnotations.organizeTypeAnnotationsSignatures(env, (JCClassDecl)env.tree);
                typeAnnotations.validateTypeAnnotationsSignatures(env, (JCClassDecl)env.tree);
            }
        }

        /** Enter members for a class.
         */
        void finishClass(JCClassDecl tree, Env<AttrContext> env) {
            if ((tree.mods.flags & Flags.ENUM) != 0 &&
                (types.supertype(tree.sym.type).tsym.flags() & Flags.ENUM) == 0) {
                addEnumMembers(tree, env);
            }
            memberEnter.memberEnter(tree.defs, env);

            if (tree.sym.isAnnotationType()) {
                Assert.check(tree.sym.isCompleted());
                tree.sym.setAnnotationTypeMetadata(new AnnotationTypeMetadata(tree.sym, annotate.annotationTypeSourceCompleter()));
            }
        }

        /** Add the implicit members for an enum type
         *  to the symbol table.
         */
        private void addEnumMembers(JCClassDecl tree, Env<AttrContext> env) {
            JCExpression valuesType = make.Type(new ArrayType(tree.sym.type, syms.arrayClass));

            // public static T[] values() { return ???; }
            JCMethodDecl values = make.
                MethodDef(make.Modifiers(Flags.PUBLIC|Flags.STATIC),
                          names.values,
                          valuesType,
                          List.<JCTypeParameter>nil(),
                          List.<JCVariableDecl>nil(),
                          List.<JCExpression>nil(), // thrown
                          null, //make.Block(0, Tree.emptyList.prepend(make.Return(make.Ident(names._null)))),
                          null);
            memberEnter.memberEnter(values, env);

            // public static T valueOf(String name) { return ???; }
            JCMethodDecl valueOf = make.
                MethodDef(make.Modifiers(Flags.PUBLIC|Flags.STATIC),
                          names.valueOf,
                          make.Type(tree.sym.type),
                          List.<JCTypeParameter>nil(),
                          List.of(make.VarDef(make.Modifiers(Flags.PARAMETER |
                                                             Flags.MANDATED),
                                                names.fromString("name"),
                                                make.Type(syms.stringType), null)),
                          List.<JCExpression>nil(), // thrown
                          null, //make.Block(0, Tree.emptyList.prepend(make.Return(make.Ident(names._null)))),
                          null);
            memberEnter.memberEnter(valueOf, env);
        }

    }

/* ***************************************************************************
 * tree building
 ****************************************************************************/

    /** Generate default constructor for given class. For classes different
     *  from java.lang.Object, this is:
     *
     *    c(argtype_0 x_0, ..., argtype_n x_n) throws thrown {
     *      super(x_0, ..., x_n)
     *    }
     *
     *  or, if based == true:
     *
     *    c(argtype_0 x_0, ..., argtype_n x_n) throws thrown {
     *      x_0.super(x_1, ..., x_n)
     *    }
     *
     *  @param make     The tree factory.
     *  @param c        The class owning the default constructor.
     *  @param argtypes The parameter types of the constructor.
     *  @param thrown   The thrown exceptions of the constructor.
     *  @param based    Is first parameter a this$n?
     */
    JCTree DefaultConstructor(TreeMaker make,
                            ClassSymbol c,
                            MethodSymbol baseInit,
                            List<Type> typarams,
                            List<Type> argtypes,
                            List<Type> thrown,
                            long flags,
                            boolean based) {
        JCTree result;
        if ((c.flags() & ENUM) != 0 &&
            (types.supertype(c.type).tsym == syms.enumSym)) {
            // constructors of true enums are private
            flags = (flags & ~AccessFlags) | PRIVATE | GENERATEDCONSTR;
        } else
            flags |= (c.flags() & AccessFlags) | GENERATEDCONSTR;
        if (c.name.isEmpty()) {
            flags |= ANONCONSTR;
        }
        Type mType = new MethodType(argtypes, null, thrown, c);
        Type initType = typarams.nonEmpty() ?
            new ForAll(typarams, mType) :
            mType;
        MethodSymbol init = new MethodSymbol(flags, names.init,
                initType, c);
        init.params = createDefaultConstructorParams(make, baseInit, init,
                argtypes, based);
        List<JCVariableDecl> params = make.Params(argtypes, init);
        List<JCStatement> stats = List.nil();
        if (c.type != syms.objectType) {
            stats = stats.prepend(SuperCall(make, typarams, params, based));
        }
        result = make.MethodDef(init, make.Block(0, stats));
        return result;
    }

    private List<VarSymbol> createDefaultConstructorParams(
            TreeMaker make,
            MethodSymbol baseInit,
            MethodSymbol init,
            List<Type> argtypes,
            boolean based) {
        List<VarSymbol> initParams = null;
        List<Type> argTypesList = argtypes;
        if (based) {
            /*  In this case argtypes will have an extra type, compared to baseInit,
             *  corresponding to the type of the enclosing instance i.e.:
             *
             *  Inner i = outer.new Inner(1){}
             *
             *  in the above example argtypes will be (Outer, int) and baseInit
             *  will have parameter's types (int). So in this case we have to add
             *  first the extra type in argtypes and then get the names of the
             *  parameters from baseInit.
             */
            initParams = List.nil();
            VarSymbol param = new VarSymbol(PARAMETER, make.paramName(0), argtypes.head, init);
            initParams = initParams.append(param);
            argTypesList = argTypesList.tail;
        }
        if (baseInit != null && baseInit.params != null &&
            baseInit.params.nonEmpty() && argTypesList.nonEmpty()) {
            initParams = (initParams == null) ? List.<VarSymbol>nil() : initParams;
            List<VarSymbol> baseInitParams = baseInit.params;
            while (baseInitParams.nonEmpty() && argTypesList.nonEmpty()) {
                VarSymbol param = new VarSymbol(baseInitParams.head.flags() | PARAMETER,
                        baseInitParams.head.name, argTypesList.head, init);
                initParams = initParams.append(param);
                baseInitParams = baseInitParams.tail;
                argTypesList = argTypesList.tail;
            }
        }
        return initParams;
    }

    /** Generate call to superclass constructor. This is:
     *
     *    super(id_0, ..., id_n)
     *
     * or, if based == true
     *
     *    id_0.super(id_1,...,id_n)
     *
     *  where id_0, ..., id_n are the names of the given parameters.
     *
     *  @param make    The tree factory
     *  @param params  The parameters that need to be passed to super
     *  @param typarams  The type parameters that need to be passed to super
     *  @param based   Is first parameter a this$n?
     */
    JCExpressionStatement SuperCall(TreeMaker make,
                   List<Type> typarams,
                   List<JCVariableDecl> params,
                   boolean based) {
        JCExpression meth;
        if (based) {
            meth = make.Select(make.Ident(params.head), names._super);
            params = params.tail;
        } else {
            meth = make.Ident(names._super);
        }
        List<JCExpression> typeargs = typarams.nonEmpty() ? make.Types(typarams) : null;
        return make.Exec(make.Apply(typeargs, meth, make.Idents(params)));
    }
}<|MERGE_RESOLUTION|>--- conflicted
+++ resolved
@@ -668,7 +668,6 @@
             List<JCExpression> interfaceTrees = tree.implementing;
             for (JCExpression iface : interfaceTrees) {
                 iface = clearTypeParams(iface);
-<<<<<<< HEAD
                 Type it = attr.attribBase(iface, baseEnv, false, true, true);
                 if (it.hasTag(CLASS)) {
                     interfaces.append(it);
@@ -676,23 +675,7 @@
                 } else {
                     if (all_interfaces == null)
                         all_interfaces = new ListBuffer<Type>().appendList(interfaces);
-                    all_interfaces.append(modelMissingTypes(it, iface, true));
-=======
-                dependencies.push(AttributionKind.IMPLEMENTS, iface);
-                try {
-                    Type it = attr.attribBase(iface, baseEnv, false, true, true);
-                    if (it.hasTag(CLASS)) {
-                        interfaces.append(it);
-                        if (all_interfaces != null) all_interfaces.append(it);
-                    } else {
-                        if (all_interfaces == null)
-                            all_interfaces = new ListBuffer<Type>().appendList(interfaces);
-                        all_interfaces.append(modelMissingTypes(baseEnv, it, iface, true));
-
-                    }
-                } finally {
-                    dependencies.pop();
->>>>>>> 98a53827
+                    all_interfaces.append(modelMissingTypes(baseEnv, it, iface, true));
                 }
             }
 
