/*
 * Copyright (c) 2014, 2016, Oracle and/or its affiliates. All rights reserved.
 * DO NOT ALTER OR REMOVE COPYRIGHT NOTICES OR THIS FILE HEADER.
 *
 * This code is free software; you can redistribute it and/or modify it
 * under the terms of the GNU General Public License version 2 only, as
 * published by the Free Software Foundation.  Oracle designates this
 * particular file as subject to the "Classpath" exception as provided
 * by Oracle in the LICENSE file that accompanied this code.
 *
 * This code is distributed in the hope that it will be useful, but WITHOUT
 * ANY WARRANTY; without even the implied warranty of MERCHANTABILITY or
 * FITNESS FOR A PARTICULAR PURPOSE.  See the GNU General Public License
 * version 2 for more details (a copy is included in the LICENSE file that
 * accompanied this code).
 *
 * You should have received a copy of the GNU General Public License version
 * 2 along with this work; if not, write to the Free Software Foundation,
 * Inc., 51 Franklin St, Fifth Floor, Boston, MA 02110-1301 USA.
 *
 * Please contact Oracle, 500 Oracle Parkway, Redwood Shores, CA 94065 USA
 * or visit www.oracle.com if you need additional information or have any
 * questions.
 */

package java.lang.reflect;

import java.io.IOException;
import java.io.InputStream;
import java.lang.module.Configuration;
import java.lang.module.ModuleReference;
import java.lang.module.ModuleDescriptor;
import java.lang.module.ModuleDescriptor.Exports;
import java.lang.module.ModuleDescriptor.Provides;
import java.lang.module.ModuleDescriptor.Version;
import java.lang.module.ResolvedModule;
import java.net.URI;
import java.net.URL;
import java.util.Collections;
import java.util.HashMap;
import java.util.HashSet;
import java.util.Map;
import java.util.Objects;
import java.util.Optional;
import java.util.Set;
import java.util.concurrent.ConcurrentHashMap;
import java.util.function.Function;
import java.util.stream.Stream;

import jdk.internal.loader.BuiltinClassLoader;
import jdk.internal.loader.BootLoader;
import jdk.internal.misc.JavaLangReflectModuleAccess;
import jdk.internal.misc.SharedSecrets;
import jdk.internal.module.ServicesCatalog;
import jdk.internal.reflect.CallerSensitive;
import jdk.internal.reflect.Reflection;
import sun.security.util.SecurityConstants;

/**
 * Represents a run-time module, either {@link #isNamed() named} or unnamed.
 *
 * <p> Named modules have a {@link #getName() name} and are constructed by the
 * Java Virtual Machine when a graph of modules is defined to the Java virtual
 * machine to create a module {@link Layer Layer}. </p>
 *
 * <p> An unnamed module does not have a name. There is an unnamed module
 * per {@link ClassLoader ClassLoader} that is obtained by invoking the class
 * loader's {@link ClassLoader#getUnnamedModule() getUnnamedModule} method. The
 * {@link Class#getModule() getModule} method of all types defined by a class
 * loader that are not in a named module return the class loader's unnamed
 * module. </p>
 *
 * <p> The package names that are parameters or returned by methods defined in
 * this class are the fully-qualified names of the packages as defined in
 * section 6.5.3 of <cite>The Java&trade; Language Specification </cite>, for
 * example, {@code "java.lang"}. </p>
 *
 * <p> Unless otherwise specified, passing a {@code null} argument to a method
 * in this class causes a {@link NullPointerException NullPointerException} to
 * be thrown. </p>
 *
 * @since 9
 * @see java.lang.Class#getModule
 */

public final class Module {

    // the layer that contains this module, can be null
    private final Layer layer;

    // module name and loader, these fields are read by VM
    private final String name;
    private final ClassLoader loader;

    // the module descriptor
    private final ModuleDescriptor descriptor;


    /**
     * Creates a new named Module. The resulting Module will be defined to the
     * VM but will not read any other modules, will not have any exports setup
     * and will not be registered in the service catalog.
     */
    private Module(Layer layer,
                   ClassLoader loader,
                   ModuleDescriptor descriptor,
                   URI uri)
    {
        this.layer = layer;
        this.name = descriptor.name();
        this.loader = loader;
        this.descriptor = descriptor;

        // define module to VM

        Set<String> packages = descriptor.packages();
        int n = packages.size();
        String[] array = new String[n];
        int i = 0;
        for (String pn : packages) {
            array[i++] = pn.replace('.', '/');
        }
        Version version = descriptor.version().orElse(null);
        String vs = Objects.toString(version, null);
        String loc = Objects.toString(uri, null);

        defineModule0(this, vs, loc, array);
    }


    /**
     * Create the unnamed Module for the given ClassLoader.
     *
     * @see ClassLoader#getUnnamedModule
     */
    private Module(ClassLoader loader) {
        this.layer = null;
        this.name = null;
        this.loader = loader;
        this.descriptor = null;
    }


    /**
     * Creates a named module but without defining the module to the VM.
     *
     * @apiNote This constructor is for VM white-box testing.
     */
    Module(ClassLoader loader, ModuleDescriptor descriptor) {
        this.layer = null;
        this.name = descriptor.name();
        this.loader = loader;
        this.descriptor = descriptor;
    }



    /**
     * Returns {@code true} if this module is a named module.
     *
     * @return {@code true} if this is a named module
     *
     * @see ClassLoader#getUnnamedModule()
     */
    public boolean isNamed() {
        return name != null;
    }

    /**
     * Returns the module name or {@code null} if this module is an unnamed
     * module.
     *
     * @return The module name
     */
    public String getName() {
        return name;
    }

    /**
     * Returns the {@code ClassLoader} for this module.
     *
     * <p> If there is a security manager then its {@code checkPermission}
     * method if first called with a {@code RuntimePermission("getClassLoader")}
     * permission to check that the caller is allowed to get access to the
     * class loader. </p>
     *
     * @return The class loader for this module
     *
     * @throws SecurityException
     *         If denied by the security manager
     */
    public ClassLoader getClassLoader() {
        SecurityManager sm = System.getSecurityManager();
        if (sm != null) {
            sm.checkPermission(SecurityConstants.GET_CLASSLOADER_PERMISSION);
        }
        return loader;
    }

    /**
     * Returns the module descriptor for this module or {@code null} if this
     * module is an unnamed module.
     *
     * @return The module descriptor for this module
     */
    public ModuleDescriptor getDescriptor() {
        return descriptor;
    }

    /**
     * Returns the layer that contains this module or {@code null} if this
     * module is not in a layer.
     *
     * A module {@code Layer} contains named modules and therefore this
     * method always returns {@code null} when invoked on an unnamed module.
     *
     * <p> <a href="Proxy.html#dynamicmodule">Dynamic modules</a> are named
     * modules that are generated at runtime. A dynamic module may or may
     * not be in a module Layer. </p>
     *
     * @return The layer that contains this module
     *
     * @see Proxy
     */
    public Layer getLayer() {
        if (isNamed()) {
            Layer layer = this.layer;
            if (layer != null)
                return layer;

            // special-case java.base as it is created before the boot Layer
            if (loader == null && name.equals("java.base")) {
                return SharedSecrets.getJavaLangAccess().getBootLayer();
            }
        }

        return null;
    }


    // --

    // the special Module to mean reads or exported to "all unnamed modules"
    private static final Module ALL_UNNAMED_MODULE = new Module(null);

    // special Module to mean exported to "everyone"
    private static final Module EVERYONE_MODULE = new Module(null);

    // exported to all modules
    private static final Set<Module> EVERYONE = Collections.singleton(EVERYONE_MODULE);


    // -- readability --

    // the modules that this module permanently reads
    // (will be final when the modules are defined in reverse topology order)
    private volatile Set<Module> reads;

    // additional module (2nd key) that some module (1st key) reflectively reads
    private static final WeakPairMap<Module, Module, Boolean> transientReads
        = new WeakPairMap<>();


    /**
     * Indicates if this module reads the given module. This method returns
     * {@code true} if invoked to test if this module reads itself. It also
     * returns {@code true} if invoked on an unnamed module (as unnamed
     * modules read all modules).
     *
     * @param  other
     *         The other module
     *
     * @return {@code true} if this module reads {@code other}
     *
     * @see #addReads(Module)
     */
    public boolean canRead(Module other) {
        Objects.requireNonNull(other);

        // an unnamed module reads all modules
        if (!this.isNamed())
            return true;

        // all modules read themselves
        if (other == this)
            return true;

        // check if this module reads other
        if (other.isNamed()) {
            Set<Module> reads = this.reads; // volatile read
            if (reads != null && reads.contains(other))
                return true;
        }

        // check if this module reads the other module reflectively
<<<<<<< HEAD
        WeakSet<Module> tr = this.transientReads; // volatile read
        if (tr != null) {
            if (tr.contains(other))
                return true;
            if (!other.isNamed() && tr.contains(ALL_UNNAMED_MODULE))
                return true;
        }
        return false;
=======
        return transientReads.containsKeyPair(this, other);
>>>>>>> 36c94451
    }

    /**
     * If the caller's module is this module then update this module to read
     * the given module.
     *
     * This method is a no-op if {@code other} is this module (all modules can
     * read themselves) or this module is an unnamed module (as unnamed modules
     * read all modules).
     *
     * @param  other
     *         The other module
     *
     * @return this module
     *
     * @throws IllegalStateException
     *         If this is a named module and the caller is not this module
     *
     * @see #canRead
     */
    @CallerSensitive
    public Module addReads(Module other) {
        Objects.requireNonNull(other);
        if (this.isNamed()) {
            Module caller = Reflection.getCallerClass().getModule();
            if (caller != this) {
                throw new IllegalStateException(caller + " != " + this);
            }
            implAddReads(other, true);
        }
        return this;
    }

    /**
     * Updates this module to read another module.
     *
     * @apiNote This method is for Proxy use and white-box testing.
     */
    void implAddReads(Module other) {
        implAddReads(other, true);
    }

    /**
     * Updates this module to read another module without notifying the VM.
     *
     * @apiNote This method is for VM white-box testing.
     */
    void implAddReadsNoSync(Module other) {
        implAddReads(other, false);
    }

    /**
     * Makes the given {@code Module} readable to this module.
     *
     * If {@code syncVM} is {@code true} then the VM is notified.
     */
    private void implAddReads(Module other, boolean syncVM) {
        Objects.requireNonNull(other);

        // nothing to do
        if (other == this || !this.isNamed())
            return;

        // check if we already read this module
        Set<Module> reads = this.reads;
        if (reads != null && reads.contains(other))
            return;

        // update VM first, just in case it fails
        if (syncVM) {
            if (other == ALL_UNNAMED_MODULE) {
                addReads0(this, null);
            } else {
                addReads0(this, other);
            }
        }

        // add reflective read
        transientReads.putIfAbsent(this, other, Boolean.TRUE);
    }


    // -- exports --

    // the packages that are permanently exported
    // (will be final when the modules are defined in reverse topology order)
    private volatile Map<String, Set<Module>> exports;

    // additional exports added at run-time
    // source module (1st key), target module (2nd key), exported packages (value)
    private static final WeakPairMap<Module, Module, Map<String, Boolean>>
        transientExports = new WeakPairMap<>();


    /**
     * Returns {@code true} if this module exports the given package to at
     * least the given module.
     *
     * <p> This method always return {@code true} when invoked on an unnamed
     * module. </p>
     *
     * <p> This method does not check if the given module reads this module </p>
     *
     * @param  pn
     *         The package name
     * @param  other
     *         The other module
     *
     * @return {@code true} if this module exports the package to at least the
     *         given module
     */
    public boolean isExported(String pn, Module other) {
        Objects.requireNonNull(pn);
        Objects.requireNonNull(other);
        return implIsExported(pn, other);
    }

    /**
     * Returns {@code true} if this module exports the given package
     * unconditionally.
     *
     * <p> This method always return {@code true} when invoked on an unnamed
     * module. </p>
     *
     * <p> This method does not check if the given module reads this module </p>
     *
     * @param  pn
     *         The package name
     *
     * @return {@code true} if this module exports the package unconditionally
     */
    public boolean isExported(String pn) {
        Objects.requireNonNull(pn);
        return implIsExported(pn, EVERYONE_MODULE);
    }

    /**
     * Returns {@code true} if this module exports the given package to the
     * given module. If the other module is {@code EVERYONE_MODULE} then
     * this method tests if the package is exported unconditionally.
     */
    private boolean implIsExported(String pn, Module other) {

        // all packages are exported by unnamed modules
        if (!isNamed())
            return true;

        // exported via module declaration/descriptor
        if (isExportedPermanently(pn, other))
            return true;

        // exported via addExports
        if (isExportedReflectively(pn, other))
            return true;

        // not exported or not exported to other
        return false;
    }

    /**
     * Returns {@code true} if this module permanently exports the given
     * package to the given module.
     */
    private boolean isExportedPermanently(String pn, Module other) {
        Map<String, Set<Module>> exports = this.exports;
        if (exports != null) {
            Set<Module> targets = exports.get(pn);

            if ((targets != null)
                && (targets.contains(other) || targets.contains(EVERYONE_MODULE)))
                return true;
        }
        return false;
    }

    /**
     * Returns {@code true} if this module reflectively exports the given
     * package package to the given module.
     */
    private boolean isExportedReflectively(String pn, Module other) {
        // exported to all modules
        Map<String, ?> exportedToAll =
            transientExports.get(this, EVERYONE_MODULE);
        if (exportedToAll != null && exportedToAll.containsKey(pn))
            return true;

        if (other != EVERYONE_MODULE) {

            // exported to other
            Map<String, ?> exportedToOther = transientExports.get(this, other);

            if (exportedToOther != null && exportedToOther.containsKey(pn))
                return true;

            // other is an unnamed module && exported to all unnamed
            if (!other.isNamed()) {
                Map<String, ?> exportedToAllUnnamed =
                    transientExports.get(this, ALL_UNNAMED_MODULE);
                if (exportedToAllUnnamed != null &&
                    exportedToAllUnnamed.containsKey(pn))
                    return true;
            }
        }

        return false;
    }


    /**
     * If the caller's module is this module then update this module to export
     * package {@code pn} to the given module.
     *
     * <p> This method has no effect if the package is already exported to the
     * given module. If also has no effect if invoked on an unnamed module (as
     * unnamed modules export all packages). </p>
     *
     * @param  pn
     *         The package name
     * @param  other
     *         The module
     *
     * @return this module
     *
     * @throws IllegalArgumentException
     *         If {@code pn} is {@code null}, or this is a named module and the
     *         package {@code pn} is not a package in this module
     * @throws IllegalStateException
     *         If this is a named module and the caller is not this module
     */
    @CallerSensitive
    public Module addExports(String pn, Module other) {
        if (pn == null)
            throw new IllegalArgumentException("package is null");
        Objects.requireNonNull(other);

        if (isNamed()) {
            Module caller = Reflection.getCallerClass().getModule();
            if (caller != this) {
                throw new IllegalStateException(caller + " != " + this);
            }
            implAddExports(pn, other, true);
        }

        return this;
    }

    /**
     * Updates the exports so that package {@code pn} is exported to module
     * {@code other} but without notifying the VM.
     *
     * @apiNote This method is for VM white-box testing.
     */
    void implAddExportsNoSync(String pn, Module other) {
        if (other == null)
            other = EVERYONE_MODULE;
        implAddExports(pn.replace('/', '.'), other, false);
    }

    /**
     * Updates the exports so that package {@code pn} is exported to module
     * {@code other}.
     *
     * @apiNote This method is for white-box testing.
     */
    void implAddExports(String pn, Module other) {
        implAddExports(pn, other, true);
    }

    /**
     * Updates the exports so that package {@code pn} is exported to module
     * {@code other}.
     *
     * If {@code syncVM} is {@code true} then the VM is notified.
     */
    private void implAddExports(String pn, Module other, boolean syncVM) {
        Objects.requireNonNull(other);
        Objects.requireNonNull(pn);

        // unnamed modules export all packages
        if (!isNamed())
            return;

        // nothing to do if already exported to other
        if (implIsExported(pn, other))
            return;

        // can only export a package in the module
        if (!containsPackage(pn)) {
            throw new IllegalArgumentException("package " + pn
                                               + " not in contents");
        }

        // update VM first, just in case it fails
        if (syncVM) {
            String pkgInternalForm = pn.replace('.', '/');
            if (other == EVERYONE_MODULE) {
                addExportsToAll0(this, pkgInternalForm);
            } else if (other == ALL_UNNAMED_MODULE) {
                addExportsToAllUnnamed0(this, pkgInternalForm);
            } else {
                addExports0(this, pkgInternalForm, other);
            }
        }

        // add package name to transientExports if absent
        transientExports
            .computeIfAbsent(this, other,
                             (_this, _other) -> new ConcurrentHashMap<>())
            .putIfAbsent(pn, Boolean.TRUE);
    }


    // -- services --

    // additional service type (2nd key) that some module (1st key) uses
    private static final WeakPairMap<Module, Class<?>, Boolean> transientUses
        = new WeakPairMap<>();

    /**
     * If the caller's module is this module then update this module to add a
     * service dependence on the given service type. This method is intended
     * for use by frameworks that invoke {@link java.util.ServiceLoader
     * ServiceLoader} on behalf of other modules or where the framework is
     * passed a reference to the service type by other code. This method is
     * a no-op when invoked on an unnamed module.
     *
     * <p> This method does not cause {@link
     * Configuration#resolveRequiresAndUses resolveRequiresAndUses} to be
     * re-run. </p>
     *
     * @param  st
     *         The service type
     *
     * @return this module
     *
     * @throws IllegalStateException
     *         If this is a named module and the caller is not this module
     *
     * @see #canUse(Class)
     * @see ModuleDescriptor#uses()
     */
    @CallerSensitive
    public Module addUses(Class<?> st) {
        Objects.requireNonNull(st);

        if (isNamed()) {

            Module caller = Reflection.getCallerClass().getModule();
            if (caller != this) {
                throw new IllegalStateException(caller + " != " + this);
            }

            if (!canUse(st)) {
                transientUses.putIfAbsent(this, st, Boolean.TRUE);
            }

        }

        return this;
    }

    /**
     * Indicates if this module has a service dependence on the given service
     * type. This method always returns {@code true} when invoked on an unnamed
     * module.
     *
     * @param  st
     *         The service type
     *
     * @return {@code true} if this module uses service type {@code st}
     *
     * @see #addUses(Class)
     */
    public boolean canUse(Class<?> st) {
        Objects.requireNonNull(st);

        if (!isNamed())
            return true;

        if (descriptor.isAutomatic())
            return true;

        // uses was declared
        if (descriptor.uses().contains(st.getName()))
            return true;

        // uses added via addUses
        return transientUses.containsKeyPair(this, st);
    }



    // -- packages --

    // Additional packages that are added to the module at run-time.
    // The field is volatile as it may be replaced at run-time
    private volatile Set<String> extraPackages;

    private boolean containsPackage(String pn) {
        if (descriptor.packages().contains(pn))
            return true;
        Set<String> extraPackages = this.extraPackages;
        if (extraPackages != null && extraPackages.contains(pn))
            return true;
        return false;
    }


    /**
     * Returns an array of the package names of the packages in this module.
     *
     * <p> For named modules, the returned array contains an element for each
     * package in the module. It may contain elements corresponding to packages
     * added to the module, <a href="Proxy.html#dynamicmodule">dynamic modules</a>
     * for example, after it was loaded.
     *
     * <p> For unnamed modules, this method is the equivalent of invoking the
     * {@link ClassLoader#getDefinedPackages() getDefinedPackages} method of
     * this module's class loader and returning the array of package names. </p>
     *
     * <p> A package name appears at most once in the returned array. </p>
     *
     * @apiNote This method returns an array rather than a {@code Set} for
     * consistency with other {@code java.lang.reflect} types.
     *
     * @return an array of the package names of the packages in this module
     */
    public String[] getPackages() {
        if (isNamed()) {

            Set<String> packages = descriptor.packages();
            Set<String> extraPackages = this.extraPackages;
            if (extraPackages == null) {
                return packages.toArray(new String[0]);
            } else {
                return Stream.concat(packages.stream(),
                                     extraPackages.stream())
                        .toArray(String[]::new);
            }

        } else {
            // unnamed module
            Stream<Package> packages;
            if (loader == null) {
                packages = BootLoader.packages();
            } else {
                packages = SharedSecrets.getJavaLangAccess().packages(loader);
            }
            return packages.map(Package::getName).toArray(String[]::new);
        }
    }

    /**
     * Add a package to this module.
     *
     * @apiNote This method is for Proxy use.
     *
     * @apiNote This is an expensive operation, not expected to be used often.
     * At this time then it does not validate that the package name is a
     * valid java identifier.
     */
    void addPackage(String pn) {
        implAddPackage(pn, true);
    }

    /**
     * Add a package to this module without notifying the VM.
     *
     * @apiNote This method is VM white-box testing.
     */
    void implAddPackageNoSync(String pn) {
        implAddPackage(pn.replace('/', '.'), false);
    }

    /**
     * Add a package to this module.
     *
     * If {@code syncVM} is {@code true} then the VM is notified.
     */
    private void implAddPackage(String pn, boolean syncVM) {
        if (pn.length() == 0)
            throw new IllegalArgumentException("<unnamed> package not allowed");

        if (descriptor.packages().contains(pn)) {
            // already in module
            return;
        }

        Set<String> extraPackages = this.extraPackages;
        if (extraPackages != null && extraPackages.contains(pn)) {
            // already added
            return;
        }
        synchronized (this) {
            // recheck under lock
            extraPackages = this.extraPackages;
            if (extraPackages != null) {
                if (extraPackages.contains(pn)) {
                    // already added
                    return;
                }

                // copy the set
                extraPackages = new HashSet<>(extraPackages);
                extraPackages.add(pn);
            } else {
                extraPackages = Collections.singleton(pn);
            }

            // update VM first, just in case it fails
            if (syncVM)
                addPackage0(this, pn.replace('.', '/'));

            // replace with new set
            this.extraPackages = extraPackages; // volatile write
        }
    }


    // -- creating Module objects --

    /**
     * Find the runtime Module corresponding to the given ReadDependence
     * in the given parent Layer (or its parents).
     */
    private static Module find(ResolvedModule resolvedModule, Layer layer) {
        Configuration cf = resolvedModule.configuration();
        String dn = resolvedModule.name();

        Module m = null;
        while (layer != null) {
            if (layer.configuration() == cf) {
                Optional<Module> om = layer.findModule(dn);
                m = om.get();
                assert m.getLayer() == layer;
                break;
            }
            layer = layer.parent().orElse(null);
        }
        return m;
    }

    /**
     * Defines each of the module in the given configuration to the runtime.
     *
     * @return a map of module name to runtime {@code Module}
     *
     * @throws IllegalArgumentException
     *         If defining any of the modules to the VM fails
     */
    static Map<String, Module> defineModules(Configuration cf,
                                             Function<String, ClassLoader> clf,
                                             Layer layer)
    {
        Map<String, Module> modules = new HashMap<>();
        Map<String, ClassLoader> loaders = new HashMap<>();

        // define each module in the configuration to the VM
        for (ResolvedModule resolvedModule : cf.modules()) {
            ModuleReference mref = resolvedModule.reference();
            ModuleDescriptor descriptor = mref.descriptor();
            String name = descriptor.name();
            ClassLoader loader = clf.apply(name);
            URI uri = mref.location().orElse(null);

            Module m;
            if (loader == null && name.equals("java.base")) {
                m = Object.class.getModule();
            } else {
                m = new Module(layer, loader, descriptor, uri);
            }

            modules.put(name, m);
            loaders.put(name, loader);
        }

        // setup readability and exports
        for (ResolvedModule resolvedModule : cf.modules()) {
            ModuleReference mref = resolvedModule.reference();
            ModuleDescriptor descriptor = mref.descriptor();

            String mn = descriptor.name();
            Module m = modules.get(mn);
            assert m != null;

            // reads
            Set<Module> reads = new HashSet<>();
            for (ResolvedModule d : resolvedModule.reads()) {
                Module m2;
                if (d.configuration() == cf) {
                    String dn = d.reference().descriptor().name();
                    m2 = modules.get(dn);
                    assert m2 != null;
                } else {
                    m2 = find(d, layer.parent().orElse(null));
                }

                reads.add(m2);

                // update VM view
                addReads0(m, m2);
            }
            m.reads = reads;

            // automatic modules reads all unnamed modules
            if (descriptor.isAutomatic()) {
                m.implAddReads(ALL_UNNAMED_MODULE, true);
            }

            // exports
            Map<String, Set<Module>> exports = new HashMap<>();
            for (Exports export : descriptor.exports()) {
                String source = export.source();
                String sourceInternalForm = source.replace('.', '/');

                if (export.isQualified()) {

                    // qualified export
                    Set<Module> targets = new HashSet<>();
                    for (String target : export.targets()) {
                        // only export to modules that are in this configuration
                        Module m2 = modules.get(target);
                        if (m2 != null) {
                            targets.add(m2);
                            addExports0(m, sourceInternalForm, m2);
                        }
                    }
                    if (!targets.isEmpty()) {
                        exports.put(source, targets);
                    }

                } else {

                    // unqualified export
                    exports.put(source, EVERYONE);
                    addExportsToAll0(m, sourceInternalForm);
                }
            }
            m.exports = exports;
        }

        // register the modules in the service catalog if they provide services
        for (ResolvedModule resolvedModule : cf.modules()) {
            ModuleReference mref = resolvedModule.reference();
            ModuleDescriptor descriptor = mref.descriptor();
            Map<String, Provides> services = descriptor.provides();
            if (!services.isEmpty()) {
                String name = descriptor.name();
                Module m = modules.get(name);
                ClassLoader loader = loaders.get(name);
                ServicesCatalog catalog;
                if (loader == null) {
                    catalog = BootLoader.getServicesCatalog();
                } else {
                    catalog = SharedSecrets.getJavaLangAccess()
                                           .createOrGetServicesCatalog(loader);
                }
                catalog.register(m);
            }
        }

        return modules;
    }


    // -- misc --


    /**
     * Returns an input stream for reading a resource in this module. Returns
     * {@code null} if the resource is not in this module or access to the
     * resource is denied by the security manager.
     * The {@code name} is a {@code '/'}-separated path name that identifies
     * the resource.
     *
     * <p> If this module is an unnamed module, and the {@code ClassLoader} for
     * this module is not {@code null}, then this method is equivalent to
     * invoking the {@link ClassLoader#getResourceAsStream(String)
     * getResourceAsStream} method on the class loader for this module.
     *
     * @param  name
     *         The resource name
     *
     * @return An input stream for reading the resource or {@code null}
     *
     * @throws IOException
     *         If an I/O error occurs
     *
     * @see java.lang.module.ModuleReader#open(String)
     */
    public InputStream getResourceAsStream(String name) throws IOException {
        Objects.requireNonNull(name);

        URL url = null;

        if (isNamed()) {
            String mn = this.name;

            // special-case built-in class loaders to avoid URL connection
            if (loader == null) {
                return BootLoader.findResourceAsStream(mn, name);
            } else if (loader instanceof BuiltinClassLoader) {
                return ((BuiltinClassLoader) loader).findResourceAsStream(mn, name);
            }

            // use SharedSecrets to invoke protected method
            url = SharedSecrets.getJavaLangAccess().findResource(loader, mn, name);

        } else {

            // unnamed module
            if (loader == null) {
                url = BootLoader.findResource(name);
            } else {
                return loader.getResourceAsStream(name);
            }

        }

        // fallthrough to URL case
        if (url != null) {
            try {
                return url.openStream();
            } catch (SecurityException e) { }
        }

        return null;
    }

    /**
     * Returns the string representation of this module. For a named module,
     * the representation is the string {@code "module"}, followed by a space,
     * and then the module name. For an unnamed module, the representation is
     * the string {@code "unnamed module"}, followed by a space, and then an
     * implementation specific string that identifies the unnamed module.
     *
     * @return The string representation of this module
     */
    @Override
    public String toString() {
        if (isNamed()) {
            return "module " + name;
        } else {
            String id = Integer.toHexString(System.identityHashCode(this));
            return "unnamed module @" + id;
        }
    }


    // -- native methods --

    // JVM_DefineModule
    private static native void defineModule0(Module module,
                                             String version,
                                             String location,
                                             String[] pns);

    // JVM_AddReadsModule
    private static native void addReads0(Module from, Module to);

    // JVM_AddModuleExports
    private static native void addExports0(Module from, String pn, Module to);

    // JVM_AddModuleExportsToAll
    private static native void addExportsToAll0(Module from, String pn);

    // JVM_AddModuleExportsToAllUnnamed
    private static native void addExportsToAllUnnamed0(Module from, String pn);

    // JVM_AddModulePackage
    private static native void addPackage0(Module m, String pn);

    /**
     * Register shared secret to provide access to package-private methods
     */
    static {
        SharedSecrets.setJavaLangReflectModuleAccess(
            new JavaLangReflectModuleAccess() {
                @Override
                public Module defineUnnamedModule(ClassLoader loader) {
                    return new Module(loader);
                }
                @Override
                public Module defineModule(ClassLoader loader,
                                           ModuleDescriptor descriptor,
                                           URI uri) {
                   return new Module(null, loader, descriptor, uri);
                }
                @Override
                public void addReads(Module m1, Module m2) {
                    m1.implAddReads(m2, true);
                }
                @Override
                public void addReadsAllUnnamed(Module m) {
                    m.implAddReads(Module.ALL_UNNAMED_MODULE);
                }
                @Override
                public void addExports(Module m, String pn, Module other) {
                    m.implAddExports(pn, other, true);
                }
                @Override
                public void addExportsToAll(Module m, String pn) {
                    m.implAddExports(pn, Module.EVERYONE_MODULE, true);
                }
                @Override
                public void addExportsToAllUnnamed(Module m, String pn) {
                    m.implAddExports(pn, Module.ALL_UNNAMED_MODULE, true);
                }
                @Override
                public void addPackage(Module m, String pn) {
                    m.implAddPackage(pn, true);
                }
                @Override
                public ServicesCatalog getServicesCatalog(Layer layer) {
                    return layer.getServicesCatalog();
                }
            });
    }
}<|MERGE_RESOLUTION|>--- conflicted
+++ resolved
@@ -293,18 +293,16 @@
         }
 
         // check if this module reads the other module reflectively
-<<<<<<< HEAD
-        WeakSet<Module> tr = this.transientReads; // volatile read
-        if (tr != null) {
-            if (tr.contains(other))
-                return true;
-            if (!other.isNamed() && tr.contains(ALL_UNNAMED_MODULE))
-                return true;
-        }
+        if (transientReads.containsKeyPair(this, other))
+            return true;
+
+        // if other is an unnamed module then check if this module reads
+        // all unnamed modules
+        if (!other.isNamed()
+            && transientReads.containsKeyPair(this, ALL_UNNAMED_MODULE))
+            return true;
+
         return false;
-=======
-        return transientReads.containsKeyPair(this, other);
->>>>>>> 36c94451
     }
 
     /**
@@ -394,7 +392,7 @@
     private volatile Map<String, Set<Module>> exports;
 
     // additional exports added at run-time
-    // source module (1st key), target module (2nd key), exported packages (value)
+    // this module (1st key), other module (2nd key), exported packages (value)
     private static final WeakPairMap<Module, Module, Map<String, Boolean>>
         transientExports = new WeakPairMap<>();
 
@@ -486,27 +484,24 @@
      */
     private boolean isExportedReflectively(String pn, Module other) {
         // exported to all modules
-        Map<String, ?> exportedToAll =
-            transientExports.get(this, EVERYONE_MODULE);
-        if (exportedToAll != null && exportedToAll.containsKey(pn))
+        Map<String, ?> exports = transientExports.get(this, EVERYONE_MODULE);
+        if (exports != null && exports.containsKey(pn))
             return true;
 
         if (other != EVERYONE_MODULE) {
 
             // exported to other
-            Map<String, ?> exportedToOther = transientExports.get(this, other);
-
-            if (exportedToOther != null && exportedToOther.containsKey(pn))
+            exports = transientExports.get(this, other);
+            if (exports != null && exports.containsKey(pn))
                 return true;
 
             // other is an unnamed module && exported to all unnamed
             if (!other.isNamed()) {
-                Map<String, ?> exportedToAllUnnamed =
-                    transientExports.get(this, ALL_UNNAMED_MODULE);
-                if (exportedToAllUnnamed != null &&
-                    exportedToAllUnnamed.containsKey(pn))
+                exports = transientExports.get(this, ALL_UNNAMED_MODULE);
+                if (exports != null && exports.containsKey(pn))
                     return true;
             }
+
         }
 
         return false;
