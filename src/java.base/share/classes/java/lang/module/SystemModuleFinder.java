--- conflicted
+++ resolved
@@ -36,10 +36,7 @@
 import java.util.Collections;
 import java.util.Deque;
 import java.util.HashMap;
-<<<<<<< HEAD
-=======
 import java.util.HashSet;
->>>>>>> 09628179
 import java.util.Iterator;
 import java.util.Map;
 import java.util.Map.Entry;
@@ -362,11 +359,7 @@
 
     /**
      * A Spliterator for traversing the resources of a module linked into the
-<<<<<<< HEAD
-     * run-time image. Traversal is depth first.
-=======
      * run-time image.
->>>>>>> 09628179
      */
     static class ModuleContentSpliterator implements Spliterator<String> {
         final String moduleRoot;
