--- conflicted
+++ resolved
@@ -56,10 +56,6 @@
 import java.util.regex.Matcher;
 import java.util.regex.Pattern;
 import java.util.stream.Collectors;
-<<<<<<< HEAD
-=======
-import java.util.zip.ZipEntry;
->>>>>>> 09628179
 import java.util.zip.ZipFile;
 
 import jdk.internal.jmod.JmodFile;
@@ -363,11 +359,7 @@
 
     /**
      * Returns the service type corresponding to the name of a services
-<<<<<<< HEAD
-     * configuration file if it's a valid Java identifier.
-=======
      * configuration file if it is a valid Java identifier.
->>>>>>> 09628179
      *
      * For example, if called with "META-INF/services/p.S" then this method
      * returns a container with the value "p.S".
@@ -463,21 +455,13 @@
 
         Set<String> resources = map.get(Boolean.FALSE);
         Set<String> configFiles = map.get(Boolean.TRUE);
-
-<<<<<<< HEAD
         // all packages are exported and open
-=======
-        // all packages are exported
->>>>>>> 09628179
         resources.stream()
                 .map(this::toPackageName)
                 .flatMap(Optional::stream)
                 .distinct()
-<<<<<<< HEAD
                 .forEach(pn -> builder.exports(pn).opens(pn));
-=======
-                .forEach(builder::exports);
->>>>>>> 09628179
+
 
         // map names of service configuration files to service names
         Set<String> serviceNames = configFiles.stream()
