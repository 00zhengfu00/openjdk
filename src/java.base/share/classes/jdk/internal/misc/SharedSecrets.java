--- conflicted
+++ resolved
@@ -46,12 +46,9 @@
     private static final Unsafe unsafe = Unsafe.getUnsafe();
     private static JavaUtilJarAccess javaUtilJarAccess;
     private static JavaLangAccess javaLangAccess;
-<<<<<<< HEAD
     private static JavaLangModuleAccess javaLangModuleAccess;
     private static JavaLangReflectModuleAccess javaLangReflectModuleAccess;
-=======
     private static JavaLangInvokeAccess javaLangInvokeAccess;
->>>>>>> a01fb946
     private static JavaLangRefAccess javaLangRefAccess;
     private static JavaIOAccess javaIOAccess;
     private static JavaNetAccess javaNetAccess;
@@ -88,27 +85,6 @@
         return javaLangAccess;
     }
 
-<<<<<<< HEAD
-    public static void setJavaLangModuleAccess(JavaLangModuleAccess jlrma) {
-        javaLangModuleAccess = jlrma;
-    }
-
-    public static JavaLangModuleAccess getJavaLangModuleAccess() {
-        if (javaLangModuleAccess == null) {
-            unsafe.ensureClassInitialized(ModuleDescriptor.class);
-        }
-        return javaLangModuleAccess;
-    }
-
-    public static void setJavaLangReflectModuleAccess(JavaLangReflectModuleAccess jlrma) {
-        javaLangReflectModuleAccess = jlrma;
-    }
-
-    public static JavaLangReflectModuleAccess getJavaLangReflectModuleAccess() {
-        if (javaLangReflectModuleAccess == null)
-            unsafe.ensureClassInitialized(java.lang.reflect.Module.class);
-        return javaLangReflectModuleAccess;
-=======
     public static void setJavaLangInvokeAccess(JavaLangInvokeAccess jlia) {
         javaLangInvokeAccess = jlia;
     }
@@ -121,7 +97,27 @@
             } catch (ClassNotFoundException e) {};
         }
         return javaLangInvokeAccess;
->>>>>>> a01fb946
+    }
+
+    public static void setJavaLangModuleAccess(JavaLangModuleAccess jlrma) {
+        javaLangModuleAccess = jlrma;
+    }
+
+    public static JavaLangModuleAccess getJavaLangModuleAccess() {
+        if (javaLangModuleAccess == null) {
+            unsafe.ensureClassInitialized(ModuleDescriptor.class);
+        }
+        return javaLangModuleAccess;
+    }
+
+    public static void setJavaLangReflectModuleAccess(JavaLangReflectModuleAccess jlrma) {
+        javaLangReflectModuleAccess = jlrma;
+    }
+
+    public static JavaLangReflectModuleAccess getJavaLangReflectModuleAccess() {
+        if (javaLangReflectModuleAccess == null)
+            unsafe.ensureClassInitialized(java.lang.reflect.Module.class);
+        return javaLangReflectModuleAccess;
     }
 
     public static void setJavaLangRefAccess(JavaLangRefAccess jlra) {
