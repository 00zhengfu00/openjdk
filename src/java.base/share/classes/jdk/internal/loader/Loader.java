/*
 * Copyright (c) 2015, 2016, Oracle and/or its affiliates. All rights reserved.
 * DO NOT ALTER OR REMOVE COPYRIGHT NOTICES OR THIS FILE HEADER.
 *
 * This code is free software; you can redistribute it and/or modify it
 * under the terms of the GNU General Public License version 2 only, as
 * published by the Free Software Foundation.  Oracle designates this
 * particular file as subject to the "Classpath" exception as provided
 * by Oracle in the LICENSE file that accompanied this code.
 *
 * This code is distributed in the hope that it will be useful, but WITHOUT
 * ANY WARRANTY; without even the implied warranty of MERCHANTABILITY or
 * FITNESS FOR A PARTICULAR PURPOSE.  See the GNU General Public License
 * version 2 for more details (a copy is included in the LICENSE file that
 * accompanied this code).
 *
 * You should have received a copy of the GNU General Public License version
 * 2 along with this work; if not, write to the Free Software Foundation,
 * Inc., 51 Franklin St, Fifth Floor, Boston, MA 02110-1301 USA.
 *
 * Please contact Oracle, 500 Oracle Parkway, Redwood Shores, CA 94065 USA
 * or visit www.oracle.com if you need additional information or have any
 * questions.
 */

package jdk.internal.loader;

import java.io.File;
import java.io.FilePermission;
import java.io.IOException;
import java.lang.module.Configuration;
import java.lang.module.ModuleDescriptor;
import java.lang.module.ModuleReader;
import java.lang.module.ModuleReference;
import java.lang.module.ResolvedModule;
import java.lang.reflect.Layer;
import java.net.MalformedURLException;
import java.net.URI;
import java.net.URL;
import java.nio.ByteBuffer;
import java.security.AccessControlContext;
import java.security.AccessController;
import java.security.CodeSigner;
import java.security.CodeSource;
import java.security.Permission;
import java.security.PermissionCollection;
import java.security.PrivilegedAction;
import java.security.PrivilegedActionException;
import java.security.PrivilegedExceptionAction;
import java.security.SecureClassLoader;
import java.util.ArrayList;
import java.util.Collection;
import java.util.Collections;
import java.util.Enumeration;
import java.util.HashMap;
import java.util.List;
import java.util.Map;
import java.util.Optional;
import java.util.concurrent.ConcurrentHashMap;


/**
 * A class loader that loads classes and resources from a collection of
 * modules, or from a single module where the class loader is a member
 * of a pool of class loaders.
 *
 * <p> The delegation model used by this ClassLoader differs to the regular
 * delegation model. When requested to load a class then this ClassLoader first
 * maps the class name to its package name. If there a module defined to the
 * Loader containing the package then the class loader attempts to load from
 * that module. If the package is instead defined to a module in a "remote"
 * ClassLoader then this class loader delegates directly to that class loader.
 * The map of package name to remote class loader is created based on the
 * modules read by modules defined to this class loader. If the package is not
 * local or remote then this class loader will delegate to the parent class
 * loader. This allows automatic modules (for example) to link to types in the
 * unnamed module of the parent class loader.
 *
 * @see Layer#defineModulesWithOneLoader
 * @see Layer#defineModulesWithManyLoaders
 */

public final class Loader extends SecureClassLoader {

    static {
        ClassLoader.registerAsParallelCapable();
    }

    // the loader pool is in a pool, can be null
    private final LoaderPool pool;

    // parent ClassLoader, can be null
    private final ClassLoader parent;

    // maps a module name to a module reference
    private final Map<String, ModuleReference> nameToModule;

    // maps package name to a module loaded by this class loader
    private final Map<String, LoadedModule> localPackageToModule;

    // maps package name to a remote class loader, populated post initialization
    private final Map<String, ClassLoader> remotePackageToLoader
        = new ConcurrentHashMap<>();

    // maps a module reference to a module reader, populated lazily
    private final Map<ModuleReference, ModuleReader> moduleToReader
        = new ConcurrentHashMap<>();

    // ACC used when loading classes and resources */
    private final AccessControlContext acc;

    /**
     * A module defined/loaded to a {@code Loader}.
     */
    private static class LoadedModule {
        private final ModuleReference mref;
        private final URL url;          // may be null
        private final CodeSource cs;

        LoadedModule(ModuleReference mref) {
            URL url = null;
            if (mref.location().isPresent()) {
                try {
                    url = mref.location().get().toURL();
                } catch (MalformedURLException e) { }
            }
            this.mref = mref;
            this.url = url;
            this.cs = new CodeSource(url, (CodeSigner[]) null);
        }

        ModuleReference mref() { return mref; }
        String name() { return mref.descriptor().name(); }
        URL location() { return url; }
        CodeSource codeSource() { return cs; }
    }


    /**
     * Creates a {@code Loader} in a loader pool that loads classes/resources
     * from one module.
     */
    public Loader(ResolvedModule resolvedModule,
                  LoaderPool pool,
                  ClassLoader parent)
    {
        super(parent);

        this.pool = pool;
        this.parent = parent;

        ModuleReference mref = resolvedModule.reference();
        ModuleDescriptor descriptor = mref.descriptor();
        String mn = descriptor.name();
        this.nameToModule = Map.of(mn, mref);

        Map<String, LoadedModule> localPackageToModule = new HashMap<>();
        LoadedModule lm = new LoadedModule(mref);
        descriptor.packages().forEach(pn -> localPackageToModule.put(pn, lm));
        this.localPackageToModule = localPackageToModule;

        this.acc = AccessController.getContext();
    }

    /**
     * Creates a {@code Loader} that loads classes/resources from a collection
     * of modules.
     *
     * @throws IllegalArgumentException
     *         If two or more modules have the same package
     */
    public Loader(Collection<ResolvedModule> modules, ClassLoader parent) {
        super(parent);

        this.pool = null;
        this.parent = parent;

        Map<String, ModuleReference> nameToModule = new HashMap<>();
        Map<String, LoadedModule> localPackageToModule = new HashMap<>();
        for (ResolvedModule resolvedModule : modules) {
            ModuleReference mref = resolvedModule.reference();
            ModuleDescriptor descriptor = mref.descriptor();
            nameToModule.put(descriptor.name(), mref);
            descriptor.packages().forEach(pn -> {
                LoadedModule lm = new LoadedModule(mref);
                if (localPackageToModule.put(pn, lm) != null)
                    throw new IllegalArgumentException("Package "
                        + pn + " in more than one module");
            });
        }
        this.nameToModule = nameToModule;
        this.localPackageToModule = localPackageToModule;

        this.acc = AccessController.getContext();
    }


    /**
     * Completes initialization of this Loader. This method populates
     * remotePackageToLoader with the packages of the remote modules, where
     * "remote modules" are the modules read by modules defined to this loader.
     *
     * @param cf the Configuration containing at least modules to be defined to
     *           this class loader
     *
     * @param parentLayer the parent Layer
     */
    public Loader initRemotePackageMap(Configuration cf, Layer parentLayer) {

        for (String name : nameToModule.keySet()) {

            ResolvedModule resolvedModule = cf.findModule(name).get();
            assert resolvedModule.configuration() == cf;

            for (ResolvedModule other : resolvedModule.reads()) {
                String mn = other.name();
                ClassLoader loader;

                if (other.configuration() == cf) {

                    // The module reads another module in the newly created
                    // layer. If all modules are defined to the same class
                    // loader then the packages are local.
                    if (pool == null) {
                        assert nameToModule.containsKey(mn);
                        continue;
                    }

                    loader = pool.loaderFor(mn);
                    assert loader != null;

                } else {

                    // find the layer contains the module that is read
                    Layer layer = parentLayer;
                    while (layer != null) {
                        if (layer.configuration() == other.configuration()) {
                            break;
                        }
                        layer = layer.parent().orElse(null);
                    }
                    assert layer != null;

                    // find the class loader for the module in the layer
                    // For now we use the platform loader for modules defined to the
                    // boot loader
                    assert layer.findModule(mn).isPresent();
                    loader = layer.findLoader(mn);
                    if (loader == null)
                        loader = ClassLoaders.platformClassLoader();
                }

                // find the packages that are exported to the target module
                String target = resolvedModule.name();
                ModuleDescriptor descriptor = other.reference().descriptor();
                for (ModuleDescriptor.Exports e : descriptor.exports()) {
                    boolean delegate;
                    if (e.isQualified()) {
                        // qualified export in same configuration
                        delegate = (other.configuration() == cf)
                                && e.targets().contains(target);
                    } else {
                        // unqualified
                        delegate = true;
                    }

                    if (delegate) {
                        String pn = e.source();
                        ClassLoader l = remotePackageToLoader.putIfAbsent(pn, loader);
                        if (l != null && l != loader) {
                            throw new IllegalArgumentException("Package "
                                + pn + " cannot be imported from multiple loaders");
                        }

                    }
                }
            }

        }

        return this;
    }

    /**
     * Returns the loader pool that this loader is in or {@code null} if this
     * loader is not in a loader pool.
     */
    public LoaderPool pool() {
        return pool;
    }


    // -- resources --


    /**
     * Returns a URL to a resource of the given name in a module defined to
     * this class loader.
     */
    @Override
    protected URL findResource(String mn, String name) throws IOException {
        ModuleReference mref = nameToModule.get(mn);
        if (mref == null)
            return null;   // not defined to this class loader

        try {
            return AccessController.doPrivileged(
                new PrivilegedExceptionAction<URL>() {
                    @Override
                    public URL run() throws IOException {
                        Optional<URI> ouri = moduleReaderFor(mref).find(name);
                        if (ouri.isPresent()) {
                            try {
                                return ouri.get().toURL();
                            } catch (MalformedURLException e) { }
                        }
                        return null;
                    }
                }, acc);
        } catch (PrivilegedActionException pae) {
            throw (IOException) pae.getCause();
        } catch (SecurityException se) {
            return null;
<<<<<<< HEAD
=======
        }
    }

    @Override
    public URL findResource(String name) {
        for (ModuleReference mref : nameToModule.values()) {
            try {
                URL url = findResource(mref.descriptor().name(), name);
                if (url != null)
                    return url;
            } catch (IOException ioe) { }
        }
        return null;
    }

    @Override
    public Enumeration<URL> findResources(String name) throws IOException {
        List<URL> urls = new ArrayList<>();
        for (ModuleReference mref : nameToModule.values()) {
            try {
                URL url = findResource(mref.descriptor().name(), name);
                if (url != null)
                    urls.add(url);
            } catch (IOException ioe) { }
>>>>>>> ad9b6e44
        }
        return Collections.enumeration(urls);
    }


    // -- finding/loading classes

    /**
     * Finds the class with the specified binary name.
     */
    @Override
    protected Class<?> findClass(String cn) throws ClassNotFoundException {
        Class<?> c = null;
        LoadedModule loadedModule = findLoadedModule(cn);
        if (loadedModule != null)
            c = findClassInModuleOrNull(loadedModule, cn);
        if (c == null)
            throw new ClassNotFoundException(cn);
        return c;
    }

    /**
     * Finds the class with the specified binary name in a given module.
     * This method returns {@code null} if the class cannot be found.
     */
    @Override
    protected Class<?> findClass(String mn, String cn) {
        Class<?> c = null;
        LoadedModule loadedModule = findLoadedModule(cn);
        if (loadedModule != null && loadedModule.name().equals(mn))
            c = findClassInModuleOrNull(loadedModule, cn);
        return c;
    }

    /**
     * Loads the class with the specified binary name.
     */
    @Override
    protected Class<?> loadClass(String cn, boolean resolve)
        throws ClassNotFoundException
    {
        SecurityManager sm = System.getSecurityManager();
        if (sm != null) {
            String pn = packageName(cn);
            if (!pn.isEmpty()) {
                sm.checkPackageAccess(pn);
            }
        }

        synchronized (getClassLoadingLock(cn)) {
            // check if already loaded
            Class<?> c = findLoadedClass(cn);

            if (c == null) {

                LoadedModule loadedModule = findLoadedModule(cn);

                if (loadedModule != null) {

                    // class is in module defined to this class loader
                    c = findClassInModuleOrNull(loadedModule, cn);

                } else {

                    // type in another module or visible via the parent loader
                    String pn = packageName(cn);
                    ClassLoader loader = remotePackageToLoader.get(pn);
                    if (loader == null) {
                        // type not in a module read by any of the modules
                        // defined to this loader, so delegate to parent
                        // class loader
                        loader = parent;
                    }
                    if (loader == null) {
                        c = BootLoader.loadClassOrNull(cn);
                    } else {
                        c = loader.loadClass(cn);
                    }

                }
            }

            if (c == null)
                throw new ClassNotFoundException(cn);

            if (resolve)
                resolveClass(c);

            return c;
        }
    }


    /**
     * Finds the class with the specified binary name if in a module
     * defined to this ClassLoader.
     *
     * @return the resulting Class or {@code null} if not found
     */
    private Class<?> findClassInModuleOrNull(LoadedModule loadedModule, String cn) {
        PrivilegedAction<Class<?>> pa = () -> defineClass(cn, loadedModule);
        return AccessController.doPrivileged(pa, acc);
    }

    /**
     * Defines the given binary class name to the VM, loading the class
     * bytes from the given module.
     *
     * @return the resulting Class or {@code null} if an I/O error occurs
     */
    private Class<?> defineClass(String cn, LoadedModule loadedModule) {
        ModuleReader reader = moduleReaderFor(loadedModule.mref());

        try {
            // read class file
            String rn = cn.replace('.', '/').concat(".class");
            ByteBuffer bb = reader.read(rn).orElse(null);
            if (bb == null) {
                // class not found
                return null;
            }

            try {
                return defineClass(cn, bb, loadedModule.codeSource());
            } finally {
                reader.release(bb);
            }

        } catch (IOException ioe) {
            // TBD on how I/O errors should be propagated
            return null;
        }
    }


    // -- permissions

    /**
     * Returns the permissions for the given CodeSource.
     */
    @Override
    protected PermissionCollection getPermissions(CodeSource cs) {
        PermissionCollection perms = super.getPermissions(cs);

        URL url = cs.getLocation();
        if (url == null)
            return perms;

        // add the permission to access the resource
        try {
            Permission p = url.openConnection().getPermission();
            if (p != null) {
                // for directories then need recursive access
                if (p instanceof FilePermission) {
                    String path = p.getName();
                    if (path.endsWith(File.separator)) {
                        path += "-";
                        p = new FilePermission(path, "read");
                    }
                }
                perms.add(p);
            }
        } catch (IOException ioe) { }

        return perms;
    }


    // -- miscellaneous supporting methods

    /**
     * Find the candidate module for the given class name.
     * Returns {@code null} if none of the modules defined to this
     * class loader contain the API package for the class.
     */
    private LoadedModule findLoadedModule(String cn) {
        String pn = packageName(cn);
        return pn.isEmpty() ? null : localPackageToModule.get(pn);
    }

    /**
     * Returns the package name for the given class name
     */
    private String packageName(String cn) {
        int pos = cn.lastIndexOf('.');
        return (pos < 0) ? "" : cn.substring(0, pos);
    }


    /**
     * Returns the ModuleReader for the given module.
     */
    private ModuleReader moduleReaderFor(ModuleReference mref) {
        return moduleToReader.computeIfAbsent(mref, m -> createModuleReader(mref));
    }

    /**
     * Creates a ModuleReader for the given module.
     */
    private ModuleReader createModuleReader(ModuleReference mref) {
        try {
            return mref.open();
        } catch (IOException e) {
            // Return a null module reader to avoid a future class load
            // attempting to open the module again.
            return new NullModuleReader();
        }
    }

    /**
     * A ModuleReader that doesn't read any resources.
     */
    private static class NullModuleReader implements ModuleReader {
        @Override
        public Optional<URI> find(String name) {
            return Optional.empty();
        }
        @Override
        public void close() {
            throw new InternalError("Should not get here");
        }
    }

}<|MERGE_RESOLUTION|>--- conflicted
+++ resolved
@@ -321,8 +321,6 @@
             throw (IOException) pae.getCause();
         } catch (SecurityException se) {
             return null;
-<<<<<<< HEAD
-=======
         }
     }
 
@@ -347,7 +345,6 @@
                 if (url != null)
                     urls.add(url);
             } catch (IOException ioe) { }
->>>>>>> ad9b6e44
         }
         return Collections.enumeration(urls);
     }
