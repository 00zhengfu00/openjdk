/*
 * Copyright (c) 2011, Oracle and/or its affiliates. All rights reserved.
 * DO NOT ALTER OR REMOVE COPYRIGHT NOTICES OR THIS FILE HEADER.
 *
 * This code is free software; you can redistribute it and/or modify it
 * under the terms of the GNU General Public License version 2 only, as
 * published by the Free Software Foundation.  Oracle designates this
 * particular file as subject to the "Classpath" exception as provided
 * by Oracle in the LICENSE file that accompanied this code.
 *
 * This code is distributed in the hope that it will be useful, but WITHOUT
 * ANY WARRANTY; without even the implied warranty of MERCHANTABILITY or
 * FITNESS FOR A PARTICULAR PURPOSE.  See the GNU General Public License
 * version 2 for more details (a copy is included in the LICENSE file that
 * accompanied this code).
 *
 * You should have received a copy of the GNU General Public License version
 * 2 along with this work; if not, write to the Free Software Foundation,
 * Inc., 51 Franklin St, Fifth Floor, Boston, MA 02110-1301 USA.
 *
 * Please contact Oracle, 500 Oracle Parkway, Redwood Shores, CA 94065 USA
 * or visit www.oracle.com if you need additional information or have any
 * questions.
 */

package sun.lwawt.macosx;

import java.awt.BufferCapabilities.FlipContents;
import java.awt.*;
import java.awt.Dialog.ModalityType;
import java.awt.event.*;
import java.awt.peer.WindowPeer;
import java.beans.*;
import java.util.List;

import javax.swing.*;

import sun.awt.*;
import sun.java2d.SurfaceData;
import sun.java2d.opengl.CGLSurfaceData;
import sun.lwawt.*;
import sun.lwawt.LWWindowPeer.PeerType;
import sun.util.logging.PlatformLogger;

import com.apple.laf.*;
import com.apple.laf.ClientPropertyApplicator.Property;
import com.sun.awt.AWTUtilities;

public class CPlatformWindow extends CFRetainedResource implements PlatformWindow {
    private native long nativeCreateNSWindow(long nsViewPtr, long styleBits, double x, double y, double w, double h);
    private static native void nativeSetNSWindowStyleBits(long nsWindowPtr, int mask, int data);
    private static native void nativeSetNSWindowMenuBar(long nsWindowPtr, long menuBarPtr);
    private static native Insets nativeGetNSWindowInsets(long nsWindowPtr);
    private static native void nativeSetNSWindowBounds(long nsWindowPtr, double x, double y, double w, double h);
    private static native void nativeSetNSWindowMinMax(long nsWindowPtr, double minW, double minH, double maxW, double maxH);
    private static native void nativePushNSWindowToBack(long nsWindowPtr);
    private static native void nativePushNSWindowToFront(long nsWindowPtr);
    private static native void nativeSetNSWindowTitle(long nsWindowPtr, String title);
    private static native void nativeSetNSWindowAlpha(long nsWindowPtr, float alpha);
    private static native void nativeRevalidateNSWindowShadow(long nsWindowPtr);
    private static native void nativeSetNSWindowMinimizedIcon(long nsWindowPtr, long nsImage);
    private static native void nativeSetNSWindowRepresentedFilename(long nsWindowPtr, String representedFilename);
    private static native void nativeSetNSWindowSecurityWarningPositioning(long nsWindowPtr, double x, double y, float biasX, float biasY);

    private static native int nativeGetScreenNSWindowIsOn_AppKitThread(long nsWindowPtr);

    // Loger to report issues happened during execution but that do not affect functionality
    private static final PlatformLogger logger = PlatformLogger.getLogger("sun.lwawt.macosx.CPlatformWindow");
    private static final PlatformLogger focusLogger = PlatformLogger.getLogger("sun.lwawt.macosx.focus.CPlatformWindow");

    // for client properties
    public static final String WINDOW_BRUSH_METAL_LOOK = "apple.awt.brushMetalLook";
    public static final String WINDOW_DRAGGABLE_BACKGROUND = "apple.awt.draggableWindowBackground";

    public static final String WINDOW_ALPHA = "Window.alpha";
    public static final String WINDOW_SHADOW = "Window.shadow";

    public static final String WINDOW_STYLE = "Window.style";
    public static final String WINDOW_SHADOW_REVALIDATE_NOW = "apple.awt.windowShadow.revalidateNow";

    public static final String WINDOW_DOCUMENT_MODIFIED = "Window.documentModified";
    public static final String WINDOW_DOCUMENT_FILE = "Window.documentFile";

    public static final String WINDOW_CLOSEABLE = "Window.closeable";
    public static final String WINDOW_MINIMIZABLE = "Window.minimizable";
    public static final String WINDOW_ZOOMABLE = "Window.zoomable";
    public static final String WINDOW_HIDES_ON_DEACTIVATE="Window.hidesOnDeactivate";

    public static final String WINDOW_DOC_MODAL_SHEET = "apple.awt.documentModalSheet";
    public static final String WINDOW_FADE_DELEGATE = "apple.awt._windowFadeDelegate";
    public static final String WINDOW_FADE_IN = "apple.awt._windowFadeIn";
    public static final String WINDOW_FADE_OUT = "apple.awt._windowFadeOut";
    public static final String WINDOW_FULLSCREENABLE = "apple.awt.fullscreenable";


    // Yeah, I know. But it's easier to deal with ints from JNI
    static final int MODELESS = 0;
    static final int DOCUMENT_MODAL = 1;
    static final int APPLICATION_MODAL = 2;
    static final int TOOLKIT_MODAL = 3;

    // window style bits
    static final int _RESERVED_FOR_DATA = 1 << 0;

    // corresponds to native style mask bits
    static final int DECORATED = 1 << 1;
    static final int TEXTURED = 1 << 2;
    static final int UNIFIED = 1 << 3;
    static final int UTILITY = 1 << 4;
    static final int HUD = 1 << 5;
    static final int SHEET = 1 << 6;

    static final int CLOSEABLE = 1 << 7;
    static final int MINIMIZABLE = 1 << 8;

    static final int RESIZABLE = 1 << 9; // both a style bit and prop bit
    static final int NONACTIVATING = 1 << 24;

    static final int _STYLE_PROP_BITMASK = DECORATED | TEXTURED | UNIFIED | UTILITY | HUD | SHEET | CLOSEABLE | MINIMIZABLE | RESIZABLE;

    // corresponds to method-based properties
    static final int HAS_SHADOW = 1 << 10;
    static final int ZOOMABLE = 1 << 11;

    static final int ALWAYS_ON_TOP = 1 << 15;
    static final int HIDES_ON_DEACTIVATE = 1 << 17;
    static final int DRAGGABLE_BACKGROUND = 1 << 19;
    static final int DOCUMENT_MODIFIED = 1 << 21;
    static final int FULLSCREENABLE = 1 << 23;

    static final int _METHOD_PROP_BITMASK = RESIZABLE | HAS_SHADOW | ZOOMABLE | ALWAYS_ON_TOP | HIDES_ON_DEACTIVATE | DRAGGABLE_BACKGROUND | DOCUMENT_MODIFIED | FULLSCREENABLE;

    // corresponds to callback-based properties
    static final int SHOULD_BECOME_KEY = 1 << 12;
    static final int SHOULD_BECOME_MAIN = 1 << 13;
    static final int MODAL_EXCLUDED = 1 << 16;

    static final int _CALLBACK_PROP_BITMASK = SHOULD_BECOME_KEY | SHOULD_BECOME_MAIN | MODAL_EXCLUDED;

    static int SET(final int bits, final int mask, final boolean value) {
        if (value) return (bits | mask);
        return bits & ~mask;
    }

    static boolean IS(final int bits, final int mask) {
        return (bits & mask) != 0;
    }

    @SuppressWarnings("unchecked")
    static ClientPropertyApplicator<JRootPane, CPlatformWindow> CLIENT_PROPERTY_APPLICATOR = new ClientPropertyApplicator<JRootPane, CPlatformWindow>(new Property[] {
        new Property<CPlatformWindow>(WINDOW_DOCUMENT_MODIFIED) { public void applyProperty(final CPlatformWindow c, final Object value) {
            c.setStyleBits(DOCUMENT_MODIFIED, value == null ? false : Boolean.parseBoolean(value.toString()));
        }},
        new Property<CPlatformWindow>(WINDOW_BRUSH_METAL_LOOK) { public void applyProperty(final CPlatformWindow c, final Object value) {
            c.setStyleBits(TEXTURED, Boolean.parseBoolean(value.toString()));
        }},
        new Property<CPlatformWindow>(WINDOW_ALPHA) { public void applyProperty(final CPlatformWindow c, final Object value) {
            AWTUtilities.setWindowOpacity(c.target, value == null ? 1.0f : Float.parseFloat(value.toString()));
        }},
        new Property<CPlatformWindow>(WINDOW_SHADOW) { public void applyProperty(final CPlatformWindow c, final Object value) {
            c.setStyleBits(HAS_SHADOW, value == null ? true : Boolean.parseBoolean(value.toString()));
        }},
        new Property<CPlatformWindow>(WINDOW_MINIMIZABLE) { public void applyProperty(final CPlatformWindow c, final Object value) {
            c.setStyleBits(MINIMIZABLE, Boolean.parseBoolean(value.toString()));
        }},
        new Property<CPlatformWindow>(WINDOW_CLOSEABLE) { public void applyProperty(final CPlatformWindow c, final Object value) {
            c.setStyleBits(CLOSEABLE, Boolean.parseBoolean(value.toString()));
        }},
        new Property<CPlatformWindow>(WINDOW_ZOOMABLE) { public void applyProperty(final CPlatformWindow c, final Object value) {
            c.setStyleBits(ZOOMABLE, Boolean.parseBoolean(value.toString()));
        }},
        new Property<CPlatformWindow>(WINDOW_FULLSCREENABLE) { public void applyProperty(final CPlatformWindow c, final Object value) {
            c.setStyleBits(FULLSCREENABLE, Boolean.parseBoolean(value.toString()));
        }},
        new Property<CPlatformWindow>(WINDOW_SHADOW_REVALIDATE_NOW) { public void applyProperty(final CPlatformWindow c, final Object value) {
            nativeRevalidateNSWindowShadow(c.getNSWindowPtr());
        }},
        new Property<CPlatformWindow>(WINDOW_DOCUMENT_FILE) { public void applyProperty(final CPlatformWindow c, final Object value) {
            if (value == null || !(value instanceof java.io.File)) {
                nativeSetNSWindowRepresentedFilename(c.getNSWindowPtr(), null);
                return;
            }

            final String filename = ((java.io.File)value).getAbsolutePath();
            nativeSetNSWindowRepresentedFilename(c.getNSWindowPtr(), filename);
        }}
    }) {
        public CPlatformWindow convertJComponentToTarget(final JRootPane p) {
            Component root = SwingUtilities.getRoot(p);
            if (root == null || (LWWindowPeer)root.getPeer() == null) return null;
            return (CPlatformWindow)((LWWindowPeer)root.getPeer()).getPlatformWindow();
        }
    };

    // Bounds of the native widget but in the Java coordinate system.
    // In order to keep it up-to-date we will update them on
    // 1) setting native bounds via nativeSetBounds() call
    // 2) getting notification from the native level via deliverMoveResizeEvent()
    private Rectangle nativeBounds;
    private volatile boolean isFullScreenMode = false;

    private Window target;
    private LWWindowPeer peer;
    private CPlatformView contentView;
    private CPlatformWindow owner;
<<<<<<< HEAD
    private CPlatformResponder responder;
=======
    private boolean visible = false; // visibility status from native perspective
    private boolean undecorated; // initialized in getInitialStyleBits()
    private Rectangle normalBounds = null; // not-null only for undecorated maximized windows
>>>>>>> 30ed907b

    public CPlatformWindow(final PeerType peerType) {
        super(0, true);
        assert (peerType == PeerType.SIMPLEWINDOW || peerType == PeerType.DIALOG || peerType == PeerType.FRAME);
    }

    /*
     * Delegate initialization (create native window and all the
     * related resources).
     */
    @Override // PlatformWindow
    public void initialize(Window _target, LWWindowPeer _peer, PlatformWindow _owner) {
        this.peer = _peer;
        this.target = _target;
        if (_owner instanceof CPlatformWindow) {
            this.owner = (CPlatformWindow)_owner;
        }

        final int styleBits = getInitialStyleBits();

        // TODO: handle these misc properties
        final long parentNSWindowPtr = (owner != null ? owner.getNSWindowPtr() : 0);
        String warningString = target.getWarningString();

        responder = new CPlatformResponder(peer, false);
        contentView = new CPlatformView();
        contentView.initialize(peer, responder);

        final long nativeWindowPtr = nativeCreateNSWindow(contentView.getAWTView(), styleBits, 0, 0, 0, 0);
        setPtr(nativeWindowPtr);

        // TODO: implement on top of JObjC bridged class
    //    NSWindow window = JObjC.getInstance().AppKit().NSWindow().getInstance(nativeWindowPtr, JObjCRuntime.getInstance());

        // Since JDK7 we have standard way to set opacity, so we should not pick
        // background's alpha.
        // TODO: set appropriate opacity value
        //        this.opacity = target.getOpacity();
        //        this.setOpacity(this.opacity);

        final float windowAlpha = target.getOpacity();
        if (windowAlpha != 1.0f) {
            nativeSetNSWindowAlpha(nativeWindowPtr, windowAlpha);
        }

        if (target instanceof javax.swing.RootPaneContainer) {
            final javax.swing.JRootPane rootpane = ((javax.swing.RootPaneContainer)target).getRootPane();
            if (rootpane != null) rootpane.addPropertyChangeListener("ancestor", new PropertyChangeListener() {
                public void propertyChange(final PropertyChangeEvent evt) {
                    CLIENT_PROPERTY_APPLICATOR.attachAndApplyClientProperties(rootpane);
                    rootpane.removePropertyChangeListener("ancestor", this);
                }
            });
        }

        validateSurface();
    }

    protected int getInitialStyleBits() {
        // defaults style bits
        int styleBits = DECORATED | HAS_SHADOW | CLOSEABLE | MINIMIZABLE | ZOOMABLE | RESIZABLE;

        if (isNativelyFocusableWindow()) {
            styleBits = SET(styleBits, SHOULD_BECOME_KEY, true);
            styleBits = SET(styleBits, SHOULD_BECOME_MAIN, true);
        }

        final boolean isFrame = (target instanceof Frame);
        final boolean isDialog = (target instanceof Dialog);
        final boolean isPopup = (target.getType() == Window.Type.POPUP);
        if (isDialog) {
            styleBits = SET(styleBits, MINIMIZABLE, false);
        }

        // Either java.awt.Frame or java.awt.Dialog can be undecorated, however java.awt.Window always is undecorated.
        {
            this.undecorated = isFrame ? ((Frame)target).isUndecorated() : (isDialog ? ((Dialog)target).isUndecorated() : true);
            if (this.undecorated) styleBits = SET(styleBits, DECORATED, false);
        }

        // Either java.awt.Frame or java.awt.Dialog can be resizable, however java.awt.Window is never resizable
        {
            final boolean resizable = isFrame ? ((Frame)target).isResizable() : (isDialog ? ((Dialog)target).isResizable() : false);
            styleBits = SET(styleBits, RESIZABLE, resizable);
            if (!resizable) {
                styleBits = SET(styleBits, RESIZABLE, false);
                styleBits = SET(styleBits, ZOOMABLE, false);
            }
        }

        if (target.isAlwaysOnTop()) {
            styleBits = SET(styleBits, ALWAYS_ON_TOP, true);
        }

        if (target.getModalExclusionType() == Dialog.ModalExclusionType.APPLICATION_EXCLUDE) {
            styleBits = SET(styleBits, MODAL_EXCLUDED, true);
        }

        // If the target is a dialog, popup or tooltip we want it to ignore the brushed metal look.
        if (isPopup) {
            styleBits = SET(styleBits, TEXTURED, true);
            // Popups in applets don't activate applet's process
            styleBits = SET(styleBits, NONACTIVATING, true);
        }

        if (target instanceof javax.swing.RootPaneContainer) {
            javax.swing.JRootPane rootpane = ((javax.swing.RootPaneContainer)target).getRootPane();
            Object prop = null;

            prop = rootpane.getClientProperty(WINDOW_BRUSH_METAL_LOOK);
            if (prop != null) {
                styleBits = SET(styleBits, TEXTURED, Boolean.parseBoolean(prop.toString()));
            }

            if (isDialog && ((Dialog)target).getModalityType() == ModalityType.DOCUMENT_MODAL) {
                prop = rootpane.getClientProperty(WINDOW_DOC_MODAL_SHEET);
                if (prop != null) {
                    styleBits = SET(styleBits, SHEET, Boolean.parseBoolean(prop.toString()));
                }
            }

            prop = rootpane.getClientProperty(WINDOW_STYLE);
            if (prop != null) {
                if ("small".equals(prop))  {
                    styleBits = SET(styleBits, UTILITY, true);
                    if (target.isAlwaysOnTop() && rootpane.getClientProperty(WINDOW_HIDES_ON_DEACTIVATE) == null) {
                        styleBits = SET(styleBits, HIDES_ON_DEACTIVATE, true);
                    }
                }
                if ("textured".equals(prop)) styleBits = SET(styleBits, TEXTURED, true);
                if ("unified".equals(prop)) styleBits = SET(styleBits, UNIFIED, true);
                if ("hud".equals(prop)) styleBits = SET(styleBits, HUD, true);
            }

            prop = rootpane.getClientProperty(WINDOW_HIDES_ON_DEACTIVATE);
            if (prop != null) {
                styleBits = SET(styleBits, HIDES_ON_DEACTIVATE, Boolean.parseBoolean(prop.toString()));
            }

            prop = rootpane.getClientProperty(WINDOW_CLOSEABLE);
            if (prop != null) {
                styleBits = SET(styleBits, CLOSEABLE, Boolean.parseBoolean(prop.toString()));
            }

            prop = rootpane.getClientProperty(WINDOW_MINIMIZABLE);
            if (prop != null) {
                styleBits = SET(styleBits, MINIMIZABLE, Boolean.parseBoolean(prop.toString()));
            }

            prop = rootpane.getClientProperty(WINDOW_ZOOMABLE);
            if (prop != null) {
                styleBits = SET(styleBits, ZOOMABLE, Boolean.parseBoolean(prop.toString()));
            }

            prop = rootpane.getClientProperty(WINDOW_FULLSCREENABLE);
            if (prop != null) {
                styleBits = SET(styleBits, FULLSCREENABLE, Boolean.parseBoolean(prop.toString()));
            }

            prop = rootpane.getClientProperty(WINDOW_SHADOW);
            if (prop != null) {
                styleBits = SET(styleBits, HAS_SHADOW, Boolean.parseBoolean(prop.toString()));
            }

            prop = rootpane.getClientProperty(WINDOW_DRAGGABLE_BACKGROUND);
            if (prop != null) {
                styleBits = SET(styleBits, DRAGGABLE_BACKGROUND, Boolean.parseBoolean(prop.toString()));
            }
        }

        return styleBits;
    }

    // this is the counter-point to -[CWindow _nativeSetStyleBit:]
    protected void setStyleBits(final int mask, final boolean value) {
        nativeSetNSWindowStyleBits(getNSWindowPtr(), mask, value ? mask : 0);
    }

    private native void _toggleFullScreenMode(final long model);

    public void toggleFullScreen() {
        _toggleFullScreenMode(getNSWindowPtr());
    }

    @Override // PlatformWindow
    public void setMenuBar(MenuBar mb) {
        final long nsWindowPtr = getNSWindowPtr();
        CMenuBar mbPeer = (CMenuBar)LWToolkit.targetToPeer(mb);
        if (mbPeer != null) {
            nativeSetNSWindowMenuBar(nsWindowPtr, mbPeer.getModel());
        } else {
            nativeSetNSWindowMenuBar(nsWindowPtr, 0);
        }
    }

    @Override // PlatformWindow
    public Image createBackBuffer() {
        return contentView.createBackBuffer();
    }

    @Override // PlatformWindow
    public void dispose() {
        if (owner != null) {
            CWrapper.NSWindow.removeChildWindow(owner.getNSWindowPtr(), getNSWindowPtr());
        }
        // Make sure window is ordered out before it is disposed, we could order it out right here or
        // we could postpone the disposal, I think postponing is probably better.
        EventQueue.invokeLater(new Runnable() {
            public void run() {
                contentView.dispose();
                CPlatformWindow.super.dispose();
            }
        });
    }

    @Override // PlatformWindow
    public void flip(int x1, int y1, int x2, int y2, FlipContents flipAction) {
        // TODO: not implemented
        (new RuntimeException("unimplemented")).printStackTrace();
    }

    @Override // PlatformWindow
    public FontMetrics getFontMetrics(Font f) {
        // TODO: not implemented
        (new RuntimeException("unimplemented")).printStackTrace();
        return null;
    }

    @Override // PlatformWindow
    public Insets getInsets() {
        final Insets insets = nativeGetNSWindowInsets(getNSWindowPtr());
        return insets;
    }

    @Override // PlatformWindow
    public Point getLocationOnScreen() {
        return new Point(nativeBounds.x, nativeBounds.y);
    }

    @Override // PlatformWindow
    public int getScreenImOn() {
    // REMIND: we could also acquire screenID from the
    // graphicsConfig.getDevice().getCoreGraphicsScreen()
    // which might look a bit less natural but don't
    // require new native accessor.
        return nativeGetScreenNSWindowIsOn_AppKitThread(getNSWindowPtr());
    }

    @Override // PlatformWindow
    public SurfaceData getScreenSurface() {
        // TODO: not implemented
        return null;
    }

    @Override // PlatformWindow
    public SurfaceData replaceSurfaceData() {
        return contentView.replaceSurfaceData();
    }

    @Override // PlatformWindow
    public void setBounds(int x, int y, int w, int h) {
//        assert CThreading.assertEventQueue();
        nativeSetNSWindowBounds(getNSWindowPtr(), x, y, w, h);
    }

    private boolean isVisible() {
        return this.visible;
    }

    private void zoom() {
        if (!undecorated) {
            CWrapper.NSWindow.zoom(getNSWindowPtr());
        } else {
            // OS X handles -zoom incorrectly for undecorated windows
            final boolean isZoomed = this.normalBounds == null;
            deliverZoom(isZoomed);

            Rectangle toBounds;
            if (isZoomed) {
                this.normalBounds = peer.getBounds();
                long screen = CWrapper.NSWindow.screen(getNSWindowPtr());
                toBounds = CWrapper.NSScreen.visibleFrame(screen).getBounds();
                // Flip the y coordinate
                Rectangle frame = CWrapper.NSScreen.frame(screen).getBounds();
                toBounds.y = frame.height - toBounds.y - toBounds.height;
            } else {
                toBounds = normalBounds;
                this.normalBounds = null;
            }
            setBounds(toBounds.x, toBounds.y, toBounds.width, toBounds.height);
        }
    }

    @Override // PlatformWindow
    public void setVisible(boolean visible) {
        final long nsWindowPtr = getNSWindowPtr();

        // 1. Process parent-child relationship when hiding
        if (!visible) {
            // 1a. Unparent my children
            for (Window w : target.getOwnedWindows()) {
                WindowPeer p = (WindowPeer)w.getPeer();
                if (p instanceof LWWindowPeer) {
                    CPlatformWindow pw = (CPlatformWindow)((LWWindowPeer)p).getPlatformWindow();
                    if (pw != null && pw.isVisible()) {
                        CWrapper.NSWindow.removeChildWindow(nsWindowPtr, pw.getNSWindowPtr());
                    }
                }
            }

            // 1b. Unparent myself
            if (owner != null && owner.isVisible()) {
                CWrapper.NSWindow.removeChildWindow(owner.getNSWindowPtr(), nsWindowPtr);
            }
        }

        // 2. Configure stuff
        updateIconImages();
        updateFocusabilityForAutoRequestFocus(false);

        // 3. Manage the extended state when hiding
        if (!visible) {
            // Cancel out the current native state of the window
            switch (peer.getState()) {
                case Frame.ICONIFIED:
                    CWrapper.NSWindow.deminiaturize(nsWindowPtr);
                    break;
                case Frame.MAXIMIZED_BOTH:
                    zoom();
                    break;
            }
        }

        // 4. Actually show or hide the window
        LWWindowPeer blocker = peer.getBlocker();
        if (blocker == null || !visible) {
            // If it ain't blocked, or is being hidden, go regular way
            if (visible) {
                CWrapper.NSWindow.makeFirstResponder(nsWindowPtr, contentView.getAWTView());

                boolean isPopup = (target.getType() == Window.Type.POPUP);
                if (isPopup) {
                    // Popups in applets don't activate applet's process
                    CWrapper.NSWindow.orderFrontRegardless(nsWindowPtr);
                } else {
                    CWrapper.NSWindow.orderFront(nsWindowPtr);
                }

                boolean isKeyWindow = CWrapper.NSWindow.isKeyWindow(nsWindowPtr);
                if (!isKeyWindow) {
                    CWrapper.NSWindow.makeKeyWindow(nsWindowPtr);
                }
            } else {
                CWrapper.NSWindow.orderOut(nsWindowPtr);
            }
        } else {
            // otherwise, put it in a proper z-order
            CWrapper.NSWindow.orderWindow(nsWindowPtr, CWrapper.NSWindow.NSWindowBelow,
                    ((CPlatformWindow)blocker.getPlatformWindow()).getNSWindowPtr());
        }
        this.visible = visible;

        // 5. Manage the extended state when showing
        if (visible) {
            // Re-apply the extended state as expected in shared code
            if (target instanceof Frame) {
                switch (((Frame)target).getExtendedState()) {
                    case Frame.ICONIFIED:
                        CWrapper.NSWindow.miniaturize(nsWindowPtr);
                        break;
                    case Frame.MAXIMIZED_BOTH:
                        zoom();
                        break;
                }
            }
        }

        // 6. Configure stuff #2
        updateFocusabilityForAutoRequestFocus(true);

        // 7. Manage parent-child relationship when showing
        if (visible) {
            // 7a. Add myself as a child
            if (owner != null && owner.isVisible()) {
                CWrapper.NSWindow.addChildWindow(owner.getNSWindowPtr(), nsWindowPtr, CWrapper.NSWindow.NSWindowAbove);
                if (target.isAlwaysOnTop()) {
                    CWrapper.NSWindow.setLevel(nsWindowPtr, CWrapper.NSWindow.NSFloatingWindowLevel);
                }
            }

            // 7b. Add my own children to myself
            for (Window w : target.getOwnedWindows()) {
                WindowPeer p = (WindowPeer)w.getPeer();
                if (p instanceof LWWindowPeer) {
                    CPlatformWindow pw = (CPlatformWindow)((LWWindowPeer)p).getPlatformWindow();
                    if (pw != null && pw.isVisible()) {
                        CWrapper.NSWindow.addChildWindow(nsWindowPtr, pw.getNSWindowPtr(), CWrapper.NSWindow.NSWindowAbove);
                        if (w.isAlwaysOnTop()) {
                            CWrapper.NSWindow.setLevel(pw.getNSWindowPtr(), CWrapper.NSWindow.NSFloatingWindowLevel);
                        }
                    }
                }
            }
        }

        // 8. Deal with the blocker of the window being shown
        if (blocker != null && visible) {
            // Make sure the blocker is above its siblings
            ((CPlatformWindow)blocker.getPlatformWindow()).orderAboveSiblings();
        }
    }

    @Override // PlatformWindow
    public void setTitle(String title) {
        nativeSetNSWindowTitle(getNSWindowPtr(), title);
    }

    // Should be called on every window key property change.
    @Override // PlatformWindow
    public void updateIconImages() {
        final long nsWindowPtr = getNSWindowPtr();
        final CImage cImage = getImageForTarget();
        nativeSetNSWindowMinimizedIcon(nsWindowPtr, cImage == null ? 0L : cImage.ptr);
    }

    public long getNSWindowPtr() {
        final long nsWindowPtr = ptr;
        if (nsWindowPtr == 0L) {
            if(logger.isLoggable(PlatformLogger.FINE)) {
                logger.fine("NSWindow already disposed?", new Exception("Pointer to native NSWindow is invalid."));
            }
        }
        return nsWindowPtr;
    }

    public SurfaceData getSurfaceData() {
        return contentView.getSurfaceData();
    }

    @Override  // PlatformWindow
    public void toBack() {
        final long nsWindowPtr = getNSWindowPtr();
        nativePushNSWindowToBack(nsWindowPtr);
    }

    @Override  // PlatformWindow
    public void toFront() {
        final long nsWindowPtr = getNSWindowPtr();
        updateFocusabilityForAutoRequestFocus(false);
        nativePushNSWindowToFront(nsWindowPtr);
        updateFocusabilityForAutoRequestFocus(true);
    }

    @Override
    public void setResizable(boolean resizable) {
        setStyleBits(RESIZABLE, resizable);

        // Re-apply the size constraints and the size to ensure the space
        // occupied by the grow box is counted properly
        setMinimumSize(1, 1); // the method ignores its arguments

        Rectangle bounds = peer.getBounds();
        setBounds(bounds.x, bounds.y, bounds.width, bounds.height);
    }

    @Override
    public void setMinimumSize(int width, int height) {
        //TODO width, height should be used
        //NOTE: setResizable() calls setMinimumSize(1,1) relaying on the logic below
        final long nsWindowPtr = getNSWindowPtr();
        final Dimension min = target.getMinimumSize();
        final Dimension max = target.getMaximumSize();
        nativeSetNSWindowMinMax(nsWindowPtr, min.getWidth(), min.getHeight(), max.getWidth(), max.getHeight());
    }

    @Override
    public boolean rejectFocusRequest(CausedFocusEvent.Cause cause) {
        // Cross-app activation requests are not allowed.
        if (cause != CausedFocusEvent.Cause.MOUSE_EVENT &&
            !((LWCToolkit)Toolkit.getDefaultToolkit()).isApplicationActive())
        {
            focusLogger.fine("the app is inactive, so the request is rejected");
            return true;
        }
        return false;
    }

    @Override
    public boolean requestWindowFocus() {

        long ptr = getNSWindowPtr();
        if (CWrapper.NSWindow.canBecomeMainWindow(ptr)) {
            CWrapper.NSWindow.makeMainWindow(ptr);
        }
        CWrapper.NSWindow.makeKeyAndOrderFront(ptr);
        return true;
    }

    @Override
    public boolean isActive() {
        long ptr = getNSWindowPtr();
        return CWrapper.NSWindow.isKeyWindow(ptr);
    }

    @Override
    public void updateFocusableWindowState() {
        final boolean isFocusable = isNativelyFocusableWindow();
        setStyleBits(SHOULD_BECOME_KEY | SHOULD_BECOME_MAIN, isFocusable); // set both bits at once
    }

    @Override
    public Graphics transformGraphics(Graphics g) {
        // is this where we can inject a transform for HiDPI?
        return g;
    }

    @Override
    public void setAlwaysOnTop(boolean isAlwaysOnTop) {
        setStyleBits(ALWAYS_ON_TOP, isAlwaysOnTop);
    }

    @Override
    public void setOpacity(float opacity) {
        CWrapper.NSWindow.setAlphaValue(getNSWindowPtr(), opacity);
    }

    @Override
    public void setOpaque(boolean isOpaque) {
        CWrapper.NSWindow.setOpaque(getNSWindowPtr(), isOpaque);
        if (!isOpaque) {
            long clearColor = CWrapper.NSColor.clearColor();
            CWrapper.NSWindow.setBackgroundColor(getNSWindowPtr(), clearColor);
        }
    }

    @Override
    public void enterFullScreenMode() {
        isFullScreenMode = true;
        contentView.enterFullScreenMode(getNSWindowPtr());
    }

    @Override
    public void exitFullScreenMode() {
        contentView.exitFullScreenMode();
        isFullScreenMode = false;
    }

    @Override
    public void setWindowState(int windowState) {
        if (!peer.isVisible()) {
            // setVisible() applies the state
            return;
        }

        int prevWindowState = peer.getState();
        if (prevWindowState == windowState) return;

        final long nsWindowPtr = getNSWindowPtr();
        switch (windowState) {
            case Frame.ICONIFIED:
                if (prevWindowState == Frame.MAXIMIZED_BOTH) {
                    // let's return into the normal states first
                    // the zoom call toggles between the normal and the max states
                    zoom();
                }
                CWrapper.NSWindow.miniaturize(nsWindowPtr);
                break;
            case Frame.MAXIMIZED_BOTH:
                if (prevWindowState == Frame.ICONIFIED) {
                    // let's return into the normal states first
                    CWrapper.NSWindow.deminiaturize(nsWindowPtr);
                }
                zoom();
                break;
            case Frame.NORMAL:
                if (prevWindowState == Frame.ICONIFIED) {
                    CWrapper.NSWindow.deminiaturize(nsWindowPtr);
                } else if (prevWindowState == Frame.MAXIMIZED_BOTH) {
                    // the zoom call toggles between the normal and the max states
                    zoom();
                }
                break;
            default:
                throw new RuntimeException("Unknown window state: " + windowState);
        }

        // NOTE: the SWP.windowState field gets updated to the newWindowState
        //       value when the native notification comes to us
    }

    // ----------------------------------------------------------------------
    //                          UTILITY METHODS
    // ----------------------------------------------------------------------

    /*
     * Find image to install into Title or into Application icon.
     * First try icons installed for toplevel. If there is no icon
     * use default Duke image.
     * This method shouldn't return null.
     */
    private CImage getImageForTarget() {
        List<Image> icons = target.getIconImages();
        if (icons == null || icons.size() == 0) {
            return null;
        }

        // Choose the best (largest) image
        Image image = icons.get(0);
        // Assume images are square, so check their widths only
        int width = image.getWidth(null);
        for (Image img : icons) {
            final int w = img.getWidth(null);
            if (w > width) {
                image = img;
                width = w;
            }
        }
        return CImage.getCreator().createFromImage(image);
    }

    /*
     * Returns LWWindowPeer associated with this delegate.
     */
    @Override
    public LWWindowPeer getPeer() {
        return peer;
    }

    public CPlatformView getContentView() {
        return contentView;
    }

    @Override
    public long getLayerPtr() {
        return contentView.getWindowLayerPtr();
    }

    private void validateSurface() {
        SurfaceData surfaceData = getSurfaceData();
        if (surfaceData instanceof CGLSurfaceData) {
            ((CGLSurfaceData)surfaceData).validate();
        }
    }

    /*************************************************************
     * Callbacks from the AWTWindow and AWTView objc classes.
     *************************************************************/
    private void deliverWindowFocusEvent(boolean gained){
        // Fix for 7150349: ingore "gained" notifications when the app is inactive.
        if (gained && !((LWCToolkit)Toolkit.getDefaultToolkit()).isApplicationActive()) {
            focusLogger.fine("the app is inactive, so the notification is ignored");
            return;
        }
        responder.handleWindowFocusEvent(gained);
    }

    private void deliverMoveResizeEvent(int x, int y, int width, int height) {
        // when the content view enters the full-screen mode, the native
        // move/resize notifications contain a bounds smaller than
        // the whole screen and therefore we ignore the native notifications
        // and the content view itself creates correct synthetic notifications
        if (isFullScreenMode) return;

        nativeBounds = new Rectangle(x, y, width, height);
        peer.notifyReshape(x, y, width, height);
        //TODO validateSurface already called from notifyReshape
        validateSurface();
    }

    private void deliverWindowClosingEvent() {
        if (peer.getBlocker() == null)  {
            peer.postEvent(new WindowEvent(target, WindowEvent.WINDOW_CLOSING));
        }
    }

    private void deliverIconify(final boolean iconify) {
        peer.notifyIconify(iconify);
    }

    private void deliverZoom(final boolean isZoomed) {
        peer.notifyZoom(isZoomed);
    }

    private void deliverNCMouseDown() {
        peer.notifyNCMouseDown();
    }

    /*
     * Our focus model is synthetic and only non-simple window
     * may become natively focusable window.
     */
    private boolean isNativelyFocusableWindow() {
        return !peer.isSimpleWindow() && target.getFocusableWindowState();
    }

    /*
     * An utility method for the support of the auto request focus.
     * Updates the focusable state of the window under certain
     * circumstances.
     */
    private void updateFocusabilityForAutoRequestFocus(boolean isFocusable) {
        if (target.isAutoRequestFocus() || !isNativelyFocusableWindow()) return;
        setStyleBits(SHOULD_BECOME_KEY | SHOULD_BECOME_MAIN, isFocusable); // set both bits at once
    }

    private boolean checkBlocking() {
        LWWindowPeer blocker = peer.getBlocker();
        if (blocker == null) {
            return false;
        }

        CPlatformWindow pWindow = (CPlatformWindow)blocker.getPlatformWindow();

        pWindow.orderAboveSiblings();

        final long nsWindowPtr = pWindow.getNSWindowPtr();
        CWrapper.NSWindow.orderFrontRegardless(nsWindowPtr);
        CWrapper.NSWindow.makeKeyAndOrderFront(nsWindowPtr);
        CWrapper.NSWindow.makeMainWindow(nsWindowPtr);

        return true;
    }

    private void orderAboveSiblings() {
        if (owner == null) {
            return;
        }

        // NOTE: the logic will fail if we have a hierarchy like:
        //       visible root owner
        //          invisible owner
        //              visible dialog
        // However, this is an unlikely scenario for real life apps
        if (owner.isVisible()) {
            // Recursively pop up the windows from the very bottom so that only
            // the very top-most one becomes the main window
            owner.orderAboveSiblings();

            // Order the window to front of the stack of child windows
            final long nsWindowSelfPtr = getNSWindowPtr();
            final long nsWindowOwnerPtr = owner.getNSWindowPtr();
            CWrapper.NSWindow.removeChildWindow(nsWindowOwnerPtr, nsWindowSelfPtr);
            CWrapper.NSWindow.addChildWindow(nsWindowOwnerPtr, nsWindowSelfPtr, CWrapper.NSWindow.NSWindowAbove);
        }

        if (target.isAlwaysOnTop()) {
            CWrapper.NSWindow.setLevel(getNSWindowPtr(), CWrapper.NSWindow.NSFloatingWindowLevel);
        }
    }

    // ----------------------------------------------------------------------
    //                          NATIVE CALLBACKS
    // ----------------------------------------------------------------------

    private void windowDidBecomeMain() {
        assert CThreading.assertAppKit();

        if (checkBlocking()) return;
        // If it's not blocked, make sure it's above its siblings
        orderAboveSiblings();
    }

    private void updateDisplay() {
        EventQueue.invokeLater(new Runnable() {
            public void run() {
                validateSurface();
            }
        });
    }

    private void updateWindowContent() {
        ComponentEvent resizeEvent = new ComponentEvent(target, ComponentEvent.COMPONENT_RESIZED);
        SunToolkit.postEvent(SunToolkit.targetToAppContext(target), resizeEvent);
    }

    private void windowWillEnterFullScreen() {
        updateWindowContent();
    }
    private void windowDidEnterFullScreen() {
        updateDisplay();
    }
    private void windowWillExitFullScreen() {
        updateWindowContent();
    }
    private void windowDidExitFullScreen() {}
}<|MERGE_RESOLUTION|>--- conflicted
+++ resolved
@@ -203,13 +203,10 @@
     private LWWindowPeer peer;
     private CPlatformView contentView;
     private CPlatformWindow owner;
-<<<<<<< HEAD
-    private CPlatformResponder responder;
-=======
     private boolean visible = false; // visibility status from native perspective
     private boolean undecorated; // initialized in getInitialStyleBits()
     private Rectangle normalBounds = null; // not-null only for undecorated maximized windows
->>>>>>> 30ed907b
+    private CPlatformResponder responder;
 
     public CPlatformWindow(final PeerType peerType) {
         super(0, true);
