--- conflicted
+++ resolved
@@ -119,16 +119,6 @@
       return NULL;
   }
   num_commands = (*env)->GetArrayLength(env, commands);
-<<<<<<< HEAD
-  dcmd_info_array = (dcmdInfo*) malloc(num_commands *
-                                       sizeof(dcmdInfo));
-  if (dcmd_info_array == NULL) {
-      JNU_ThrowOutOfMemoryError(env, NULL);
-      return NULL;
-  }
-  jmm_interface->GetDiagnosticCommandInfo(env, commands, dcmd_info_array);
-=======
->>>>>>> c0e07ca3
   dcmdInfoCls = (*env)->FindClass(env,
                                   "sun/management/DiagnosticCommandInfo");
   result = (*env)->NewObjectArray(env, num_commands, dcmdInfoCls, NULL);
@@ -144,6 +134,7 @@
   dcmd_info_array = (dcmdInfo*) malloc(num_commands * sizeof(dcmdInfo));
   if (dcmd_info_array == NULL) {
       JNU_ThrowOutOfMemoryError(env, NULL);
+      return NULL;
   }
   jmm_interface->GetDiagnosticCommandInfo(env, commands, dcmd_info_array);
   for (i=0; i<num_commands; i++) {
