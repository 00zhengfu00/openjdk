/*
 * DO NOT ALTER OR REMOVE COPYRIGHT NOTICES OR THIS FILE HEADER.
 *
 * This code is free software; you can redistribute it and/or modify it
 * under the terms of the GNU General Public License version 2 only, as
 * published by the Free Software Foundation.  Oracle designates this
 * particular file as subject to the "Classpath" exception as provided
 * by Oracle in the LICENSE file that accompanied this code.
 *
 * This code is distributed in the hope that it will be useful, but WITHOUT
 * ANY WARRANTY; without even the implied warranty of MERCHANTABILITY or
 * FITNESS FOR A PARTICULAR PURPOSE.  See the GNU General Public License
 * version 2 for more details (a copy is included in the LICENSE file that
 * accompanied this code).
 *
 * You should have received a copy of the GNU General Public License version
 * 2 along with this work; if not, write to the Free Software Foundation,
 * Inc., 51 Franklin St, Fifth Floor, Boston, MA 02110-1301 USA.
 *
 * Please contact Oracle, 500 Oracle Parkway, Redwood Shores, CA 94065 USA
 * or visit www.oracle.com if you need additional information or have any
 * questions.
 *
 */

/*
 * (C) Copyright IBM Corp. 1998-2005 - All Rights Reserved
 *
 */

#include "LETypes.h"
#include "LEFontInstance.h"
#include "OpenTypeTables.h"
#include "GlyphSubstitutionTables.h"
#include "ContextualSubstSubtables.h"
#include "GlyphIterator.h"
#include "LookupProcessor.h"
#include "CoverageTables.h"
#include "LESwaps.h"

U_NAMESPACE_BEGIN

/*
    NOTE: This could be optimized somewhat by keeping track
    of the previous sequenceIndex in the loop and doing next()
    or prev() of the delta between that and the current
    sequenceIndex instead of always resetting to the front.
*/
void ContextualSubstitutionBase::applySubstitutionLookups(
        const LookupProcessor *lookupProcessor,
        const LEReferenceToArrayOf<SubstitutionLookupRecord>& substLookupRecordArray,
        le_uint16 substCount,
        GlyphIterator *glyphIterator,
        const LEFontInstance *fontInstance,
        le_int32 position,
        LEErrorCode& success)
{
    if (LE_FAILURE(success)) {
        return;
    }

    GlyphIterator tempIterator(*glyphIterator);
    const SubstitutionLookupRecord *substLookupRecordArrayPtr = substLookupRecordArray.getAlias(); // OK to dereference, range checked against substCount below.

    for (le_int16 subst = 0; subst < substCount && LE_SUCCESS(success); subst += 1) {
        le_uint16 sequenceIndex = SWAPW(substLookupRecordArrayPtr[subst].sequenceIndex);
        le_uint16 lookupListIndex = SWAPW(substLookupRecordArrayPtr[subst].lookupListIndex);

        tempIterator.setCurrStreamPosition(position);
        tempIterator.next(sequenceIndex);

        lookupProcessor->applySingleLookup(lookupListIndex, &tempIterator, fontInstance, success);
    }
}

le_bool ContextualSubstitutionBase::matchGlyphIDs(const LEReferenceToArrayOf<TTGlyphID>& glyphArray, le_uint16 glyphCount,
                                               GlyphIterator *glyphIterator, le_bool backtrack)
{
    le_int32 direction = 1;
    le_int32 match = 0;

    if (backtrack) {
        match = glyphCount -1;
        direction = -1;
    }

    while (glyphCount > 0) {
        if (! glyphIterator->next()) {
            return FALSE;
        }

        TTGlyphID glyph = (TTGlyphID) glyphIterator->getCurrGlyphID();

        if (glyph != SWAPW(glyphArray[match])) {
            return FALSE;
        }

        glyphCount -= 1;
        match += direction;
    }

    return TRUE;
}

le_bool ContextualSubstitutionBase::matchGlyphClasses(
    const LEReferenceToArrayOf<le_uint16> &classArray,
    le_uint16 glyphCount,
    GlyphIterator *glyphIterator,
    const LEReferenceTo<ClassDefinitionTable> &classDefinitionTable,
    LEErrorCode &success,
    le_bool backtrack)
{
    if (LE_FAILURE(success)) { return FALSE; }

    le_int32 direction = 1;
    le_int32 match = 0;

    if (backtrack) {
        match = glyphCount - 1;
        direction = -1;
    }

    while (glyphCount > 0) {
        if (! glyphIterator->next()) {
            return FALSE;
        }

        LEGlyphID glyph = glyphIterator->getCurrGlyphID();
        le_int32 glyphClass = classDefinitionTable->getGlyphClass(classDefinitionTable, glyph, success);
        le_int32 matchClass = SWAPW(classArray[match]);

        if (glyphClass != matchClass) {
            // Some fonts, e.g. Traditional Arabic, have classes
            // in the class array which aren't in the class definition
            // table. If we're looking for such a class, pretend that
            // we found it.
            if (classDefinitionTable->hasGlyphClass(classDefinitionTable, matchClass, success)) {
                return FALSE;
            }
        }

        glyphCount -= 1;
        match += direction;
    }

    return TRUE;
}

le_bool ContextualSubstitutionBase::matchGlyphCoverages(const LEReferenceToArrayOf<Offset> &coverageTableOffsetArray, le_uint16 glyphCount,
GlyphIterator *glyphIterator, const LETableReference &offsetBase, LEErrorCode &success, le_bool backtrack)
{
    le_int32 direction = 1;
    le_int32 glyph = 0;

    if (backtrack) {
        glyph = glyphCount - 1;
        direction = -1;
    }

    while (glyphCount > 0) {
        Offset coverageTableOffset = SWAPW(coverageTableOffsetArray[glyph]);
        LEReferenceTo<CoverageTable> coverageTable(offsetBase, success, coverageTableOffset);

        if (LE_FAILURE(success) || ! glyphIterator->next()) {
            return FALSE;
        }

        if (coverageTable->getGlyphCoverage(coverageTable,
                                            (LEGlyphID) glyphIterator->getCurrGlyphID(),
                                            success) < 0) {
            return FALSE;
        }

        glyphCount -= 1;
        glyph += direction;
    }

    return TRUE;
}

le_uint32 ContextualSubstitutionSubtable::process(const LETableReference &base, const LookupProcessor *lookupProcessor,
                                                  GlyphIterator *glyphIterator,
                                                  const LEFontInstance *fontInstance,
                                                  LEErrorCode& success) const
{
    if (LE_FAILURE(success)) {
        return 0;
    }

    switch(SWAPW(subtableFormat))
    {
    case 0:
        return 0;

    case 1:
    {
      LEReferenceTo<ContextualSubstitutionFormat1Subtable> subtable(base, success, (const ContextualSubstitutionFormat1Subtable *) this);
      if( LE_FAILURE(success) ) {
        return 0;
      }
      return subtable->process(subtable, lookupProcessor, glyphIterator, fontInstance, success);
    }

    case 2:
    {
      LEReferenceTo<ContextualSubstitutionFormat2Subtable> subtable(base, success, (const ContextualSubstitutionFormat2Subtable *) this);
      if( LE_FAILURE(success) ) {
        return 0;
      }
      return subtable->process(subtable, lookupProcessor, glyphIterator, fontInstance, success);
    }

    case 3:
    {
      LEReferenceTo<ContextualSubstitutionFormat3Subtable> subtable(base, success, (const ContextualSubstitutionFormat3Subtable *) this);
      if( LE_FAILURE(success) ) {
        return 0;
      }
      return subtable->process(subtable, lookupProcessor, glyphIterator, fontInstance, success);
    }

    default:
        return 0;
    }
}

le_uint32 ContextualSubstitutionFormat1Subtable::process(const LETableReference &base, const LookupProcessor *lookupProcessor,
                                                         GlyphIterator *glyphIterator,
                                                         const LEFontInstance *fontInstance,
                                                         LEErrorCode& success) const
{
    if (LE_FAILURE(success)) {
        return 0;
    }

    LEGlyphID glyph = glyphIterator->getCurrGlyphID();
    le_int32 coverageIndex = getGlyphCoverage(lookupProcessor->getReference(), glyph, success);
    if (LE_FAILURE(success)) {
        return 0;
    }

    if (coverageIndex >= 0) {
        le_uint16 srSetCount = SWAPW(subRuleSetCount);

        if (coverageIndex < srSetCount) {
            Offset subRuleSetTableOffset = SWAPW(subRuleSetTableOffsetArray[coverageIndex]);
            LEReferenceTo<SubRuleSetTable>
                 subRuleSetTable(base, success, (const SubRuleSetTable *) ((char *) this + subRuleSetTableOffset));
            le_uint16 subRuleCount = SWAPW(subRuleSetTable->subRuleCount);
            le_int32 position = glyphIterator->getCurrStreamPosition();

            for (le_uint16 subRule = 0; subRule < subRuleCount; subRule += 1) {
                Offset subRuleTableOffset =
                    SWAPW(subRuleSetTable->subRuleTableOffsetArray[subRule]);
                LEReferenceTo<SubRuleTable>
                     subRuleTable(subRuleSetTable, success, subRuleTableOffset);
                le_uint16 matchCount = SWAPW(subRuleTable->glyphCount) - 1;
                le_uint16 substCount = SWAPW(subRuleTable->substCount);
                LEReferenceToArrayOf<TTGlyphID> inputGlyphArray(base, success, subRuleTable->inputGlyphArray, matchCount+2);
<<<<<<< HEAD
=======
                if (LE_FAILURE(success)) { return 0; }
>>>>>>> 6b164ede
                if (matchGlyphIDs(inputGlyphArray, matchCount, glyphIterator)) {
                  LEReferenceToArrayOf<SubstitutionLookupRecord>
                    substLookupRecordArray(base, success, (const SubstitutionLookupRecord *) &subRuleTable->inputGlyphArray[matchCount], substCount);

                    applySubstitutionLookups(lookupProcessor, substLookupRecordArray, substCount, glyphIterator, fontInstance, position, success);

                    return matchCount + 1;
                }

                glyphIterator->setCurrStreamPosition(position);
            }
        }

        // XXX If we get here, the table is mal-formed...
    }

    return 0;
}

le_uint32 ContextualSubstitutionFormat2Subtable::process(const LETableReference &base,
         const LookupProcessor *lookupProcessor,
         GlyphIterator *glyphIterator,
         const LEFontInstance *fontInstance,
         LEErrorCode& success) const
{
    if (LE_FAILURE(success)) {
        return 0;
    }

    LEGlyphID glyph = glyphIterator->getCurrGlyphID();
    le_int32 coverageIndex = getGlyphCoverage(lookupProcessor->getReference(), glyph, success);
    if (LE_FAILURE(success)) {
        return 0;
    }

    if (coverageIndex >= 0) {
        LEReferenceTo<ClassDefinitionTable> classDefinitionTable(base, success,
                                                                 (const ClassDefinitionTable *) ((char *) this + SWAPW(classDefTableOffset)));
        le_uint16 scSetCount = SWAPW(subClassSetCount);
        le_int32 setClass = classDefinitionTable->getGlyphClass(classDefinitionTable,
                                                                glyphIterator->getCurrGlyphID(),
                                                                success);

        if (setClass < scSetCount && subClassSetTableOffsetArray[setClass] != 0) {
            Offset subClassSetTableOffset = SWAPW(subClassSetTableOffsetArray[setClass]);
            LEReferenceTo<SubClassSetTable>
                 subClassSetTable(base, success, (const SubClassSetTable *) ((char *) this + subClassSetTableOffset));
            le_uint16 subClassRuleCount = SWAPW(subClassSetTable->subClassRuleCount);
            le_int32 position = glyphIterator->getCurrStreamPosition();

            for (le_uint16 scRule = 0; scRule < subClassRuleCount; scRule += 1) {
                Offset subClassRuleTableOffset =
                    SWAPW(subClassSetTable->subClassRuleTableOffsetArray[scRule]);
                LEReferenceTo<SubClassRuleTable>
                     subClassRuleTable(subClassSetTable, success, subClassRuleTableOffset);
                le_uint16 matchCount = SWAPW(subClassRuleTable->glyphCount) - 1;
                le_uint16 substCount = SWAPW(subClassRuleTable->substCount);

                LEReferenceToArrayOf<le_uint16> classArray(base, success, subClassRuleTable->classArray, matchCount+1);

<<<<<<< HEAD
=======
                if (LE_FAILURE(success)) { return 0; }
>>>>>>> 6b164ede
                if (matchGlyphClasses(classArray, matchCount, glyphIterator, classDefinitionTable, success)) {
                    LEReferenceToArrayOf<SubstitutionLookupRecord>
                      substLookupRecordArray(base, success, (const SubstitutionLookupRecord *) &subClassRuleTable->classArray[matchCount], substCount);

                    applySubstitutionLookups(lookupProcessor, substLookupRecordArray, substCount, glyphIterator, fontInstance, position, success);

                    return matchCount + 1;
                }

                glyphIterator->setCurrStreamPosition(position);
            }
        }

        // XXX If we get here, the table is mal-formed...
    }

    return 0;
}

le_uint32 ContextualSubstitutionFormat3Subtable::process(const LETableReference &base,
                                                         const LookupProcessor *lookupProcessor,
                                                         GlyphIterator *glyphIterator,
                                                         const LEFontInstance *fontInstance,
                                                         LEErrorCode& success)const
{
    if (LE_FAILURE(success)) {
        return 0;
    }

    le_uint16 gCount = SWAPW(glyphCount);
    le_uint16 subCount = SWAPW(substCount);
    le_int32 position = glyphIterator->getCurrStreamPosition();

    // Back up the glyph iterator so that we
    // can call next() before the check, which
    // will leave it pointing at the last glyph
    // that matched when we're done.
    glyphIterator->prev();

    LEReferenceToArrayOf<Offset> covTableOffsetArray(base, success, coverageTableOffsetArray, gCount);

    if( LE_FAILURE(success) ) { return 0; }

    if (ContextualSubstitutionBase::matchGlyphCoverages(covTableOffsetArray, gCount, glyphIterator, base, success)) {
        LEReferenceToArrayOf<SubstitutionLookupRecord>
          substLookupRecordArray(base, success, (const SubstitutionLookupRecord *) &coverageTableOffsetArray[gCount], subCount);

        ContextualSubstitutionBase::applySubstitutionLookups(lookupProcessor, substLookupRecordArray, subCount, glyphIterator, fontInstance, position, success);

        return gCount + 1;
    }

    glyphIterator->setCurrStreamPosition(position);

    return 0;
}

le_uint32 ChainingContextualSubstitutionSubtable::process(const LEReferenceTo<ChainingContextualSubstitutionSubtable> &base,
                                                          const LookupProcessor *lookupProcessor,
                                                          GlyphIterator *glyphIterator,
                                                          const LEFontInstance *fontInstance,
                                                          LEErrorCode& success) const
{
    if (LE_FAILURE(success)) {
        return 0;
    }

    switch(SWAPW(subtableFormat))
    {
    case 0:
        return 0;

    case 1:
    {
      LEReferenceTo<ChainingContextualSubstitutionFormat1Subtable> subtable(base, success,  (ChainingContextualSubstitutionFormat1Subtable *) this);
      if(LE_FAILURE(success)) return 0;
      return subtable->process(subtable, lookupProcessor, glyphIterator, fontInstance, success);
    }

    case 2:
    {
      LEReferenceTo<ChainingContextualSubstitutionFormat2Subtable> subtable(base, success, (const ChainingContextualSubstitutionFormat2Subtable *) this);
      if( LE_FAILURE(success) ) { return 0; }
      return subtable->process(subtable, lookupProcessor, glyphIterator, fontInstance, success);
    }

    case 3:
    {
      LEReferenceTo<ChainingContextualSubstitutionFormat3Subtable> subtable(base, success, (const ChainingContextualSubstitutionFormat3Subtable *) this);
      if( LE_FAILURE(success) ) { return 0; }
      return subtable->process(subtable, lookupProcessor, glyphIterator, fontInstance, success);
    }

    default:
        return 0;
    }
}

// NOTE: This could be a #define, but that seems to confuse
// the Visual Studio .NET 2003 compiler on the calls to the
// GlyphIterator constructor. It somehow can't decide if
// emptyFeatureList matches an le_uint32 or an le_uint16...
static const FeatureMask emptyFeatureList = 0x00000000UL;

le_uint32 ChainingContextualSubstitutionFormat1Subtable::process(const LETableReference &base, const LookupProcessor *lookupProcessor,
                                                                 GlyphIterator *glyphIterator,
                                                                 const LEFontInstance *fontInstance,
                                                                 LEErrorCode& success) const
{
    if (LE_FAILURE(success)) {
        return 0;
    }

    LEGlyphID glyph = glyphIterator->getCurrGlyphID();
    le_int32 coverageIndex = getGlyphCoverage(lookupProcessor->getReference(), glyph, success);
    if (LE_FAILURE(success)) {
        return 0;
    }

    if (coverageIndex >= 0) {
        le_uint16 srSetCount = SWAPW(chainSubRuleSetCount);

        if (coverageIndex < srSetCount) {
            Offset chainSubRuleSetTableOffset = SWAPW(chainSubRuleSetTableOffsetArray[coverageIndex]);
            LEReferenceTo<ChainSubRuleSetTable>
                 chainSubRuleSetTable(base, success, (const ChainSubRuleSetTable *) ((char *) this + chainSubRuleSetTableOffset));
            le_uint16 chainSubRuleCount = SWAPW(chainSubRuleSetTable->chainSubRuleCount);
            le_int32 position = glyphIterator->getCurrStreamPosition();
            GlyphIterator tempIterator(*glyphIterator, emptyFeatureList);

            for (le_uint16 subRule = 0; subRule < chainSubRuleCount; subRule += 1) {
                Offset chainSubRuleTableOffset =
                    SWAPW(chainSubRuleSetTable->chainSubRuleTableOffsetArray[subRule]);
                LEReferenceTo<ChainSubRuleTable>
                     chainSubRuleTable = LEReferenceTo<ChainSubRuleTable>(chainSubRuleSetTable, success, chainSubRuleTableOffset);
                if( LE_FAILURE(success) ) { return 0; }
                le_uint16 backtrackGlyphCount = SWAPW(chainSubRuleTable->backtrackGlyphCount);
                LEReferenceToArrayOf<TTGlyphID> backtrackGlyphArray(base, success, chainSubRuleTable->backtrackGlyphArray, backtrackGlyphCount);
                if( LE_FAILURE(success) ) { return 0; }
                le_uint16 inputGlyphCount = (le_uint16) SWAPW(chainSubRuleTable->backtrackGlyphArray[backtrackGlyphCount]) - 1;
                LEReferenceToArrayOf<TTGlyphID>   inputGlyphArray(base, success, &chainSubRuleTable->backtrackGlyphArray[backtrackGlyphCount + 1], inputGlyphCount+2);

                if( LE_FAILURE(success) ) { return 0; }
                le_uint16 lookaheadGlyphCount = (le_uint16) SWAPW(inputGlyphArray[inputGlyphCount]);
                LEReferenceToArrayOf<TTGlyphID>   lookaheadGlyphArray(base, success, inputGlyphArray.getAlias(inputGlyphCount + 1,success), lookaheadGlyphCount+2);
                if( LE_FAILURE(success) ) { return 0; }
                le_uint16 substCount = (le_uint16) SWAPW(lookaheadGlyphArray[lookaheadGlyphCount]);

                tempIterator.setCurrStreamPosition(position);

                if (! tempIterator.prev(backtrackGlyphCount)) {
                    continue;
                }

                tempIterator.prev();

                if (! matchGlyphIDs(backtrackGlyphArray, backtrackGlyphCount, &tempIterator, TRUE)) {
                    continue;
                }

                tempIterator.setCurrStreamPosition(position);
                tempIterator.next(inputGlyphCount);
                if (!matchGlyphIDs(lookaheadGlyphArray, lookaheadGlyphCount, &tempIterator)) {
                    continue;
                }

                if (matchGlyphIDs(inputGlyphArray, inputGlyphCount, glyphIterator)) {
                    LEReferenceToArrayOf<SubstitutionLookupRecord>
                      substLookupRecordArray(base, success, (const SubstitutionLookupRecord *) lookaheadGlyphArray.getAlias(lookaheadGlyphCount + 1,success), substCount);

                    applySubstitutionLookups(lookupProcessor, substLookupRecordArray, substCount, glyphIterator, fontInstance, position, success);

                    return inputGlyphCount + 1;
                }

                glyphIterator->setCurrStreamPosition(position);
            }
        }

        // XXX If we get here, the table is mal-formed...
    }

    return 0;
}

le_uint32 ChainingContextualSubstitutionFormat2Subtable::process(const LETableReference &base, const LookupProcessor *lookupProcessor,
                                                                 GlyphIterator *glyphIterator,
                                                                 const LEFontInstance *fontInstance,
                                                                 LEErrorCode& success) const
{
    if (LE_FAILURE(success)) {
        return 0;
    }

    LEGlyphID glyph = glyphIterator->getCurrGlyphID();
    le_int32 coverageIndex = getGlyphCoverage(lookupProcessor->getReference(), glyph, success);
    if (LE_FAILURE(success)) {
        return 0;
    }

    if (coverageIndex >= 0) {
        LEReferenceTo<ClassDefinitionTable>
             backtrackClassDefinitionTable(base, success, (const ClassDefinitionTable *) ((char *) this + SWAPW(backtrackClassDefTableOffset)));
        LEReferenceTo<ClassDefinitionTable>
             inputClassDefinitionTable(base, success, (const ClassDefinitionTable *) ((char *) this + SWAPW(inputClassDefTableOffset)));
        LEReferenceTo<ClassDefinitionTable>
             lookaheadClassDefinitionTable(base, success, (const ClassDefinitionTable *) ((char *) this + SWAPW(lookaheadClassDefTableOffset)));
        le_uint16 scSetCount = SWAPW(chainSubClassSetCount);
        le_int32 setClass = inputClassDefinitionTable->getGlyphClass(inputClassDefinitionTable,
                                                                     glyphIterator->getCurrGlyphID(),
                                                                     success);

        if (setClass < scSetCount && chainSubClassSetTableOffsetArray[setClass] != 0) {
            Offset chainSubClassSetTableOffset = SWAPW(chainSubClassSetTableOffsetArray[setClass]);
            LEReferenceTo<ChainSubClassSetTable>
                 chainSubClassSetTable(base, success, (const ChainSubClassSetTable *) ((char *) this + chainSubClassSetTableOffset));
            le_uint16 chainSubClassRuleCount = SWAPW(chainSubClassSetTable->chainSubClassRuleCount);
            le_int32 position = glyphIterator->getCurrStreamPosition();
            GlyphIterator tempIterator(*glyphIterator, emptyFeatureList);

            for (le_uint16 scRule = 0; scRule < chainSubClassRuleCount; scRule += 1) {
                Offset chainSubClassRuleTableOffset =
                    SWAPW(chainSubClassSetTable->chainSubClassRuleTableOffsetArray[scRule]);
                LEReferenceTo<ChainSubClassRuleTable>
                     chainSubClassRuleTable(chainSubClassSetTable, success, chainSubClassRuleTableOffset);
                le_uint16 backtrackGlyphCount = SWAPW(chainSubClassRuleTable->backtrackGlyphCount);
                le_uint16 inputGlyphCount = SWAPW(chainSubClassRuleTable->backtrackClassArray[backtrackGlyphCount]) - 1;
                LEReferenceToArrayOf<le_uint16>   inputClassArray(base, success, &chainSubClassRuleTable->backtrackClassArray[backtrackGlyphCount + 1],inputGlyphCount+2); // +2 for the lookaheadGlyphCount count
                le_uint16 lookaheadGlyphCount = SWAPW(inputClassArray.getObject(inputGlyphCount, success));
                LEReferenceToArrayOf<le_uint16>   lookaheadClassArray(base, success, inputClassArray.getAlias(inputGlyphCount + 1,success), lookaheadGlyphCount+2); // +2 for the substCount

                if( LE_FAILURE(success) ) { return 0; }
                le_uint16 substCount = SWAPW(lookaheadClassArray[lookaheadGlyphCount]);


                tempIterator.setCurrStreamPosition(position);

                if (! tempIterator.prev(backtrackGlyphCount)) {
                    continue;
                }

                tempIterator.prev();
                LEReferenceToArrayOf<le_uint16>   backtrackClassArray(base, success, chainSubClassRuleTable->backtrackClassArray, backtrackGlyphCount);
                if( LE_FAILURE(success) ) { return 0; }
                if (! matchGlyphClasses(backtrackClassArray, backtrackGlyphCount,
                                        &tempIterator, backtrackClassDefinitionTable, success, TRUE)) {
                    continue;
                }

                tempIterator.setCurrStreamPosition(position);
                tempIterator.next(inputGlyphCount);
                if (! matchGlyphClasses(lookaheadClassArray, lookaheadGlyphCount, &tempIterator, lookaheadClassDefinitionTable, success)) {
                    continue;
                }

                if (matchGlyphClasses(inputClassArray, inputGlyphCount, glyphIterator, inputClassDefinitionTable, success)) {
                    LEReferenceToArrayOf<SubstitutionLookupRecord>
                      substLookupRecordArray(base, success, (const SubstitutionLookupRecord *) lookaheadClassArray.getAlias(lookaheadGlyphCount + 1, success), substCount);
<<<<<<< HEAD

=======
                    if (LE_FAILURE(success)) { return 0; }
>>>>>>> 6b164ede
                    applySubstitutionLookups(lookupProcessor, substLookupRecordArray, substCount, glyphIterator, fontInstance, position, success);

                    return inputGlyphCount + 1;
                }

                glyphIterator->setCurrStreamPosition(position);
            }
        }

        // XXX If we get here, the table is mal-formed...
    }

    return 0;
}

le_uint32 ChainingContextualSubstitutionFormat3Subtable::process(const LETableReference &base, const LookupProcessor *lookupProcessor,
                                                                 GlyphIterator *glyphIterator,
                                                                 const LEFontInstance *fontInstance,
                                                                 LEErrorCode & success) const
{
    if (LE_FAILURE(success)) {
        return 0;
    }

    le_uint16 backtrkGlyphCount = SWAPW(backtrackGlyphCount);
    le_uint16 inputGlyphCount = (le_uint16) SWAPW(backtrackCoverageTableOffsetArray[backtrkGlyphCount]);
    LEReferenceToArrayOf<Offset>   inputCoverageTableOffsetArray(base, success, &backtrackCoverageTableOffsetArray[backtrkGlyphCount + 1], inputGlyphCount+2); // offset
<<<<<<< HEAD
    const le_uint16 lookaheadGlyphCount = (le_uint16) SWAPW(inputCoverageTableOffsetArray[inputGlyphCount]);

    if( LE_FAILURE(success) ) { return 0; }
=======
    if (LE_FAILURE(success)) { return 0; }
    const le_uint16 lookaheadGlyphCount = (le_uint16) SWAPW(inputCoverageTableOffsetArray[inputGlyphCount]);

    if( LE_FAILURE(success)) { return 0; }
>>>>>>> 6b164ede
    LEReferenceToArrayOf<Offset>   lookaheadCoverageTableOffsetArray(base, success, inputCoverageTableOffsetArray.getAlias(inputGlyphCount + 1, success), lookaheadGlyphCount+2);

    if( LE_FAILURE(success) ) { return 0; }
    le_uint16 substCount = (le_uint16) SWAPW(lookaheadCoverageTableOffsetArray[lookaheadGlyphCount]);
    le_int32 position = glyphIterator->getCurrStreamPosition();
    GlyphIterator tempIterator(*glyphIterator, emptyFeatureList);

    if (! tempIterator.prev(backtrkGlyphCount)) {
        return 0;
    }

    tempIterator.prev();
    if (! ContextualSubstitutionBase::matchGlyphCoverages(backtrackCoverageTableOffsetArray,
                       backtrkGlyphCount, &tempIterator, base, success, TRUE)) {
        return 0;
    }

    tempIterator.setCurrStreamPosition(position);
    tempIterator.next(inputGlyphCount - 1);
    if (! ContextualSubstitutionBase::matchGlyphCoverages(lookaheadCoverageTableOffsetArray,
                        lookaheadGlyphCount, &tempIterator, base, success)) {
        return 0;
    }

    // Back up the glyph iterator so that we
    // can call next() before the check, which
    // will leave it pointing at the last glyph
    // that matched when we're done.
    glyphIterator->prev();

    if (ContextualSubstitutionBase::matchGlyphCoverages(inputCoverageTableOffsetArray,
                                                        inputGlyphCount, glyphIterator, base, success)) {
        LEReferenceToArrayOf<SubstitutionLookupRecord>
          substLookupRecordArray(base, success,
                                 (const SubstitutionLookupRecord *) lookaheadCoverageTableOffsetArray.getAlias(lookaheadGlyphCount + 1,success), substCount);

        ContextualSubstitutionBase::applySubstitutionLookups(lookupProcessor, substLookupRecordArray, substCount, glyphIterator, fontInstance, position, success);

        return inputGlyphCount;
    }

    glyphIterator->setCurrStreamPosition(position);

    return 0;
}

U_NAMESPACE_END<|MERGE_RESOLUTION|>--- conflicted
+++ resolved
@@ -257,10 +257,7 @@
                 le_uint16 matchCount = SWAPW(subRuleTable->glyphCount) - 1;
                 le_uint16 substCount = SWAPW(subRuleTable->substCount);
                 LEReferenceToArrayOf<TTGlyphID> inputGlyphArray(base, success, subRuleTable->inputGlyphArray, matchCount+2);
-<<<<<<< HEAD
-=======
                 if (LE_FAILURE(success)) { return 0; }
->>>>>>> 6b164ede
                 if (matchGlyphIDs(inputGlyphArray, matchCount, glyphIterator)) {
                   LEReferenceToArrayOf<SubstitutionLookupRecord>
                     substLookupRecordArray(base, success, (const SubstitutionLookupRecord *) &subRuleTable->inputGlyphArray[matchCount], substCount);
@@ -321,10 +318,7 @@
 
                 LEReferenceToArrayOf<le_uint16> classArray(base, success, subClassRuleTable->classArray, matchCount+1);
 
-<<<<<<< HEAD
-=======
                 if (LE_FAILURE(success)) { return 0; }
->>>>>>> 6b164ede
                 if (matchGlyphClasses(classArray, matchCount, glyphIterator, classDefinitionTable, success)) {
                     LEReferenceToArrayOf<SubstitutionLookupRecord>
                       substLookupRecordArray(base, success, (const SubstitutionLookupRecord *) &subClassRuleTable->classArray[matchCount], substCount);
@@ -583,11 +577,7 @@
                 if (matchGlyphClasses(inputClassArray, inputGlyphCount, glyphIterator, inputClassDefinitionTable, success)) {
                     LEReferenceToArrayOf<SubstitutionLookupRecord>
                       substLookupRecordArray(base, success, (const SubstitutionLookupRecord *) lookaheadClassArray.getAlias(lookaheadGlyphCount + 1, success), substCount);
-<<<<<<< HEAD
-
-=======
                     if (LE_FAILURE(success)) { return 0; }
->>>>>>> 6b164ede
                     applySubstitutionLookups(lookupProcessor, substLookupRecordArray, substCount, glyphIterator, fontInstance, position, success);
 
                     return inputGlyphCount + 1;
@@ -615,16 +605,10 @@
     le_uint16 backtrkGlyphCount = SWAPW(backtrackGlyphCount);
     le_uint16 inputGlyphCount = (le_uint16) SWAPW(backtrackCoverageTableOffsetArray[backtrkGlyphCount]);
     LEReferenceToArrayOf<Offset>   inputCoverageTableOffsetArray(base, success, &backtrackCoverageTableOffsetArray[backtrkGlyphCount + 1], inputGlyphCount+2); // offset
-<<<<<<< HEAD
-    const le_uint16 lookaheadGlyphCount = (le_uint16) SWAPW(inputCoverageTableOffsetArray[inputGlyphCount]);
-
-    if( LE_FAILURE(success) ) { return 0; }
-=======
     if (LE_FAILURE(success)) { return 0; }
     const le_uint16 lookaheadGlyphCount = (le_uint16) SWAPW(inputCoverageTableOffsetArray[inputGlyphCount]);
 
     if( LE_FAILURE(success)) { return 0; }
->>>>>>> 6b164ede
     LEReferenceToArrayOf<Offset>   lookaheadCoverageTableOffsetArray(base, success, inputCoverageTableOffsetArray.getAlias(inputGlyphCount + 1, success), lookaheadGlyphCount+2);
 
     if( LE_FAILURE(success) ) { return 0; }
