--- conflicted
+++ resolved
@@ -161,11 +161,8 @@
         this.allowStaticInterfaceMethods = source.allowStaticInterfaceMethods();
         this.allowIntersectionTypesInCast = source.allowIntersectionTypesInCast();
         this.allowTypeAnnotations = source.allowTypeAnnotations();
-<<<<<<< HEAD
+        this.allowModules = source.allowModules();
         this.allowAnnotationsAfterTypeParams = source.allowAnnotationsAfterTypeParams();
-=======
-        this.allowModules = source.allowModules();
->>>>>>> c99e2863
         this.keepDocComments = keepDocComments;
         docComments = newDocCommentTable(keepDocComments, fac);
         this.keepLineMap = keepLineMap;
@@ -3099,50 +3096,50 @@
             defs.append(moduleDecl(token.comment(CommentStyle.JAVADOC)));
             consumedToplevelDoc = true;
         } else {
-            boolean seenImport = false;
-            boolean seenPackage = false;
-            if (token.kind == MONKEYS_AT)
-                mods = modifiersOpt();
-
-            if (token.kind == PACKAGE) {
-                seenPackage = true;
-                if (mods != null) {
-                    checkNoMods(mods.flags);
-                    packageAnnotations = mods.annotations;
-                    mods = null;
+        boolean seenImport = false;
+        boolean seenPackage = false;
+        if (token.kind == MONKEYS_AT)
+            mods = modifiersOpt();
+
+        if (token.kind == PACKAGE) {
+            seenPackage = true;
+            if (mods != null) {
+                checkNoMods(mods.flags);
+                packageAnnotations = mods.annotations;
+                mods = null;
+            }
+            nextToken();
+            pid = qualident(false);
+            accept(SEMI);
+        }
+        boolean checkForImports = true;
+        boolean firstTypeDecl = true;
+        while (token.kind != EOF) {
+            if (token.pos > 0 && token.pos <= endPosTable.errorEndPos) {
+                // error recovery
+                skip(checkForImports, false, false, false);
+                if (token.kind == EOF)
+                    break;
+            }
+            if (checkForImports && mods == null && token.kind == IMPORT) {
+                seenImport = true;
+                defs.append(importDeclaration());
+            } else {
+                Comment docComment = token.comment(CommentStyle.JAVADOC);
+                if (firstTypeDecl && !seenImport && !seenPackage) {
+                    docComment = firstToken.comment(CommentStyle.JAVADOC);
+                    consumedToplevelDoc = true;
                 }
-                nextToken();
-                pid = qualident(false);
-                accept(SEMI);
-            }
-            boolean checkForImports = true;
-            boolean firstTypeDecl = true;
-            while (token.kind != EOF) {
-                if (token.pos > 0 && token.pos <= endPosTable.errorEndPos) {
-                    // error recovery
-                    skip(checkForImports, false, false, false);
-                    if (token.kind == EOF)
-                        break;
-                }
-                if (checkForImports && mods == null && token.kind == IMPORT) {
-                    seenImport = true;
-                    defs.append(importDeclaration());
-                } else {
-                    Comment docComment = token.comment(CommentStyle.JAVADOC);
-                    if (firstTypeDecl && !seenImport && !seenPackage) {
-                        docComment = firstToken.comment(CommentStyle.JAVADOC);
-                        consumedToplevelDoc = true;
-                    }
-                    JCTree def = typeDeclaration(mods, docComment);
-                    if (def instanceof JCExpressionStatement)
-                        def = ((JCExpressionStatement)def).expr;
-                    defs.append(def);
-                    if (def instanceof JCClassDecl)
-                        checkForImports = false;
-                    mods = null;
-                    firstTypeDecl = false;
-                }
-            }
+                JCTree def = typeDeclaration(mods, docComment);
+                if (def instanceof JCExpressionStatement)
+                    def = ((JCExpressionStatement)def).expr;
+                defs.append(def);
+                if (def instanceof JCClassDecl)
+                    checkForImports = false;
+                mods = null;
+                firstTypeDecl = false;
+            }
+        }
         }
 
         JCTree.JCCompilationUnit toplevel = F.at(firstToken.pos).TopLevel(packageAnnotations, pid, defs.toList());
