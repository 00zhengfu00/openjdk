--- conflicted
+++ resolved
@@ -389,91 +389,9 @@
         }
     }
 
-<<<<<<< HEAD
-    /**
-     * Adds an event listener to be invoked when the logging
-     * properties are re-read. Adding multiple instances of
-     * the same event Listener results in multiple entries
-     * in the property event listener table.
-     *
-     * <p><b>WARNING:</b> This method is omitted from this class in all subset
-     * Profiles of Java SE that do not include the {@code java.beans} package.
-     * </p>
-     *
-     * @param l  event listener
-     * @exception  SecurityException  if a security manager exists and if
-     *             the caller does not have LoggingPermission("control").
-     * @exception NullPointerException if the PropertyChangeListener is null.
-     * @deprecated The dependency on {@code PropertyChangeListener} creates a
-     *             significant impediment to future modularization of the Java
-     *             platform. This method will be removed in a future release.
-     *             The global {@code LogManager} can detect changes to the
-     *             logging configuration by overridding the {@link
-     *             #readConfiguration readConfiguration} method.
-     */
-    @Deprecated
-    public void addPropertyChangeListener(PropertyChangeListener l) throws SecurityException {
-        PropertyChangeListener listener = Objects.requireNonNull(l);
-        checkPermission();
-        synchronized (listenerMap) {
-            // increment the registration count if already registered
-            Integer value = listenerMap.get(listener);
-            value = (value == null) ? 1 : (value + 1);
-            listenerMap.put(listener, value);
-        }
-    }
-
-    /**
-     * Removes an event listener for property change events.
-     * If the same listener instance has been added to the listener table
-     * through multiple invocations of <CODE>addPropertyChangeListener</CODE>,
-     * then an equivalent number of
-     * <CODE>removePropertyChangeListener</CODE> invocations are required to remove
-     * all instances of that listener from the listener table.
-     * <P>
-     * Returns silently if the given listener is not found.
-     *
-     * <p><b>WARNING:</b> This method is omitted from this class in all subset
-     * Profiles of Java SE that do not include the {@code java.beans} package.
-     * </p>
-     *
-     * @param l  event listener (can be null)
-     * @exception  SecurityException  if a security manager exists and if
-     *             the caller does not have LoggingPermission("control").
-     * @deprecated The dependency on {@code PropertyChangeListener} creates a
-     *             significant impediment to future modularization of the Java
-     *             platform. This method will be removed in a future release.
-     *             The global {@code LogManager} can detect changes to the
-     *             logging configuration by overridding the {@link
-     *             #readConfiguration readConfiguration} method.
-     */
-    @Deprecated
-    public void removePropertyChangeListener(PropertyChangeListener l) throws SecurityException {
-        checkPermission();
-        if (l != null) {
-            PropertyChangeListener listener = l;
-            synchronized (listenerMap) {
-                Integer value = listenerMap.get(listener);
-                if (value != null) {
-                    // remove from map if registration count is 1, otherwise
-                    // just decrement its count
-                    int i = value.intValue();
-                    if (i == 1) {
-                        listenerMap.remove(listener);
-                    } else {
-                        assert i > 1;
-                        listenerMap.put(listener, i - 1);
-                    }
-                }
-            }
-        }
-    }
-
     // LoggerContext maps from AppContext
     private WeakHashMap<Object, LoggerContext> contextsMap = null;
 
-=======
->>>>>>> ff558bc0
     // Returns the LoggerContext for the user code (i.e. application or AppContext).
     // Loggers are isolated from each AppContext.
     private LoggerContext getUserContext() {
