--- conflicted
+++ resolved
@@ -1,5 +1,5 @@
 /*
- * Copyright (c) 2008, 2013, Oracle and/or its affiliates. All rights reserved.
+ * Copyright (c) 2008, 2014, Oracle and/or its affiliates. All rights reserved.
  * DO NOT ALTER OR REMOVE COPYRIGHT NOTICES OR THIS FILE HEADER.
  *
  * This code is free software; you can redistribute it and/or modify it
@@ -239,8 +239,8 @@
         AccessControlContext getAccessControlContext(Component comp);
 
         /**
-         * Revalidates the component synchronously.
-         */
+        * Revalidates the component synchronously.
+        */
         void revalidateSynchronously(Component comp);
 
     }
@@ -697,7 +697,13 @@
     }
 
     /*
-<<<<<<< HEAD
+     *An accessor for the toolkit class
+     */
+    public interface ToolkitAccessor {
+        void setPlatformResources(ResourceBundle bundle);
+    }
+
+    /*
      * An accessor object for the InvocationEvent class
      */
     public interface InvocationEventAccessor {
@@ -716,14 +722,6 @@
     }
 
 
-=======
-     *An accessor for the toolkit class
-     */
-    public interface ToolkitAccessor {
-        void setPlatformResources(ResourceBundle bundle);
-    }
-
->>>>>>> 72c552fd
     /*
      * Accessor instances are initialized in the static initializers of
      * corresponding AWT classes by using setters defined below.
@@ -751,11 +749,8 @@
     private static TrayIconAccessor trayIconAccessor;
     private static DefaultKeyboardFocusManagerAccessor defaultKeyboardFocusManagerAccessor;
     private static SequencedEventAccessor sequencedEventAccessor;
-<<<<<<< HEAD
     private static InvocationEventAccessor invocationEventAccessor;
-=======
     private static ToolkitAccessor toolkitAccessor;
->>>>>>> 72c552fd
 
     /*
      * Set an accessor object for the java.awt.Component class.
@@ -1152,19 +1147,6 @@
     }
 
     /*
-<<<<<<< HEAD
-     * Get the accessor object for the java.awt.event.InvocationEvent class.
-     */
-    public static void setInvocationEventAccessor(InvocationEventAccessor invocationEventAccessor) {
-        AWTAccessor.invocationEventAccessor = invocationEventAccessor;
-    }
-
-    /*
-     * Set the accessor object for the java.awt.event.InvocationEvent class.
-     */
-    public static InvocationEventAccessor getInvocationEventAccessor() {
-        return invocationEventAccessor;
-=======
      * Set an accessor object for the java.awt.Toolkit class.
      */
     public static void setToolkitAccessor(ToolkitAccessor ta) {
@@ -1180,6 +1162,19 @@
         }
 
         return toolkitAccessor;
->>>>>>> 72c552fd
+    }
+
+    /*
+     * Get the accessor object for the java.awt.event.InvocationEvent class.
+     */
+    public static void setInvocationEventAccessor(InvocationEventAccessor invocationEventAccessor) {
+        AWTAccessor.invocationEventAccessor = invocationEventAccessor;
+    }
+
+    /*
+     * Set the accessor object for the java.awt.event.InvocationEvent class.
+     */
+    public static InvocationEventAccessor getInvocationEventAccessor() {
+        return invocationEventAccessor;
     }
 }