/*
 * Copyright (c) 1997, 2015, Oracle and/or its affiliates. All rights reserved.
 * DO NOT ALTER OR REMOVE COPYRIGHT NOTICES OR THIS FILE HEADER.
 *
 * This code is free software; you can redistribute it and/or modify it
 * under the terms of the GNU General Public License version 2 only, as
 * published by the Free Software Foundation.
 *
 * This code is distributed in the hope that it will be useful, but WITHOUT
 * ANY WARRANTY; without even the implied warranty of MERCHANTABILITY or
 * FITNESS FOR A PARTICULAR PURPOSE.  See the GNU General Public License
 * version 2 for more details (a copy is included in the LICENSE file that
 * accompanied this code).
 *
 * You should have received a copy of the GNU General Public License version
 * 2 along with this work; if not, write to the Free Software Foundation,
 * Inc., 51 Franklin St, Fifth Floor, Boston, MA 02110-1301 USA.
 *
 * Please contact Oracle, 500 Oracle Parkway, Redwood Shores, CA 94065 USA
 * or visit www.oracle.com if you need additional information or have any
 * questions.
 *
 */

#ifndef SHARE_VM_CLASSFILE_CLASSLOADER_HPP
#define SHARE_VM_CLASSFILE_CLASSLOADER_HPP

#include "classfile/classFileParser.hpp"
#include "runtime/perfData.hpp"
#include "utilities/macros.hpp"

// The VM class loader.
#include <sys/stat.h>

// Name of boot module image
#define  BOOT_IMAGE_NAME "bootmodules.jimage"

// Name of the resource containing mapping from module names to defining class loader type
#define MODULE_LOADER_MAP "jdk/internal/module/ModuleLoaderMap.dat"

// Initial sizes of the following arrays are based on the generated ModuleLoaderMap.dat
#define INITIAL_BOOT_MODULES_ARRAY_SIZE 30
#define INITIAL_EXT_MODULES_ARRAY_SIZE  15

// Class path entry (directory or zip file)

class JImageFile;

class ClassPathEntry: public CHeapObj<mtClass> {
 private:
  ClassPathEntry* _next;
 public:
  // Next entry in class path
  ClassPathEntry* next()              { return _next; }
  void set_next(ClassPathEntry* next) {
    // may have unlocked readers, so write atomically.
    OrderAccess::release_store_ptr(&_next, next);
  }
  virtual bool is_jar_file() = 0;
  virtual bool is_jrt() = 0;
  virtual const char* name() = 0;
  virtual JImageFile* jimage() = 0;
  // Constructor
  ClassPathEntry();
  // Attempt to locate file_name through this class path entry.
  // Returns a class file parsing stream if successfull.
  virtual ClassFileStream* open_stream(const char* name, TRAPS) = 0;
  // Debugging
  NOT_PRODUCT(virtual void compile_the_world(Handle loader, TRAPS) = 0;)
};


class ClassPathDirEntry: public ClassPathEntry {
 private:
  const char* _dir;           // Name of directory
 public:
  bool is_jar_file()       { return false;  }
  bool is_jrt()            { return false; }
  const char* name()       { return _dir; }
  JImageFile* jimage()     { return NULL; }
  ClassPathDirEntry(const char* dir);
  ClassFileStream* open_stream(const char* name, TRAPS);
  // Debugging
  NOT_PRODUCT(void compile_the_world(Handle loader, TRAPS);)
};


// Type definitions for zip file and zip file entry
typedef void* jzfile;
typedef struct {
  char *name;                   /* entry name */
  jlong time;                   /* modification time */
  jlong size;                   /* size of uncompressed data */
  jlong csize;                  /* size of compressed data (zero if uncompressed) */
  jint crc;                     /* crc of uncompressed data */
  char *comment;                /* optional zip file comment */
  jbyte *extra;                 /* optional extra data */
  jlong pos;                    /* position of LOC header (if negative) or data */
} jzentry;


class ClassPathZipEntry: public ClassPathEntry {
 private:
  jzfile* _zip;              // The zip archive
  const char*   _zip_name;   // Name of zip archive
 public:
  bool is_jar_file()       { return true;  }
  bool is_jrt()            { return false; }
  const char* name()       { return _zip_name; }
  JImageFile* jimage()     { return NULL; }
  ClassPathZipEntry(jzfile* zip, const char* zip_name);
  ~ClassPathZipEntry();
  u1* open_entry(const char* name, jint* filesize, bool nul_terminate, TRAPS);
  ClassFileStream* open_stream(const char* name, TRAPS);
  void contents_do(void f(const char* name, void* context), void* context);
  // Debugging
  NOT_PRODUCT(void compile_the_world(Handle loader, TRAPS);)
};


// For java image files
class ClassPathImageEntry: public ClassPathEntry {
private:
  JImageFile* _jimage;
  const char* _name;
public:
  bool is_jar_file()  { return false;  }
<<<<<<< HEAD
=======
  bool is_jrt();
>>>>>>> aa109797
  bool is_open()  { return _jimage != NULL; }
  const char* name() { return _name == NULL ? "" : _name; }
  JImageFile* jimage() { return _jimage; }
  ClassPathImageEntry(JImageFile* jimage, const char* name);
  ~ClassPathImageEntry();
<<<<<<< HEAD
  static void name_to_package(const char* name, char* buffer, int length);
=======
  void name_to_package(const char* name, char* package, int length);
>>>>>>> aa109797
  ClassFileStream* open_stream(const char* name, TRAPS);

  // Debugging
  NOT_PRODUCT(void compile_the_world(Handle loader, TRAPS);)
};

class PackageHashtable;
class PackageInfo;
class SharedPathsMiscInfo;
template <MEMFLAGS F> class HashtableBucket;

class ClassLoader: AllStatic {
 public:
  enum SomeConstants {
    package_hash_table_size = 31  // Number of buckets
  };
  enum ClassLoaderType {
    BOOT = 1,
    EXT  = 2,
    APP  = 3
  };
 protected:

  // Performance counters
  static PerfCounter* _perf_accumulated_time;
  static PerfCounter* _perf_classes_inited;
  static PerfCounter* _perf_class_init_time;
  static PerfCounter* _perf_class_init_selftime;
  static PerfCounter* _perf_classes_verified;
  static PerfCounter* _perf_class_verify_time;
  static PerfCounter* _perf_class_verify_selftime;
  static PerfCounter* _perf_classes_linked;
  static PerfCounter* _perf_class_link_time;
  static PerfCounter* _perf_class_link_selftime;
  static PerfCounter* _perf_class_parse_time;
  static PerfCounter* _perf_class_parse_selftime;
  static PerfCounter* _perf_sys_class_lookup_time;
  static PerfCounter* _perf_shared_classload_time;
  static PerfCounter* _perf_sys_classload_time;
  static PerfCounter* _perf_app_classload_time;
  static PerfCounter* _perf_app_classload_selftime;
  static PerfCounter* _perf_app_classload_count;
  static PerfCounter* _perf_define_appclasses;
  static PerfCounter* _perf_define_appclass_time;
  static PerfCounter* _perf_define_appclass_selftime;
  static PerfCounter* _perf_app_classfile_bytes_read;
  static PerfCounter* _perf_sys_classfile_bytes_read;

  static PerfCounter* _sync_systemLoaderLockContentionRate;
  static PerfCounter* _sync_nonSystemLoaderLockContentionRate;
  static PerfCounter* _sync_JVMFindLoadedClassLockFreeCounter;
  static PerfCounter* _sync_JVMDefineClassLockFreeCounter;
  static PerfCounter* _sync_JNIDefineClassLockFreeCounter;

  static PerfCounter* _unsafe_defineClassCallCounter;
  static PerfCounter* _isUnsyncloadClass;
  static PerfCounter* _load_instance_class_failCounter;

  // First entry in linked list of ClassPathEntry instances.
  // This consists of entries made up by:
  //   - boot loader modules
  //     [-Xpatch]; exploded build | bootmodules.jimage;
  //   - boot loader append path
  //     [-Xbootclasspath/a]; [jvmti appended entries]
  static ClassPathEntry* _first_entry;
  // Last entry in linked list of ClassPathEntry instances
  static ClassPathEntry* _last_entry;
  static int _num_entries;

  // Pointer into the linked list of ClassPathEntry instances.
  // Marks the start of:
  //   - the boot loader's append path
  //     [-Xbootclasspath/a]; [jvmti appended entries]
  static ClassPathEntry* _first_append_entry;

  static ClassPathEntry* _last_append_entry;

  // Hash table used to keep track of loaded packages
  static PackageHashtable* _package_hash_table;
  static const char* _shared_archive;

  // True if the boot path has a bootmodules.jimage
  static bool _has_bootmodules_jimage;

  // Array of module names associated with the boot class loader
  static GrowableArray<char*>* _boot_modules_array;

  // Array of module names associated with the ext class loader
  static GrowableArray<char*>* _ext_modules_array;

  // Info used by CDS
  CDS_ONLY(static SharedPathsMiscInfo * _shared_paths_misc_info;)

  // Hash function
  static unsigned int hash(const char *s, int n);
  // Returns the package file name corresponding to the specified package
  // or class name, or null if not found.
  static PackageInfo* lookup_package(const char *pkgname, int len);
  // Adds a new package entry for the specified class or package name and
  // corresponding directory or jar file name.
  static bool add_package(const char *pkgname, int classpath_index, TRAPS);

  // Initialization
  static void setup_bootstrap_search_path();
  static void setup_search_path(const char *class_path, bool setting_bootstrap);

  static void load_zip_library();
  static void load_jimage_library();
  static ClassPathEntry* create_class_path_entry(const char *path, const struct stat* st,
                                                 bool throw_exception, TRAPS);

 public:
  // Canonicalizes path names, so strcmp will work properly. This is mainly
  // to avoid confusing the zip library
  static bool get_canonical_path(const char* orig, char* out, int len);

  static jboolean decompress(void *in, u8 inSize, void *out, u8 outSize, char **pmsg);
  static int crc32(int crc, const char* buf, int len);
  static bool update_class_path_entry_list(const char *path,
                                           bool check_for_duplicates,
                                           bool mark_append_entry,
                                           bool prepend_entry,
                                           bool throw_exception=true);
  static void print_bootclasspath();

  // Timing
  static PerfCounter* perf_accumulated_time()         { return _perf_accumulated_time; }
  static PerfCounter* perf_classes_inited()           { return _perf_classes_inited; }
  static PerfCounter* perf_class_init_time()          { return _perf_class_init_time; }
  static PerfCounter* perf_class_init_selftime()      { return _perf_class_init_selftime; }
  static PerfCounter* perf_classes_verified()         { return _perf_classes_verified; }
  static PerfCounter* perf_class_verify_time()        { return _perf_class_verify_time; }
  static PerfCounter* perf_class_verify_selftime()    { return _perf_class_verify_selftime; }
  static PerfCounter* perf_classes_linked()           { return _perf_classes_linked; }
  static PerfCounter* perf_class_link_time()          { return _perf_class_link_time; }
  static PerfCounter* perf_class_link_selftime()      { return _perf_class_link_selftime; }
  static PerfCounter* perf_class_parse_time()         { return _perf_class_parse_time; }
  static PerfCounter* perf_class_parse_selftime()     { return _perf_class_parse_selftime; }
  static PerfCounter* perf_sys_class_lookup_time()    { return _perf_sys_class_lookup_time; }
  static PerfCounter* perf_shared_classload_time()    { return _perf_shared_classload_time; }
  static PerfCounter* perf_sys_classload_time()       { return _perf_sys_classload_time; }
  static PerfCounter* perf_app_classload_time()       { return _perf_app_classload_time; }
  static PerfCounter* perf_app_classload_selftime()   { return _perf_app_classload_selftime; }
  static PerfCounter* perf_app_classload_count()      { return _perf_app_classload_count; }
  static PerfCounter* perf_define_appclasses()        { return _perf_define_appclasses; }
  static PerfCounter* perf_define_appclass_time()     { return _perf_define_appclass_time; }
  static PerfCounter* perf_define_appclass_selftime() { return _perf_define_appclass_selftime; }
  static PerfCounter* perf_app_classfile_bytes_read() { return _perf_app_classfile_bytes_read; }
  static PerfCounter* perf_sys_classfile_bytes_read() { return _perf_sys_classfile_bytes_read; }

  // Record how often system loader lock object is contended
  static PerfCounter* sync_systemLoaderLockContentionRate() {
    return _sync_systemLoaderLockContentionRate;
  }

  // Record how often non system loader lock object is contended
  static PerfCounter* sync_nonSystemLoaderLockContentionRate() {
    return _sync_nonSystemLoaderLockContentionRate;
  }

  // Record how many calls to JVM_FindLoadedClass w/o holding a lock
  static PerfCounter* sync_JVMFindLoadedClassLockFreeCounter() {
    return _sync_JVMFindLoadedClassLockFreeCounter;
  }

  // Record how many calls to JVM_DefineClass w/o holding a lock
  static PerfCounter* sync_JVMDefineClassLockFreeCounter() {
    return _sync_JVMDefineClassLockFreeCounter;
  }

  // Record how many calls to jni_DefineClass w/o holding a lock
  static PerfCounter* sync_JNIDefineClassLockFreeCounter() {
    return _sync_JNIDefineClassLockFreeCounter;
  }

  // Record how many calls to Unsafe_DefineClass
  static PerfCounter* unsafe_defineClassCallCounter() {
    return _unsafe_defineClassCallCounter;
  }

  // Record how many times SystemDictionary::load_instance_class call
  // fails with linkageError when Unsyncloadclass flag is set.
  static PerfCounter* load_instance_class_failCounter() {
    return _load_instance_class_failCounter;
  }

  // Sets _has_bootmodules_jimage to TRUE if bootmodules.jimage file exists
  static void set_has_bootmodules_jimage(bool val) {
    _has_bootmodules_jimage = val;
  }

  static bool has_bootmodules_jimage() { return _has_bootmodules_jimage; }

  // Create the ModuleEntry for java.base
  static void create_javabase();

  // Load individual .class file
  static instanceKlassHandle load_classfile(Symbol* h_name, bool search_append_only, TRAPS);

  // If the specified package has been loaded by the system, then returns
  // the name of the directory or ZIP file that the package was loaded from.
  // Returns null if the package was not loaded.
  // Note: The specified name can either be the name of a class or package.
  // If a package name is specified, then it must be "/"-separator and also
  // end with a trailing "/".
  static oop get_system_package(const char* name, TRAPS);

  // Returns an array of Java strings representing all of the currently
  // loaded system packages.
  // Note: The package names returned are "/"-separated and end with a
  // trailing "/".
  static objArrayOop get_system_packages(TRAPS);

  // Initialization
  static void initialize();
  CDS_ONLY(static void initialize_shared_path();)
  static void create_package_info_table();
  static void create_package_info_table(HashtableBucket<mtClass> *t, int length,
                                        int number_of_entries);
  static int compute_Object_vtable();

  static ClassPathEntry* classpath_entry(int n) {
    ClassPathEntry* e = ClassLoader::_first_entry;
    while (--n >= 0) {
      assert(e != NULL, "Not that many classpath entries.");
      e = e->next();
    }
    return e;
  }

#if INCLUDE_CDS
  // Sharing dump and restore
  static void copy_package_info_buckets(char** top, char* end);
  static void copy_package_info_table(char** top, char* end);

  static void  check_shared_classpath(const char *path);
  static void  finalize_shared_paths_misc_info();
  static int   get_shared_paths_misc_info_size();
  static void* get_shared_paths_misc_info();
  static bool  check_shared_paths_misc_info(void* info, int size);
  static void  exit_with_path_failure(const char* error, const char* message);
#endif

  static void  trace_class_path(const char* msg, const char* name = NULL);

  // VM monitoring and management support
  static jlong classloader_time_ms();
  static jlong class_method_total_size();
  static jlong class_init_count();
  static jlong class_init_time_ms();
  static jlong class_verify_time_ms();
  static jlong class_link_count();
  static jlong class_link_time_ms();

  static void set_first_append_entry(ClassPathEntry* entry);

  // indicates if class path already contains a entry (exact match by name)
  static bool contains_entry(ClassPathEntry* entry);

  // adds a class path list
  static void add_to_list(ClassPathEntry* new_entry);

  // prepends a class path list
  static void prepend_to_list(ClassPathEntry* new_entry);

  // creates a class path zip entry (returns NULL if JAR file cannot be opened)
  static ClassPathZipEntry* create_class_path_zip_entry(const char *apath);

  // add a path to class path list
  static void add_to_list(const char* apath);

  // prepend a path to class path list
  static void prepend_to_list(const char* apath);

  static bool string_ends_with(const char* str, const char* str_to_find);

  static void initialize_module_loader_map(JImageFile* jimage);

  static jshort module_to_classloader(const char* module_name);
  // Debugging
  static void verify()              PRODUCT_RETURN;

  // Force compilation of all methods in all classes in bootstrap class path (stress test)
#ifndef PRODUCT
 protected:
  static int _compile_the_world_class_counter;
  static int _compile_the_world_method_counter;
 public:
  static void compile_the_world();
  static void compile_the_world_in(char* name, Handle loader, TRAPS);
  static int  compile_the_world_counter() { return _compile_the_world_class_counter; }
#endif //PRODUCT
};

// PerfClassTraceTime is used to measure time for class loading related events.
// This class tracks cumulative time and exclusive time for specific event types.
// During the execution of one event, other event types (e.g. class loading and
// resolution) as well as recursive calls of the same event type could happen.
// Only one elapsed timer (cumulative) and one thread-local self timer (exclusive)
// (i.e. only one event type) are active at a time even multiple PerfClassTraceTime
// instances have been created as multiple events are happening.
class PerfClassTraceTime {
 public:
  enum {
    CLASS_LOAD   = 0,
    PARSE_CLASS  = 1,
    CLASS_LINK   = 2,
    CLASS_VERIFY = 3,
    CLASS_CLINIT = 4,
    DEFINE_CLASS = 5,
    EVENT_TYPE_COUNT = 6
  };
 protected:
  // _t tracks time from initialization to destruction of this timer instance
  // including time for all other event types, and recursive calls of this type.
  // When a timer is called recursively, the elapsedTimer _t would not be used.
  elapsedTimer     _t;
  PerfLongCounter* _timep;
  PerfLongCounter* _selftimep;
  PerfLongCounter* _eventp;
  // pointer to thread-local recursion counter and timer array
  // The thread_local timers track cumulative time for specific event types
  // exclusive of time for other event types, but including recursive calls
  // of the same type.
  int*             _recursion_counters;
  elapsedTimer*    _timers;
  int              _event_type;
  int              _prev_active_event;

 public:

  inline PerfClassTraceTime(PerfLongCounter* timep,     /* counter incremented with inclusive time */
                            PerfLongCounter* selftimep, /* counter incremented with exclusive time */
                            PerfLongCounter* eventp,    /* event counter */
                            int* recursion_counters,    /* thread-local recursion counter array */
                            elapsedTimer* timers,       /* thread-local timer array */
                            int type                    /* event type */ ) :
      _timep(timep), _selftimep(selftimep), _eventp(eventp), _recursion_counters(recursion_counters), _timers(timers), _event_type(type) {
    initialize();
  }

  inline PerfClassTraceTime(PerfLongCounter* timep,     /* counter incremented with inclusive time */
                            elapsedTimer* timers,       /* thread-local timer array */
                            int type                    /* event type */ ) :
      _timep(timep), _selftimep(NULL), _eventp(NULL), _recursion_counters(NULL), _timers(timers), _event_type(type) {
    initialize();
  }

  inline void suspend() { _t.stop(); _timers[_event_type].stop(); }
  inline void resume()  { _t.start(); _timers[_event_type].start(); }

  ~PerfClassTraceTime();
  void initialize();
};

#endif // SHARE_VM_CLASSFILE_CLASSLOADER_HPP<|MERGE_RESOLUTION|>--- conflicted
+++ resolved
@@ -125,20 +125,13 @@
   const char* _name;
 public:
   bool is_jar_file()  { return false;  }
-<<<<<<< HEAD
-=======
   bool is_jrt();
->>>>>>> aa109797
   bool is_open()  { return _jimage != NULL; }
   const char* name() { return _name == NULL ? "" : _name; }
   JImageFile* jimage() { return _jimage; }
   ClassPathImageEntry(JImageFile* jimage, const char* name);
   ~ClassPathImageEntry();
-<<<<<<< HEAD
-  static void name_to_package(const char* name, char* buffer, int length);
-=======
   void name_to_package(const char* name, char* package, int length);
->>>>>>> aa109797
   ClassFileStream* open_stream(const char* name, TRAPS);
 
   // Debugging
