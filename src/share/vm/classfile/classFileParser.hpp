--- conflicted
+++ resolved
@@ -73,6 +73,8 @@
     NOF_PUBLICITY_LEVELS
   };
 
+  enum { LegalClass, LegalField, LegalMethod, LegalModule }; // used to verify unqualified names
+
  private:
   const ClassFileStream* _stream; // Actual input stream
   const Symbol* _requested_name;
@@ -155,10 +157,9 @@
                                   ConstantPool* cp,
                                   TRAPS);
 
-  void fill_instance_klass(InstanceKlass* ik, TRAPS);
+  void fill_instance_klass(InstanceKlass* ik, bool cf_changed_in_CFLH, TRAPS);
   void set_klass(InstanceKlass* instance);
 
-<<<<<<< HEAD
   void set_class_synthetic_flag(bool x)        { _synthetic_flag = x; }
   void set_class_sourcefile_index(u2 x)        { _sourcefile_index = x; }
   void set_class_generic_signature_index(u2 x) { _generic_signature_index = x; }
@@ -168,15 +169,6 @@
   void apply_parsed_class_attributes(InstanceKlass* k);  // update k
   void apply_parsed_class_metadata(InstanceKlass* k, int fields_count, TRAPS);
   void clear_class_metadata();
-=======
-  public:
-  enum { LegalClass, LegalField, LegalMethod, LegalModule }; // used to verify unqualified names
-
-  private:
-  // Accessors
-  ClassFileStream* stream()                        { return _stream; }
-  void set_stream(ClassFileStream* st)             { _stream = st; }
->>>>>>> 0d3483de
 
   // Constant pool parsing
   void parse_constant_pool_entries(const ClassFileStream* const stream,
@@ -373,7 +365,6 @@
     if (!b) { classfile_parse_error(msg, index, name, CHECK); }
   }
 
-<<<<<<< HEAD
   void throwIllegalSignature(const char* type,
                              const Symbol* name,
                              const Symbol* sig,
@@ -409,32 +400,6 @@
                                         TRAPS) const;
 
   bool has_cp_patch_at(int index) const {
-=======
-  void throwIllegalSignature(
-      const char* type, Symbol* name, Symbol* sig, TRAPS);
-
-  bool is_supported_version(u2 major, u2 minor);
-  bool has_illegal_visibility(jint flags);
-
-  void verify_constantvalue(int constantvalue_index, int signature_index, TRAPS);
-  void verify_legal_utf8(const unsigned char* buffer, int length, TRAPS);
-  void verify_legal_class_name(Symbol* name, TRAPS);
-  void verify_legal_field_name(Symbol* name, TRAPS);
-  void verify_legal_method_name(Symbol* name, TRAPS);
-  void verify_legal_field_signature(Symbol* fieldname, Symbol* signature, TRAPS);
-  int  verify_legal_method_signature(Symbol* methodname, Symbol* signature, TRAPS);
-  void verify_legal_class_modifiers(jint flags, TRAPS);
-  void verify_legal_field_modifiers(jint flags, bool is_interface, TRAPS);
-  void verify_legal_method_modifiers(jint flags, bool is_interface, Symbol* name, TRAPS);
-
-  char* skip_over_field_name(char* name, bool slash_ok, unsigned int length);
-  char* skip_over_field_signature(char* signature, bool void_ok, unsigned int length, TRAPS);
-
-  bool is_anonymous() {
-    return _host_klass.not_null();
-  }
-  bool has_cp_patch_at(int index) {
->>>>>>> 0d3483de
     assert(index >= 0, "oob");
     return (_cp_patches != NULL
             && index < _cp_patches->length()
@@ -519,7 +484,7 @@
 
   ~ClassFileParser();
 
-  InstanceKlass* create_instance_klass(TRAPS);
+  InstanceKlass* create_instance_klass(bool cf_changed_in_CFLH, TRAPS);
 
   const ClassFileStream* clone_stream() const;
 
@@ -549,15 +514,7 @@
 
   bool is_internal() const { return INTERNAL == _pub_level; }
 
-<<<<<<< HEAD
-=======
-  // Verifier checks
-  static void check_super_class_access(instanceKlassHandle this_klass, TRAPS);
-  static void check_super_interface_access(instanceKlassHandle this_klass, TRAPS);
-  static void check_final_method_override(instanceKlassHandle this_klass, TRAPS);
-  static void check_illegal_static_method(instanceKlassHandle this_klass, TRAPS);
-  static bool verify_unqualified_name(char* name, unsigned int length, int type);
->>>>>>> 0d3483de
+  static bool verify_unqualified_name(const char* name, unsigned int length, int type);
 };
 
 #endif // SHARE_VM_CLASSFILE_CLASSFILEPARSER_HPP