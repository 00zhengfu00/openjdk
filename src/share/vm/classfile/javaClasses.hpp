/*
 * Copyright (c) 1997, 2015, Oracle and/or its affiliates. All rights reserved.
 * DO NOT ALTER OR REMOVE COPYRIGHT NOTICES OR THIS FILE HEADER.
 *
 * This code is free software; you can redistribute it and/or modify it
 * under the terms of the GNU General Public License version 2 only, as
 * published by the Free Software Foundation.
 *
 * This code is distributed in the hope that it will be useful, but WITHOUT
 * ANY WARRANTY; without even the implied warranty of MERCHANTABILITY or
 * FITNESS FOR A PARTICULAR PURPOSE.  See the GNU General Public License
 * version 2 for more details (a copy is included in the LICENSE file that
 * accompanied this code).
 *
 * You should have received a copy of the GNU General Public License version
 * 2 along with this work; if not, write to the Free Software Foundation,
 * Inc., 51 Franklin St, Fifth Floor, Boston, MA 02110-1301 USA.
 *
 * Please contact Oracle, 500 Oracle Parkway, Redwood Shores, CA 94065 USA
 * or visit www.oracle.com if you need additional information or have any
 * questions.
 *
 */

#ifndef SHARE_VM_CLASSFILE_JAVACLASSES_HPP
#define SHARE_VM_CLASSFILE_JAVACLASSES_HPP

#include "classfile/systemDictionary.hpp"
#include "jvmtifiles/jvmti.h"
#include "oops/oop.hpp"
#include "runtime/os.hpp"
#include "utilities/utf8.hpp"

// Interface for manipulating the basic Java classes.
//
// All dependencies on layout of actual Java classes should be kept here.
// If the layout of any of the classes above changes the offsets must be adjusted.
//
// For most classes we hardwire the offsets for performance reasons. In certain
// cases (e.g. java.security.AccessControlContext) we compute the offsets at
// startup since the layout here differs between JDK1.2 and JDK1.3.
//
// Note that fields (static and non-static) are arranged with oops before non-oops
// on a per class basis. The offsets below have to reflect this ordering.
//
// When editing the layouts please update the check_offset verification code
// correspondingly. The names in the enums must be identical to the actual field
// names in order for the verification code to work.


// Interface to java.lang.String objects

class java_lang_String : AllStatic {
 private:
  static int value_offset;
  static int offset_offset;
  static int count_offset;
  static int hash_offset;

  static bool initialized;

  static Handle basic_create(int length, TRAPS);

  static void set_offset(oop string, int offset) {
    assert(initialized, "Must be initialized");
    if (offset_offset > 0) {
      string->int_field_put(offset_offset, offset);
    }
  }
  static void set_count( oop string, int count) {
    assert(initialized, "Must be initialized");
    if (count_offset > 0) {
      string->int_field_put(count_offset,  count);
    }
  }

 public:
  static void compute_offsets();

  // Instance creation
  static Handle create_from_unicode(jchar* unicode, int len, TRAPS);
  static oop    create_oop_from_unicode(jchar* unicode, int len, TRAPS);
  static Handle create_from_str(const char* utf8_str, TRAPS);
  static oop    create_oop_from_str(const char* utf8_str, TRAPS);
  static Handle create_from_symbol(Symbol* symbol, TRAPS);
  static Handle create_from_platform_dependent_str(const char* str, TRAPS);
  static Handle char_converter(Handle java_string, jchar from_char, jchar to_char, TRAPS);

  static bool has_offset_field()  {
    assert(initialized, "Must be initialized");
    return (offset_offset > 0);
  }

  static bool has_count_field()  {
    assert(initialized, "Must be initialized");
    return (count_offset > 0);
  }

  static bool has_hash_field()  {
    assert(initialized, "Must be initialized");
    return (hash_offset > 0);
  }

  static int value_offset_in_bytes()  {
    assert(initialized && (value_offset > 0), "Must be initialized");
    return value_offset;
  }
  static int count_offset_in_bytes()  {
    assert(initialized && (count_offset > 0), "Must be initialized");
    return count_offset;
  }
  static int offset_offset_in_bytes() {
    assert(initialized && (offset_offset > 0), "Must be initialized");
    return offset_offset;
  }
  static int hash_offset_in_bytes()   {
    assert(initialized && (hash_offset > 0), "Must be initialized");
    return hash_offset;
  }

  static void set_value(oop string, typeArrayOop buffer) {
    assert(initialized && (value_offset > 0), "Must be initialized");
    string->obj_field_put(value_offset, (oop)buffer);
  }
  static void set_hash(oop string, unsigned int hash) {
    assert(initialized && (hash_offset > 0), "Must be initialized");
    string->int_field_put(hash_offset, hash);
  }

  // Accessors
  static typeArrayOop value(oop java_string) {
    assert(initialized && (value_offset > 0), "Must be initialized");
    assert(is_instance(java_string), "must be java_string");
    return (typeArrayOop) java_string->obj_field(value_offset);
  }
  static unsigned int hash(oop java_string) {
    assert(initialized && (hash_offset > 0), "Must be initialized");
    assert(is_instance(java_string), "must be java_string");
    return java_string->int_field(hash_offset);
  }
  static int offset(oop java_string) {
    assert(initialized, "Must be initialized");
    assert(is_instance(java_string), "must be java_string");
    if (offset_offset > 0) {
      return java_string->int_field(offset_offset);
    } else {
      return 0;
    }
  }
  static int length(oop java_string) {
    assert(initialized, "Must be initialized");
    assert(is_instance(java_string), "must be java_string");
    if (count_offset > 0) {
      return java_string->int_field(count_offset);
    } else {
      return ((typeArrayOop)java_string->obj_field(value_offset))->length();
    }
  }
  static int utf8_length(oop java_string);

  // String converters
  static char*  as_utf8_string(oop java_string);
  static char*  as_utf8_string(oop java_string, char* buf, int buflen);
  static char*  as_utf8_string(oop java_string, int start, int len);
  static char*  as_utf8_string(oop java_string, int start, int len, char* buf, int buflen);
  static char*  as_platform_dependent_str(Handle java_string, TRAPS);
  static jchar* as_unicode_string(oop java_string, int& length, TRAPS);
  // produce an ascii string with all other values quoted using \u####
  static char*  as_quoted_ascii(oop java_string);

  // Compute the hash value for a java.lang.String object which would
  // contain the characters passed in.
  //
  // As the hash value used by the String object itself, in
  // String.hashCode().  This value is normally calculated in Java code
  // in the String.hashCode method(), but is precomputed for String
  // objects in the shared archive file.
  // hash P(31) from Kernighan & Ritchie
  //
  // For this reason, THIS ALGORITHM MUST MATCH String.hashCode().
  template <typename T> static unsigned int hash_code(T* s, int len) {
    unsigned int h = 0;
    while (len-- > 0) {
      h = 31*h + (unsigned int) *s;
      s++;
    }
    return h;
  }
  static unsigned int hash_code(oop java_string);

  // This is the string hash code used by the StringTable, which may be
  // the same as String.hashCode or an alternate hash code.
  static unsigned int hash_string(oop java_string);

  static bool equals(oop java_string, jchar* chars, int len);
  static bool equals(oop str1, oop str2);

  // Conversion between '.' and '/' formats
  static Handle externalize_classname(Handle java_string, TRAPS) { return char_converter(java_string, '/', '.', THREAD); }
  static Handle internalize_classname(Handle java_string, TRAPS) { return char_converter(java_string, '.', '/', THREAD); }

  // Conversion
  static Symbol* as_symbol(Handle java_string, TRAPS);
  static Symbol* as_symbol_or_null(oop java_string);

  // Testers
  static bool is_instance(oop obj);
  static bool is_instance_inlined(oop obj);

  // Debugging
  static void print(oop java_string, outputStream* st);
  friend class JavaClasses;
};


// Interface to java.lang.Class objects

#define CLASS_INJECTED_FIELDS(macro)                                       \
  macro(java_lang_Class, klass,                  intptr_signature,  false) \
  macro(java_lang_Class, array_klass,            intptr_signature,  false) \
  macro(java_lang_Class, oop_size,               int_signature,     false) \
  macro(java_lang_Class, static_oop_field_count, int_signature,     false) \
  macro(java_lang_Class, protection_domain,      object_signature,  false) \
  macro(java_lang_Class, signers,                object_signature,  false)

class java_lang_Class : AllStatic {
  friend class VMStructs;

 private:
  // The fake offsets are added by the class loader when java.lang.Class is loaded

  static int _klass_offset;
  static int _array_klass_offset;

  static int _oop_size_offset;
  static int _static_oop_field_count_offset;

  static int _protection_domain_offset;
  static int _init_lock_offset;
  static int _signers_offset;
  static int _class_loader_offset;
  static int _module_offset;
  static int _component_mirror_offset;

  static bool offsets_computed;
  static int classRedefinedCount_offset;

  static GrowableArray<Klass*>* _fixup_mirror_list;
  static GrowableArray<Klass*>* _fixup_jlrM_list;

  static void set_init_lock(oop java_class, oop init_lock);
  static void set_protection_domain(oop java_class, oop protection_domain);
  static void set_class_loader(oop java_class, oop class_loader);
  static void set_module(oop java_class, oop module);
  static void set_component_mirror(oop java_class, oop comp_mirror);
  static void initialize_mirror_fields(KlassHandle k, Handle mirror, Handle protection_domain, TRAPS);
 public:
  static void compute_offsets();

  // Instance creation
  static void create_mirror(KlassHandle k, Handle class_loader, Handle module,
                            Handle protection_domain, TRAPS);
  static void fixup_mirror(KlassHandle k, TRAPS);
  static oop  create_basic_type_mirror(const char* basic_type_name, BasicType type, TRAPS);

  static void fixup_jlrM(KlassHandle k, Handle module, TRAPS);

  // Conversion
  static Klass* as_Klass(oop java_class);
  static void set_klass(oop java_class, Klass* klass);
  static BasicType as_BasicType(oop java_class, Klass** reference_klass = NULL);
  static BasicType as_BasicType(oop java_class, KlassHandle* reference_klass) {
    Klass* refk_oop = NULL;
    BasicType result = as_BasicType(java_class, &refk_oop);
    (*reference_klass) = KlassHandle(refk_oop);
    return result;
  }
  static Symbol* as_signature(oop java_class, bool intern_if_not_found, TRAPS);
  static void print_signature(oop java_class, outputStream *st);
  // Testing
  static bool is_instance(oop obj);

  static bool is_primitive(oop java_class);
  static BasicType primitive_type(oop java_class);
  static oop primitive_mirror(BasicType t);
  // JVM_NewArray support
  static Klass* array_klass(oop java_class);
  static void set_array_klass(oop java_class, Klass* klass);
  // compiler support for class operations
  static int klass_offset_in_bytes()                { return _klass_offset; }
  static int array_klass_offset_in_bytes()          { return _array_klass_offset; }
  // Support for classRedefinedCount field
  static int classRedefinedCount(oop the_class_mirror);
  static void set_classRedefinedCount(oop the_class_mirror, int value);

  // Support for embedded per-class oops
  static oop  protection_domain(oop java_class);
  static oop  init_lock(oop java_class);
  static oop  component_mirror(oop java_class);
  static objArrayOop  signers(oop java_class);
  static void set_signers(oop java_class, objArrayOop signers);

  static oop class_loader(oop java_class);
  static oop module(oop java_class);

  static int oop_size(oop java_class);
  static void set_oop_size(oop java_class, int size);
  static int static_oop_field_count(oop java_class);
  static void set_static_oop_field_count(oop java_class, int size);


  static GrowableArray<Klass*>* fixup_mirror_list() {
    return _fixup_mirror_list;
  }
  static void set_fixup_mirror_list(GrowableArray<Klass*>* v) {
    _fixup_mirror_list = v;
  }

  static GrowableArray<Klass*>* fixup_jlrM_list() {
    return _fixup_jlrM_list;
  }
  static void set_fixup_jlrM_list(GrowableArray<Klass*>* v) {
    _fixup_jlrM_list = v;
  }

  // Debugging
  friend class JavaClasses;
  friend class InstanceKlass;   // verification code accesses offsets
  friend class ClassFileParser; // access to number_of_fake_fields
};

// Interface to java.lang.Thread objects

class java_lang_Thread : AllStatic {
 private:
  // Note that for this class the layout changed between JDK1.2 and JDK1.3,
  // so we compute the offsets at startup rather than hard-wiring them.
  static int _name_offset;
  static int _group_offset;
  static int _contextClassLoader_offset;
  static int _inheritedAccessControlContext_offset;
  static int _priority_offset;
  static int _eetop_offset;
  static int _daemon_offset;
  static int _stillborn_offset;
  static int _stackSize_offset;
  static int _tid_offset;
  static int _thread_status_offset;
  static int _park_blocker_offset;
  static int _park_event_offset ;

  static void compute_offsets();

 public:
  // Instance creation
  static oop create();
  // Returns the JavaThread associated with the thread obj
  static JavaThread* thread(oop java_thread);
  // Set JavaThread for instance
  static void set_thread(oop java_thread, JavaThread* thread);
  // Name
  static oop name(oop java_thread);
  static void set_name(oop java_thread, oop name);
  // Priority
  static ThreadPriority priority(oop java_thread);
  static void set_priority(oop java_thread, ThreadPriority priority);
  // Thread group
  static oop  threadGroup(oop java_thread);
  // Stillborn
  static bool is_stillborn(oop java_thread);
  static void set_stillborn(oop java_thread);
  // Alive (NOTE: this is not really a field, but provides the correct
  // definition without doing a Java call)
  static bool is_alive(oop java_thread);
  // Daemon
  static bool is_daemon(oop java_thread);
  static void set_daemon(oop java_thread);
  // Context ClassLoader
  static oop context_class_loader(oop java_thread);
  // Control context
  static oop inherited_access_control_context(oop java_thread);
  // Stack size hint
  static jlong stackSize(oop java_thread);
  // Thread ID
  static jlong thread_id(oop java_thread);

  // Blocker object responsible for thread parking
  static oop park_blocker(oop java_thread);

  // Pointer to type-stable park handler, encoded as jlong.
  // Should be set when apparently null
  // For details, see unsafe.cpp Unsafe_Unpark
  static jlong park_event(oop java_thread);
  static bool set_park_event(oop java_thread, jlong ptr);

  // Java Thread Status for JVMTI and M&M use.
  // This thread status info is saved in threadStatus field of
  // java.lang.Thread java class.
  enum ThreadStatus {
    NEW                      = 0,
    RUNNABLE                 = JVMTI_THREAD_STATE_ALIVE +          // runnable / running
                               JVMTI_THREAD_STATE_RUNNABLE,
    SLEEPING                 = JVMTI_THREAD_STATE_ALIVE +          // Thread.sleep()
                               JVMTI_THREAD_STATE_WAITING +
                               JVMTI_THREAD_STATE_WAITING_WITH_TIMEOUT +
                               JVMTI_THREAD_STATE_SLEEPING,
    IN_OBJECT_WAIT           = JVMTI_THREAD_STATE_ALIVE +          // Object.wait()
                               JVMTI_THREAD_STATE_WAITING +
                               JVMTI_THREAD_STATE_WAITING_INDEFINITELY +
                               JVMTI_THREAD_STATE_IN_OBJECT_WAIT,
    IN_OBJECT_WAIT_TIMED     = JVMTI_THREAD_STATE_ALIVE +          // Object.wait(long)
                               JVMTI_THREAD_STATE_WAITING +
                               JVMTI_THREAD_STATE_WAITING_WITH_TIMEOUT +
                               JVMTI_THREAD_STATE_IN_OBJECT_WAIT,
    PARKED                   = JVMTI_THREAD_STATE_ALIVE +          // LockSupport.park()
                               JVMTI_THREAD_STATE_WAITING +
                               JVMTI_THREAD_STATE_WAITING_INDEFINITELY +
                               JVMTI_THREAD_STATE_PARKED,
    PARKED_TIMED             = JVMTI_THREAD_STATE_ALIVE +          // LockSupport.park(long)
                               JVMTI_THREAD_STATE_WAITING +
                               JVMTI_THREAD_STATE_WAITING_WITH_TIMEOUT +
                               JVMTI_THREAD_STATE_PARKED,
    BLOCKED_ON_MONITOR_ENTER = JVMTI_THREAD_STATE_ALIVE +          // (re-)entering a synchronization block
                               JVMTI_THREAD_STATE_BLOCKED_ON_MONITOR_ENTER,
    TERMINATED               = JVMTI_THREAD_STATE_TERMINATED
  };
  // Write thread status info to threadStatus field of java.lang.Thread.
  static void set_thread_status(oop java_thread_oop, ThreadStatus status);
  // Read thread status info from threadStatus field of java.lang.Thread.
  static ThreadStatus get_thread_status(oop java_thread_oop);

  static const char*  thread_status_name(oop java_thread_oop);

  // Debugging
  friend class JavaClasses;
};

// Interface to java.lang.ThreadGroup objects

class java_lang_ThreadGroup : AllStatic {
 private:
  static int _parent_offset;
  static int _name_offset;
  static int _threads_offset;
  static int _groups_offset;
  static int _maxPriority_offset;
  static int _destroyed_offset;
  static int _daemon_offset;
  static int _vmAllowSuspension_offset;
  static int _nthreads_offset;
  static int _ngroups_offset;

  static void compute_offsets();

 public:
  // parent ThreadGroup
  static oop  parent(oop java_thread_group);
  // name
  static typeArrayOop name(oop java_thread_group);
  // ("name as oop" accessor is not necessary)
  // Number of threads in group
  static int nthreads(oop java_thread_group);
  // threads
  static objArrayOop threads(oop java_thread_group);
  // Number of threads in group
  static int ngroups(oop java_thread_group);
  // groups
  static objArrayOop groups(oop java_thread_group);
  // maxPriority in group
  static ThreadPriority maxPriority(oop java_thread_group);
  // Destroyed
  static bool is_destroyed(oop java_thread_group);
  // Daemon
  static bool is_daemon(oop java_thread_group);
  // vmAllowSuspension
  static bool is_vmAllowSuspension(oop java_thread_group);
  // Debugging
  friend class JavaClasses;
};



// Interface to java.lang.Throwable objects

class java_lang_Throwable: AllStatic {
  friend class BacktraceBuilder;

 private:
  // Offsets
  enum {
    hc_backtrace_offset     =  0,
    hc_detailMessage_offset =  1,
    hc_cause_offset         =  2,  // New since 1.4
    hc_stackTrace_offset    =  3   // New since 1.4
  };
  enum {
      hc_static_unassigned_stacktrace_offset = 0  // New since 1.7
  };
  // Trace constants
  enum {
    trace_methods_offset = 0,
    trace_bcis_offset    = 1,
    trace_mirrors_offset = 2,
    trace_cprefs_offset  = 3,
    trace_next_offset    = 4,
    trace_size           = 5,
    trace_chunk_size     = 32
  };

  static int backtrace_offset;
  static int detailMessage_offset;
  static int cause_offset;
  static int stackTrace_offset;
  static int static_unassigned_stacktrace_offset;

  // Printing
  static char* print_stack_element_to_buffer(Handle mirror, int method, int version, int bci, int cpref);
  // StackTrace (programmatic access, new since 1.4)
  static void clear_stacktrace(oop throwable);
  // No stack trace available
  static const char* no_stack_trace_message();
  // Stacktrace (post JDK 1.7.0 to allow immutability protocol to be followed)
  static void set_stacktrace(oop throwable, oop st_element_array);
  static oop unassigned_stacktrace();

 public:
  // Backtrace
  static oop backtrace(oop throwable);
  static void set_backtrace(oop throwable, oop value);
  // Needed by JVMTI to filter out this internal field.
  static int get_backtrace_offset() { return backtrace_offset;}
  static int get_detailMessage_offset() { return detailMessage_offset;}
  // Message
  static oop message(oop throwable);
  static oop message(Handle throwable);
  static void set_message(oop throwable, oop value);
  static Symbol* detail_message(oop throwable);
  static void print_stack_element(outputStream *st, Handle mirror, int method,
                                  int version, int bci, int cpref);
  static void print_stack_element(outputStream *st, methodHandle method, int bci);
  static void print_stack_usage(Handle stream);

  // Allocate space for backtrace (created but stack trace not filled in)
  static void allocate_backtrace(Handle throwable, TRAPS);
  // Fill in current stack trace for throwable with preallocated backtrace (no GC)
  static void fill_in_stack_trace_of_preallocated_backtrace(Handle throwable);
  // Fill in current stack trace, can cause GC
  static void fill_in_stack_trace(Handle throwable, methodHandle method, TRAPS);
  static void fill_in_stack_trace(Handle throwable, methodHandle method = methodHandle());
  // Programmatic access to stack trace
  static oop  get_stack_trace_element(oop throwable, int index, TRAPS);
  static int  get_stack_trace_depth(oop throwable, TRAPS);
  // Printing
  static void print(oop throwable, outputStream* st);
  static void print(Handle throwable, outputStream* st);
  static void print_stack_trace(oop throwable, outputStream* st);
  // Debugging
  friend class JavaClasses;
};


// Interface to java.lang.reflect.AccessibleObject objects

class java_lang_reflect_AccessibleObject: AllStatic {
 private:
  // Note that to reduce dependencies on the JDK we compute these
  // offsets at run-time.
  static int override_offset;

  static void compute_offsets();

 public:
  // Accessors
  static jboolean override(oop reflect);
  static void set_override(oop reflect, jboolean value);

  // Debugging
  friend class JavaClasses;
};


// Interface to java.lang.reflect.Method objects

class java_lang_reflect_Method : public java_lang_reflect_AccessibleObject {
 private:
  // Note that to reduce dependencies on the JDK we compute these
  // offsets at run-time.
  static int clazz_offset;
  static int name_offset;
  static int returnType_offset;
  static int parameterTypes_offset;
  static int exceptionTypes_offset;
  static int slot_offset;
  static int modifiers_offset;
  static int signature_offset;
  static int annotations_offset;
  static int parameter_annotations_offset;
  static int annotation_default_offset;
  static int type_annotations_offset;

  static void compute_offsets();

 public:
  // Allocation
  static Handle create(TRAPS);

  // Accessors
  static oop clazz(oop reflect);
  static void set_clazz(oop reflect, oop value);

  static oop name(oop method);
  static void set_name(oop method, oop value);

  static oop return_type(oop method);
  static void set_return_type(oop method, oop value);

  static oop parameter_types(oop method);
  static void set_parameter_types(oop method, oop value);

  static oop exception_types(oop method);
  static void set_exception_types(oop method, oop value);

  static int slot(oop reflect);
  static void set_slot(oop reflect, int value);

  static int modifiers(oop method);
  static void set_modifiers(oop method, int value);

  static bool has_signature_field();
  static oop signature(oop method);
  static void set_signature(oop method, oop value);

  static bool has_annotations_field();
  static oop annotations(oop method);
  static void set_annotations(oop method, oop value);

  static bool has_parameter_annotations_field();
  static oop parameter_annotations(oop method);
  static void set_parameter_annotations(oop method, oop value);

  static bool has_annotation_default_field();
  static oop annotation_default(oop method);
  static void set_annotation_default(oop method, oop value);

  static bool has_type_annotations_field();
  static oop type_annotations(oop method);
  static void set_type_annotations(oop method, oop value);

  // Debugging
  friend class JavaClasses;
};


// Interface to java.lang.reflect.Constructor objects

class java_lang_reflect_Constructor : public java_lang_reflect_AccessibleObject {
 private:
  // Note that to reduce dependencies on the JDK we compute these
  // offsets at run-time.
  static int clazz_offset;
  static int parameterTypes_offset;
  static int exceptionTypes_offset;
  static int slot_offset;
  static int modifiers_offset;
  static int signature_offset;
  static int annotations_offset;
  static int parameter_annotations_offset;
  static int type_annotations_offset;

  static void compute_offsets();

 public:
  // Allocation
  static Handle create(TRAPS);

  // Accessors
  static oop clazz(oop reflect);
  static void set_clazz(oop reflect, oop value);

  static oop parameter_types(oop constructor);
  static void set_parameter_types(oop constructor, oop value);

  static oop exception_types(oop constructor);
  static void set_exception_types(oop constructor, oop value);

  static int slot(oop reflect);
  static void set_slot(oop reflect, int value);

  static int modifiers(oop constructor);
  static void set_modifiers(oop constructor, int value);

  static bool has_signature_field();
  static oop signature(oop constructor);
  static void set_signature(oop constructor, oop value);

  static bool has_annotations_field();
  static oop annotations(oop constructor);
  static void set_annotations(oop constructor, oop value);

  static bool has_parameter_annotations_field();
  static oop parameter_annotations(oop method);
  static void set_parameter_annotations(oop method, oop value);

  static bool has_type_annotations_field();
  static oop type_annotations(oop constructor);
  static void set_type_annotations(oop constructor, oop value);

  // Debugging
  friend class JavaClasses;
};


// Interface to java.lang.reflect.Field objects

class java_lang_reflect_Field : public java_lang_reflect_AccessibleObject {
 private:
  // Note that to reduce dependencies on the JDK we compute these
  // offsets at run-time.
  static int clazz_offset;
  static int name_offset;
  static int type_offset;
  static int slot_offset;
  static int modifiers_offset;
  static int signature_offset;
  static int annotations_offset;
  static int type_annotations_offset;

  static void compute_offsets();

 public:
  // Allocation
  static Handle create(TRAPS);

  // Accessors
  static oop clazz(oop reflect);
  static void set_clazz(oop reflect, oop value);

  static oop name(oop field);
  static void set_name(oop field, oop value);

  static oop type(oop field);
  static void set_type(oop field, oop value);

  static int slot(oop reflect);
  static void set_slot(oop reflect, int value);

  static int modifiers(oop field);
  static void set_modifiers(oop field, int value);

  static bool has_signature_field();
  static oop signature(oop constructor);
  static void set_signature(oop constructor, oop value);

  static bool has_annotations_field();
  static oop annotations(oop constructor);
  static void set_annotations(oop constructor, oop value);

  static bool has_parameter_annotations_field();
  static oop parameter_annotations(oop method);
  static void set_parameter_annotations(oop method, oop value);

  static bool has_annotation_default_field();
  static oop annotation_default(oop method);
  static void set_annotation_default(oop method, oop value);

  static bool has_type_annotations_field();
  static oop type_annotations(oop field);
  static void set_type_annotations(oop field, oop value);

  // Debugging
  friend class JavaClasses;
};

class java_lang_reflect_Parameter {
 private:
  // Note that to reduce dependencies on the JDK we compute these
  // offsets at run-time.
  static int name_offset;
  static int modifiers_offset;
  static int index_offset;
  static int executable_offset;

  static void compute_offsets();

 public:
  // Allocation
  static Handle create(TRAPS);

  // Accessors
  static oop name(oop field);
  static void set_name(oop field, oop value);

  static int index(oop reflect);
  static void set_index(oop reflect, int value);

  static int modifiers(oop reflect);
  static void set_modifiers(oop reflect, int value);

  static oop executable(oop constructor);
  static void set_executable(oop constructor, oop value);

  friend class JavaClasses;
};

#define MODULE_INJECTED_FIELDS(macro)                            \
  macro(java_lang_reflect_Module, module_entry, intptr_signature, false)

class java_lang_reflect_Module {
  private:
    static int loader_offset;
    static int name_offset;
    static int _module_entry_offset;
    static void compute_offsets();

  public:
    // Allocation
    static Handle create(Handle loader, Handle module_name, TRAPS);

    // Testers
    static bool is_subclass(Klass* klass) {
      return klass->is_subclass_of(SystemDictionary::reflect_Module_klass());
    }
    static bool is_instance(oop obj);

    // Accessors
    static oop loader(oop module);
    static void set_loader(oop module, oop value);

    static oop name(oop module);
    static void set_name(oop module, oop value);

    static ModuleEntry* module_entry(oop module, TRAPS);
    static void set_module_entry(oop module, ModuleEntry* module_entry);

  friend class JavaClasses;
};

// Interface to sun.reflect.ConstantPool objects
class sun_reflect_ConstantPool {
 private:
  // Note that to reduce dependencies on the JDK we compute these
  // offsets at run-time.
  static int _oop_offset;

  static void compute_offsets();

 public:
  // Allocation
  static Handle create(TRAPS);

  // Accessors
  static void set_cp(oop reflect, ConstantPool* value);
  static int oop_offset() {
    return _oop_offset;
  }

  static ConstantPool* get_cp(oop reflect);

  // Debugging
  friend class JavaClasses;
};

// Interface to sun.reflect.UnsafeStaticFieldAccessorImpl objects
class sun_reflect_UnsafeStaticFieldAccessorImpl {
 private:
  static int _base_offset;
  static void compute_offsets();

 public:
  static int base_offset() {
    return _base_offset;
  }

  // Debugging
  friend class JavaClasses;
};

// Interface to java.lang primitive type boxing objects:
//  - java.lang.Boolean
//  - java.lang.Character
//  - java.lang.Float
//  - java.lang.Double
//  - java.lang.Byte
//  - java.lang.Short
//  - java.lang.Integer
//  - java.lang.Long

// This could be separated out into 8 individual classes.

class java_lang_boxing_object: AllStatic {
 private:
  enum {
   hc_value_offset = 0
  };
  static int value_offset;
  static int long_value_offset;

  static oop initialize_and_allocate(BasicType type, TRAPS);
 public:
  // Allocation. Returns a boxed value, or NULL for invalid type.
  static oop create(BasicType type, jvalue* value, TRAPS);
  // Accessors. Returns the basic type being boxed, or T_ILLEGAL for invalid oop.
  static BasicType get_value(oop box, jvalue* value);
  static BasicType set_value(oop box, jvalue* value);
  static BasicType basic_type(oop box);
  static bool is_instance(oop box)                 { return basic_type(box) != T_ILLEGAL; }
  static bool is_instance(oop box, BasicType type) { return basic_type(box) == type; }
  static void print(oop box, outputStream* st)     { jvalue value;  print(get_value(box, &value), &value, st); }
  static void print(BasicType type, jvalue* value, outputStream* st);

  static int value_offset_in_bytes(BasicType type) {
    return ( type == T_LONG || type == T_DOUBLE ) ? long_value_offset :
                                                    value_offset;
  }

  // Debugging
  friend class JavaClasses;
};



// Interface to java.lang.ref.Reference objects

class java_lang_ref_Reference: AllStatic {
 public:
  enum {
   hc_referent_offset   = 0,
   hc_queue_offset      = 1,
   hc_next_offset       = 2,
   hc_discovered_offset = 3  // Is not last, see SoftRefs.
  };
  enum {
   hc_static_lock_offset    = 0,
   hc_static_pending_offset = 1
  };

  static int referent_offset;
  static int queue_offset;
  static int next_offset;
  static int discovered_offset;
  static int static_lock_offset;
  static int static_pending_offset;
  static int number_of_fake_oop_fields;

  // Accessors
  static oop referent(oop ref) {
    return ref->obj_field(referent_offset);
  }
  static void set_referent(oop ref, oop value) {
    ref->obj_field_put(referent_offset, value);
  }
  static void set_referent_raw(oop ref, oop value) {
    ref->obj_field_put_raw(referent_offset, value);
  }
  static HeapWord* referent_addr(oop ref) {
    return ref->obj_field_addr<HeapWord>(referent_offset);
  }
  static oop next(oop ref) {
    return ref->obj_field(next_offset);
  }
  static void set_next(oop ref, oop value) {
    ref->obj_field_put(next_offset, value);
  }
  static void set_next_raw(oop ref, oop value) {
    ref->obj_field_put_raw(next_offset, value);
  }
  static HeapWord* next_addr(oop ref) {
    return ref->obj_field_addr<HeapWord>(next_offset);
  }
  static oop discovered(oop ref) {
    return ref->obj_field(discovered_offset);
  }
  static void set_discovered(oop ref, oop value) {
    ref->obj_field_put(discovered_offset, value);
  }
  static void set_discovered_raw(oop ref, oop value) {
    ref->obj_field_put_raw(discovered_offset, value);
  }
  static HeapWord* discovered_addr(oop ref) {
    return ref->obj_field_addr<HeapWord>(discovered_offset);
  }
  // Accessors for statics
  static oop  pending_list_lock();
  static oop  pending_list();

  static HeapWord*  pending_list_lock_addr();
  static HeapWord*  pending_list_addr();
};


// Interface to java.lang.ref.SoftReference objects

class java_lang_ref_SoftReference: public java_lang_ref_Reference {
 public:
  enum {
   // The timestamp is a long field and may need to be adjusted for alignment.
   hc_timestamp_offset  = hc_discovered_offset + 1
  };
  enum {
   hc_static_clock_offset = 0
  };

  static int timestamp_offset;
  static int static_clock_offset;

  // Accessors
  static jlong timestamp(oop ref);

  // Accessors for statics
  static jlong clock();
  static void set_clock(jlong value);
};

// Interface to java.lang.invoke.MethodHandle objects

class MethodHandleEntry;

class java_lang_invoke_MethodHandle: AllStatic {
  friend class JavaClasses;

 private:
  static int _type_offset;               // the MethodType of this MH
  static int _form_offset;               // the LambdaForm of this MH

  static void compute_offsets();

 public:
  // Accessors
  static oop            type(oop mh);
  static void       set_type(oop mh, oop mtype);

  static oop            form(oop mh);
  static void       set_form(oop mh, oop lform);

  // Testers
  static bool is_subclass(Klass* klass) {
    return klass->is_subclass_of(SystemDictionary::MethodHandle_klass());
  }
  static bool is_instance(oop obj);

  // Accessors for code generation:
  static int type_offset_in_bytes()             { return _type_offset; }
  static int form_offset_in_bytes()             { return _form_offset; }
};

// Interface to java.lang.invoke.DirectMethodHandle objects

class java_lang_invoke_DirectMethodHandle: AllStatic {
  friend class JavaClasses;

 private:
  static int _member_offset;               // the MemberName of this DMH

  static void compute_offsets();

 public:
  // Accessors
  static oop  member(oop mh);

  // Testers
  static bool is_subclass(Klass* klass) {
    return klass->is_subclass_of(SystemDictionary::DirectMethodHandle_klass());
  }
  static bool is_instance(oop obj);

  // Accessors for code generation:
  static int member_offset_in_bytes()           { return _member_offset; }
};

// Interface to java.lang.invoke.LambdaForm objects
// (These are a private interface for managing adapter code generation.)

class java_lang_invoke_LambdaForm: AllStatic {
  friend class JavaClasses;

 private:
  static int _vmentry_offset;  // type is MemberName

  static void compute_offsets();

 public:
  // Accessors
  static oop            vmentry(oop lform);
  static void       set_vmentry(oop lform, oop invoker);

  // Testers
  static bool is_subclass(Klass* klass) {
    return SystemDictionary::LambdaForm_klass() != NULL &&
      klass->is_subclass_of(SystemDictionary::LambdaForm_klass());
  }
  static bool is_instance(oop obj);

  // Accessors for code generation:
  static int vmentry_offset_in_bytes()          { return _vmentry_offset; }
};


// Interface to java.lang.invoke.MemberName objects
// (These are a private interface for Java code to query the class hierarchy.)

#define MEMBERNAME_INJECTED_FIELDS(macro)                               \
  macro(java_lang_invoke_MemberName, vmloader, object_signature, false) \
  macro(java_lang_invoke_MemberName, vmindex,  intptr_signature, false) \
  macro(java_lang_invoke_MemberName, vmtarget, intptr_signature, false)

class java_lang_invoke_MemberName: AllStatic {
  friend class JavaClasses;

 private:
  // From java.lang.invoke.MemberName:
  //    private Class<?>   clazz;       // class in which the method is defined
  //    private String     name;        // may be null if not yet materialized
  //    private Object     type;        // may be null if not yet materialized
  //    private int        flags;       // modifier bits; see reflect.Modifier
  //    private intptr     vmtarget;    // VM-specific target value
  //    private intptr_t   vmindex;     // member index within class or interface
  static int _clazz_offset;
  static int _name_offset;
  static int _type_offset;
  static int _flags_offset;
  static int _vmtarget_offset;
  static int _vmloader_offset;
  static int _vmindex_offset;

  static void compute_offsets();

 public:
  // Accessors
  static oop            clazz(oop mname);
  static void       set_clazz(oop mname, oop clazz);

  static oop            type(oop mname);
  static void       set_type(oop mname, oop type);

  static oop            name(oop mname);
  static void       set_name(oop mname, oop name);

  static int            flags(oop mname);
  static void       set_flags(oop mname, int flags);

  static Metadata*      vmtarget(oop mname);
  static void       set_vmtarget(oop mname, Metadata* target);

  static intptr_t       vmindex(oop mname);
  static void       set_vmindex(oop mname, intptr_t index);

  // Testers
  static bool is_subclass(Klass* klass) {
    return klass->is_subclass_of(SystemDictionary::MemberName_klass());
  }
  static bool is_instance(oop obj);

  static bool is_method(oop obj);

  // Relevant integer codes (keep these in synch. with MethodHandleNatives.Constants):
  enum {
    MN_IS_METHOD            = 0x00010000, // method (not constructor)
    MN_IS_CONSTRUCTOR       = 0x00020000, // constructor
    MN_IS_FIELD             = 0x00040000, // field
    MN_IS_TYPE              = 0x00080000, // nested type
    MN_CALLER_SENSITIVE     = 0x00100000, // @CallerSensitive annotation detected
    MN_REFERENCE_KIND_SHIFT = 24, // refKind
    MN_REFERENCE_KIND_MASK  = 0x0F000000 >> MN_REFERENCE_KIND_SHIFT,
    // The SEARCH_* bits are not for MN.flags but for the matchFlags argument of MHN.getMembers:
    MN_SEARCH_SUPERCLASSES  = 0x00100000, // walk super classes
    MN_SEARCH_INTERFACES    = 0x00200000  // walk implemented interfaces
  };

  // Accessors for code generation:
  static int clazz_offset_in_bytes()            { return _clazz_offset; }
  static int type_offset_in_bytes()             { return _type_offset; }
  static int name_offset_in_bytes()             { return _name_offset; }
  static int flags_offset_in_bytes()            { return _flags_offset; }
  static int vmtarget_offset_in_bytes()         { return _vmtarget_offset; }
  static int vmindex_offset_in_bytes()          { return _vmindex_offset; }
};


// Interface to java.lang.invoke.MethodType objects

class java_lang_invoke_MethodType: AllStatic {
  friend class JavaClasses;

 private:
  static int _rtype_offset;
  static int _ptypes_offset;

  static void compute_offsets();

 public:
  // Accessors
  static oop            rtype(oop mt);
  static objArrayOop    ptypes(oop mt);

  static oop            ptype(oop mt, int index);
  static int            ptype_count(oop mt);

  static int            ptype_slot_count(oop mt);  // extra counts for long/double
  static int            rtype_slot_count(oop mt);  // extra counts for long/double

  static Symbol*        as_signature(oop mt, bool intern_if_not_found, TRAPS);
  static void           print_signature(oop mt, outputStream* st);

  static bool is_instance(oop obj);

  static bool equals(oop mt1, oop mt2);

  // Accessors for code generation:
  static int rtype_offset_in_bytes()            { return _rtype_offset; }
  static int ptypes_offset_in_bytes()           { return _ptypes_offset; }
};


// Interface to java.lang.invoke.CallSite objects

class java_lang_invoke_CallSite: AllStatic {
  friend class JavaClasses;

private:
  static int _target_offset;
  static int _context_offset;

  static void compute_offsets();

public:
  // Accessors
  static oop              target(          oop site);
  static void         set_target(          oop site, oop target);
  static void         set_target_volatile( oop site, oop target);

  static oop              context(oop site);

  // Testers
  static bool is_subclass(Klass* klass) {
    return klass->is_subclass_of(SystemDictionary::CallSite_klass());
  }
  static bool is_instance(oop obj);

  // Accessors for code generation:
  static int target_offset_in_bytes()           { return _target_offset; }
};

// Interface to java.lang.invoke.MethodHandleNatives$CallSiteContext objects

#define CALLSITECONTEXT_INJECTED_FIELDS(macro) \
  macro(java_lang_invoke_MethodHandleNatives_CallSiteContext, vmdependencies, intptr_signature, false)

class java_lang_invoke_MethodHandleNatives_CallSiteContext : AllStatic {
  friend class JavaClasses;

private:
  static int _vmdependencies_offset;

  static void compute_offsets();

public:
  // Accessors
  static nmethodBucket* vmdependencies(oop context);
  static void       set_vmdependencies(oop context, nmethodBucket* bucket);

  // Testers
  static bool is_subclass(Klass* klass) {
    return klass->is_subclass_of(SystemDictionary::Context_klass());
  }
  static bool is_instance(oop obj);
};

// Interface to java.security.AccessControlContext objects

class java_security_AccessControlContext: AllStatic {
 private:
  // Note that for this class the layout changed between JDK1.2 and JDK1.3,
  // so we compute the offsets at startup rather than hard-wiring them.
  static int _context_offset;
  static int _privilegedContext_offset;
  static int _isPrivileged_offset;
  static int _isAuthorized_offset;

  static void compute_offsets();
 public:
  static oop create(objArrayHandle context, bool isPrivileged, Handle privileged_context, TRAPS);

  static bool is_authorized(Handle context);

  // Debugging/initialization
  friend class JavaClasses;
};


// Interface to java.lang.ClassLoader objects

#define CLASSLOADER_INJECTED_FIELDS(macro)                            \
  macro(java_lang_ClassLoader, loader_data,  intptr_signature, false)

class java_lang_ClassLoader : AllStatic {
 private:
  // The fake offsets are added by the class loader when java.lang.Class is loaded
  enum {
   hc_parent_offset = 0
  };
  static int _loader_data_offset;
  static bool offsets_computed;
  static int parent_offset;
  static int parallelCapable_offset;

 public:
  static void compute_offsets();

  static ClassLoaderData** loader_data_addr(oop loader);
  static ClassLoaderData* loader_data(oop loader);

  static oop parent(oop loader);
  static bool isAncestor(oop loader, oop cl);

  // Support for parallelCapable field
  static bool parallelCapable(oop the_class_mirror);

  static bool is_trusted_loader(oop loader);

  // Fix for 4474172
  static oop  non_reflection_class_loader(oop loader);

  // Testers
  static bool is_subclass(Klass* klass) {
    return klass->is_subclass_of(SystemDictionary::ClassLoader_klass());
  }
  static bool is_instance(oop obj);

  // Debugging
  friend class JavaClasses;
  friend class ClassFileParser; // access to number_of_fake_fields
};


// Interface to java.lang.System objects

class java_lang_System : AllStatic {
 private:
  enum {
   hc_static_in_offset  = 0,
   hc_static_out_offset = 1,
   hc_static_err_offset = 2,
   hc_static_security_offset = 3
  };

  static int  static_in_offset;
  static int static_out_offset;
  static int static_err_offset;
  static int static_security_offset;

 public:
  static int  in_offset_in_bytes();
  static int out_offset_in_bytes();
  static int err_offset_in_bytes();

  static bool has_security_manager();

  // Debugging
  friend class JavaClasses;
};


// Interface to java.lang.StackTraceElement objects

class java_lang_StackTraceElement: AllStatic {
 private:
  enum {
    hc_moduleId_offset = 0,
    hc_declaringClass_offset = 1,
    hc_methodName_offset = 2,
    hc_fileName_offset   = 3,
    hc_lineNumber_offset = 4
  };

  static int moduleId_offset;
  static int declaringClass_offset;
  static int methodName_offset;
  static int fileName_offset;
  static int lineNumber_offset;

 public:
  // Setters
  static void set_moduleId(oop element, oop value);
  static void set_declaringClass(oop element, oop value);
  static void set_methodName(oop element, oop value);
  static void set_fileName(oop element, oop value);
  static void set_lineNumber(oop element, int value);

  // Create an instance of StackTraceElement
  static oop create(Handle mirror, int method, int version, int bci, int cpref, TRAPS);
  static oop create(methodHandle method, int bci, TRAPS);

  // Debugging
  friend class JavaClasses;
};


// Interface to java.lang.AssertionStatusDirectives objects

class java_lang_AssertionStatusDirectives: AllStatic {
 private:
  enum {
    hc_classes_offset,
    hc_classEnabled_offset,
    hc_packages_offset,
    hc_packageEnabled_offset,
    hc_deflt_offset
  };

  static int classes_offset;
  static int classEnabled_offset;
  static int packages_offset;
  static int packageEnabled_offset;
  static int deflt_offset;

 public:
  // Setters
  static void set_classes(oop obj, oop val);
  static void set_classEnabled(oop obj, oop val);
  static void set_packages(oop obj, oop val);
  static void set_packageEnabled(oop obj, oop val);
  static void set_deflt(oop obj, bool val);
  // Debugging
  friend class JavaClasses;
};


class java_nio_Buffer: AllStatic {
 private:
  static int _limit_offset;

 public:
  static int  limit_offset();
  static void compute_offsets();
};

class java_util_concurrent_locks_AbstractOwnableSynchronizer : AllStatic {
 private:
  static int  _owner_offset;
 public:
  static void initialize(TRAPS);
  static oop  get_owner_threadObj(oop obj);
};

// Use to declare fields that need to be injected into Java classes
// for the JVM to use.  The name_index and signature_index are
// declared in vmSymbols.  The may_be_java flag is used to declare
// fields that might already exist in Java but should be injected if
// they don't.  Otherwise the field is unconditionally injected and
// the JVM uses the injected one.  This is to ensure that name
// collisions don't occur.  In general may_be_java should be false
// unless there's a good reason.

class InjectedField {
 public:
  const SystemDictionary::WKID klass_id;
  const vmSymbols::SID name_index;
  const vmSymbols::SID signature_index;
  const bool           may_be_java;


  Klass* klass() const    { return SystemDictionary::well_known_klass(klass_id); }
  Symbol* name() const      { return lookup_symbol(name_index); }
  Symbol* signature() const { return lookup_symbol(signature_index); }

  int compute_offset();

  // Find the Symbol for this index
  static Symbol* lookup_symbol(int symbol_index) {
    return vmSymbols::symbol_at((vmSymbols::SID)symbol_index);
  }
};

#define DECLARE_INJECTED_FIELD_ENUM(klass, name, signature, may_be_java) \
  klass##_##name##_enum,

#define ALL_INJECTED_FIELDS(macro)          \
  CLASS_INJECTED_FIELDS(macro)              \
  CLASSLOADER_INJECTED_FIELDS(macro)        \
  MEMBERNAME_INJECTED_FIELDS(macro)         \
<<<<<<< HEAD
  MODULE_INJECTED_FIELDS(macro)             \
  CALLSITECONTEXT_INJECTED_FIELDS(macro)
=======
  CALLSITECONTEXT_INJECTED_FIELDS(macro)    \
  MODULE_INJECTED_FIELDS(macro)
>>>>>>> 29d795f8

// Interface to hard-coded offset checking

class JavaClasses : AllStatic {
 private:

  static InjectedField _injected_fields[];

  static bool check_offset(const char *klass_name, int offset, const char *field_name, const char* field_sig) PRODUCT_RETURN0;
  static bool check_static_offset(const char *klass_name, int hardcoded_offset, const char *field_name, const char* field_sig) PRODUCT_RETURN0;
  static bool check_constant(const char *klass_name, int constant, const char *field_name, const char* field_sig) PRODUCT_RETURN0;

 public:
  enum InjectedFieldID {
    ALL_INJECTED_FIELDS(DECLARE_INJECTED_FIELD_ENUM)
    MAX_enum
  };

  static int compute_injected_offset(InjectedFieldID id);

  static void compute_hard_coded_offsets();
  static void compute_offsets();
  static void check_offsets() PRODUCT_RETURN;

  static InjectedField* get_injected(Symbol* class_name, int* field_count);
};

#undef DECLARE_INJECTED_FIELD_ENUM

#endif // SHARE_VM_CLASSFILE_JAVACLASSES_HPP<|MERGE_RESOLUTION|>--- conflicted
+++ resolved
@@ -1478,13 +1478,8 @@
   CLASS_INJECTED_FIELDS(macro)              \
   CLASSLOADER_INJECTED_FIELDS(macro)        \
   MEMBERNAME_INJECTED_FIELDS(macro)         \
-<<<<<<< HEAD
-  MODULE_INJECTED_FIELDS(macro)             \
-  CALLSITECONTEXT_INJECTED_FIELDS(macro)
-=======
   CALLSITECONTEXT_INJECTED_FIELDS(macro)    \
   MODULE_INJECTED_FIELDS(macro)
->>>>>>> 29d795f8
 
 // Interface to hard-coded offset checking
 
