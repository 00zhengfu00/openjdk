#ifdef USE_PRAGMA_IDENT_SRC
#pragma ident "@(#)collectorPolicy.cpp	1.90 07/10/04 10:49:37 JVM"
#endif
/*
 * Copyright 2001-2008 Sun Microsystems, Inc.  All Rights Reserved.
 * DO NOT ALTER OR REMOVE COPYRIGHT NOTICES OR THIS FILE HEADER.
 *
 * This code is free software; you can redistribute it and/or modify it
 * under the terms of the GNU General Public License version 2 only, as
 * published by the Free Software Foundation.
 *
 * This code is distributed in the hope that it will be useful, but WITHOUT
 * ANY WARRANTY; without even the implied warranty of MERCHANTABILITY or
 * FITNESS FOR A PARTICULAR PURPOSE.  See the GNU General Public License
 * version 2 for more details (a copy is included in the LICENSE file that
 * accompanied this code).
 *
 * You should have received a copy of the GNU General Public License version
 * 2 along with this work; if not, write to the Free Software Foundation,
 * Inc., 51 Franklin St, Fifth Floor, Boston, MA 02110-1301 USA.
 *
 * Please contact Sun Microsystems, Inc., 4150 Network Circle, Santa Clara,
 * CA 95054 USA or visit www.sun.com if you need additional information or
 * have any questions.
 *  
 */

# include "incls/_precompiled.incl"
# include "incls/_collectorPolicy.cpp.incl"

// CollectorPolicy methods.

void CollectorPolicy::initialize_flags() {
  if (PermSize > MaxPermSize) {
    MaxPermSize = PermSize;
  }
  PermSize = MAX2(min_alignment(), align_size_down_(PermSize, min_alignment()));
  MaxPermSize = align_size_up(MaxPermSize, max_alignment());

  MinPermHeapExpansion = MAX2(min_alignment(), align_size_down_(MinPermHeapExpansion, min_alignment()));
  MaxPermHeapExpansion = MAX2(min_alignment(), align_size_down_(MaxPermHeapExpansion, min_alignment()));

  MinHeapDeltaBytes = align_size_up(MinHeapDeltaBytes, min_alignment());

  SharedReadOnlySize = align_size_up(SharedReadOnlySize, max_alignment());
  SharedReadWriteSize = align_size_up(SharedReadWriteSize, max_alignment());
  SharedMiscDataSize = align_size_up(SharedMiscDataSize, max_alignment());

  assert(PermSize    % min_alignment() == 0, "permanent space alignment");
  assert(MaxPermSize % max_alignment() == 0, "maximum permanent space alignment");
  assert(SharedReadOnlySize % max_alignment() == 0, "read-only space alignment");
  assert(SharedReadWriteSize % max_alignment() == 0, "read-write space alignment");
  assert(SharedMiscDataSize % max_alignment() == 0, "misc-data space alignment");
  if (PermSize < M) {
    vm_exit_during_initialization("Too small initial permanent heap");
  }
}

void CollectorPolicy::initialize_size_info() {
  // User inputs from -mx and ms are aligned
<<<<<<< HEAD
  set_initial_heap_byte_size(Arguments::initial_heap_size());
  if (initial_heap_byte_size() == 0) {
    set_initial_heap_byte_size(NewSize + OldSize);
=======
  _initial_heap_byte_size = align_size_up(Arguments::initial_heap_size(),
					  min_alignment());
  _min_heap_byte_size = align_size_up(Arguments::min_heap_size(),
					  min_alignment());
  _max_heap_byte_size = align_size_up(MaxHeapSize, max_alignment());

  // Check validity of heap parameters from launcher
  if (_initial_heap_byte_size == 0) {
    _initial_heap_byte_size = NewSize + OldSize;
  } else {
    Universe::check_alignment(_initial_heap_byte_size, min_alignment(),
                            "initial heap");
>>>>>>> 2571633a
  }
  set_initial_heap_byte_size(align_size_up(_initial_heap_byte_size,
                                           min_alignment()));

  set_min_heap_byte_size(Arguments::min_heap_size());
  if (min_heap_byte_size() == 0) {
    set_min_heap_byte_size(NewSize + OldSize);
  }
  set_min_heap_byte_size(align_size_up(_min_heap_byte_size,
                                       min_alignment()));

  set_max_heap_byte_size(align_size_up(MaxHeapSize, max_alignment()));

  // Check heap parameter properties
  if (initial_heap_byte_size() < M) {
    vm_exit_during_initialization("Too small initial heap");
  }
  // Check heap parameter properties
  if (min_heap_byte_size() < M) {
    vm_exit_during_initialization("Too small minimum heap");
  }
  if (initial_heap_byte_size() <= NewSize) {
     // make sure there is at least some room in old space
    vm_exit_during_initialization("Too small initial heap for new size specified");
  }
  if (max_heap_byte_size() < min_heap_byte_size()) {
    vm_exit_during_initialization("Incompatible minimum and maximum heap sizes specified");
  }
  if (initial_heap_byte_size() < min_heap_byte_size()) {
    vm_exit_during_initialization("Incompatible minimum and initial heap sizes specified");
  }
  if (max_heap_byte_size() < initial_heap_byte_size()) {
    vm_exit_during_initialization("Incompatible initial and maximum heap sizes specified");
  }

  if (PrintGCDetails && Verbose) {
    gclog_or_tty->print_cr("Minimum heap " SIZE_FORMAT "  Initial heap "
      SIZE_FORMAT "  Maximum heap " SIZE_FORMAT,
      min_heap_byte_size(), initial_heap_byte_size(), max_heap_byte_size());
  }
}

void CollectorPolicy::initialize_perm_generation(PermGen::Name pgnm) {
  _permanent_generation =
    new PermanentGenerationSpec(pgnm, PermSize, MaxPermSize,
				SharedReadOnlySize,
                                SharedReadWriteSize,
                                SharedMiscDataSize,
                                SharedMiscCodeSize);
  if (_permanent_generation == NULL) {
    vm_exit_during_initialization("Unable to allocate gen spec");
  }
}


GenRemSet* CollectorPolicy::create_rem_set(MemRegion whole_heap,
					   int max_covered_regions) {
  switch (rem_set_name()) {
  case GenRemSet::CardTable: {
<<<<<<< HEAD
=======
    if (barrier_set_name() != BarrierSet::CardTableModRef) 
      vm_exit_during_initialization("Mismatch between RS and BS.");
>>>>>>> 2571633a
    CardTableRS* res = new CardTableRS(whole_heap, max_covered_regions);
    return res;
  }
  default:
    guarantee(false, "unrecognized GenRemSet::Name");
    return NULL;
  }
}

// GenCollectorPolicy methods.

size_t GenCollectorPolicy::scale_by_NewRatio_aligned(size_t base_size) {
  size_t x = base_size / (NewRatio+1);
  size_t new_gen_size = x > min_alignment() ?
                     align_size_down(x, min_alignment()) :
                     min_alignment();
  return new_gen_size;
}

size_t GenCollectorPolicy::bound_minus_alignment(size_t desired_size,
                                                 size_t maximum_size) {
  size_t alignment = min_alignment();
  size_t max_minus = maximum_size - alignment;
  return desired_size < max_minus ? desired_size : max_minus;
}


void GenCollectorPolicy::initialize_size_policy(size_t init_eden_size,
<<<<<<< HEAD
                                                size_t init_promo_size,
                                                size_t init_survivor_size) {
  const double max_gc_minor_pause_sec = ((double) MaxGCMinorPauseMillis)/1000.0;
=======
						size_t init_promo_size,
						size_t init_survivor_size) {
  double max_gc_minor_pause_sec = ((double) MaxGCMinorPauseMillis)/1000.0;
>>>>>>> 2571633a
  _size_policy = new AdaptiveSizePolicy(init_eden_size,
					init_promo_size,
					init_survivor_size,
					max_gc_minor_pause_sec,
					GCTimeRatio);
}

size_t GenCollectorPolicy::compute_max_alignment() {
  // The card marking array and the offset arrays for old generations are
  // committed in os pages as well. Make sure they are entirely full (to
  // avoid partial page problems), e.g. if 512 bytes heap corresponds to 1
  // byte entry and the os page size is 4096, the maximum heap size should
  // be 512*4096 = 2MB aligned.
  size_t alignment = GenRemSet::max_alignment_constraint(rem_set_name());

  // Parallel GC does its own alignment of the generations to avoid requiring a
  // large page (256M on some platforms) for the permanent generation.  The
  // other collectors should also be updated to do their own alignment and then
  // this use of lcm() should be removed.
  if (UseLargePages && !UseParallelGC) {
      // in presence of large pages we have to make sure that our 
      // alignment is large page aware 
      alignment = lcm(os::large_page_size(), alignment);
  }

  return alignment;
}

void GenCollectorPolicy::initialize_flags() {
  // All sizes must be multiples of the generation granularity.
  set_min_alignment((uintx) Generation::GenGrain);
  set_max_alignment(compute_max_alignment());
  assert(max_alignment() >= min_alignment() && 
	 max_alignment() % min_alignment() == 0, 
	 "invalid alignment constraints");

  CollectorPolicy::initialize_flags();

  // All generational heaps have a youngest gen; handle those flags here.
  
  // Adjust max size parameters
  if (NewSize > MaxNewSize) {
    MaxNewSize = NewSize;
  }
  NewSize = align_size_down(NewSize, min_alignment());
  MaxNewSize = align_size_down(MaxNewSize, min_alignment());

  // Check validity of heap flags
  assert(NewSize     % min_alignment() == 0, "eden space alignment");
  assert(MaxNewSize  % min_alignment() == 0, "survivor space alignment");

  if (NewSize < 3*min_alignment()) {
     // make sure there room for eden and two survivor spaces
    vm_exit_during_initialization("Too small new size specified");
  }
  if (SurvivorRatio < 1 || NewRatio < 1) {
    vm_exit_during_initialization("Invalid heap ratio specified");
  }
}

void TwoGenerationCollectorPolicy::initialize_flags() {
  GenCollectorPolicy::initialize_flags();

  OldSize = align_size_down(OldSize, min_alignment());
  if (NewSize + OldSize > MaxHeapSize) {
    MaxHeapSize = NewSize + OldSize;
  }
  MaxHeapSize = align_size_up(MaxHeapSize, max_alignment());

  always_do_update_barrier = UseConcMarkSweepGC;
  BlockOffsetArrayUseUnallocatedBlock =
      BlockOffsetArrayUseUnallocatedBlock || ParallelGCThreads > 0;

  // Check validity of heap flags
  assert(OldSize     % min_alignment() == 0, "old space alignment");
  assert(MaxHeapSize % max_alignment() == 0, "maximum heap alignment");
}

// Values set on the command line win over any ergonomically
// set command line parameters.
// Ergonomic choice of parameters are done before this
// method is called.  Values for command line parameters such as NewSize
// and MaxNewSize feed those ergonomic choices into this method.
// This method makes the final generation sizings consistent with
// themselves and with overall heap sizings.
// In the absence of explicitly set command line flags, policies
// such as the use of NewRatio are used to size the generation.
void GenCollectorPolicy::initialize_size_info() {
  CollectorPolicy::initialize_size_info();

<<<<<<< HEAD
  // min_alignment() is used for alignment within a generation.
  // There is additional alignment done down stream for some
  // collectors that sometimes causes unwanted rounding up of
  // generations sizes.

  // Determine maximum size of gen0

  size_t max_new_size = 0;
  if (FLAG_IS_CMDLINE(MaxNewSize)) {
    if (MaxNewSize < min_alignment()) {
      max_new_size = min_alignment();
    } else if (MaxNewSize >= max_heap_byte_size()) {
      max_new_size = align_size_down(max_heap_byte_size() - min_alignment(),
                                     min_alignment());
      warning("MaxNewSize (" SIZE_FORMAT "k) is equal to or "
        "greater than the entire heap (" SIZE_FORMAT "k).  A "
        "new generation size of " SIZE_FORMAT "k will be used.",
        MaxNewSize/K, max_heap_byte_size()/K, max_new_size/K);
    } else {
      max_new_size = align_size_down(MaxNewSize, min_alignment());
    }

  // The case for FLAG_IS_ERGO(MaxNewSize) could be treated
  // specially at this point to just use an ergonomically set
  // MaxNewSize to set max_new_size.  For cases with small
  // heaps such a policy often did not work because the MaxNewSize
  // was larger than the entire heap.  The interpretation given
  // to ergonomically set flags is that the flags are set
  // by different collectors for their own special needs but
  // are not allowed to badly shape the heap.  This allows the
  // different collectors to decide what's best for themselves
  // without having to factor in the overall heap shape.  It
  // can be the case in the future that the collectors would
  // only make "wise" ergonomics choices and this policy could
  // just accept those choices.  The choices currently made are
  // not always "wise".
  } else {
    max_new_size = scale_by_NewRatio_aligned(max_heap_byte_size());
    // Bound the maximum size by NewSize below (since it historically
    // would have been NewSize and because the NewRatio calculation could
    // yield a size that is too small) and bound it by MaxNewSize above.
    // Ergonomics plays here by previously calculating the desired
    // NewSize and MaxNewSize.
    max_new_size = MIN2(MAX2(max_new_size, NewSize), MaxNewSize);
  }
  assert(max_new_size > 0, "All paths should set max_new_size");

  // Given the maximum gen0 size, determine the initial and
  // minimum sizes.

  if (max_heap_byte_size() == min_heap_byte_size()) {
    // The maximum and minimum heap sizes are the same so
    // the generations minimum and initial must be the
    // same as its maximum.
    set_min_gen0_size(max_new_size);
    set_initial_gen0_size(max_new_size);
    set_max_gen0_size(max_new_size);
  } else {
    size_t desired_new_size = 0;
    if (!FLAG_IS_DEFAULT(NewSize)) {
      // If NewSize is set ergonomically (for example by cms), it
      // would make sense to use it.  If it is used, also use it
      // to set the initial size.  Although there is no reason
      // the minimum size and the initial size have to be the same,
      // the current implementation gets into trouble during the calculation
      // of the tenured generation sizes if they are different.
      // Note that this makes the initial size and the minimum size
      // generally small compared to the NewRatio calculation.
      _min_gen0_size = NewSize;
      desired_new_size = NewSize;
      max_new_size = MAX2(max_new_size, NewSize);
    } else {
      // For the case where NewSize is the default, use NewRatio
      // to size the minimum and initial generation sizes.
      // Use the default NewSize as the floor for these values.  If
      // NewRatio is overly large, the resulting sizes can be too
      // small.
      _min_gen0_size = MAX2(scale_by_NewRatio_aligned(min_heap_byte_size()),
                          NewSize);
      desired_new_size =
        MAX2(scale_by_NewRatio_aligned(initial_heap_byte_size()),
             NewSize);
    }

    assert(_min_gen0_size > 0, "Sanity check");
    set_initial_gen0_size(desired_new_size);
    set_max_gen0_size(max_new_size);

    // At this point the desirable initial and minimum sizes have been
    // determined without regard to the maximum sizes.

    // Bound the sizes by the corresponding overall heap sizes.
    set_min_gen0_size(
      bound_minus_alignment(_min_gen0_size, min_heap_byte_size()));
    set_initial_gen0_size(
      bound_minus_alignment(_initial_gen0_size, initial_heap_byte_size()));
    set_max_gen0_size(
      bound_minus_alignment(_max_gen0_size, max_heap_byte_size()));

    // At this point all three sizes have been checked against the
    // maximum sizes but have not been checked for consistency
    // among the three.

    // Final check min <= initial <= max
    set_min_gen0_size(MIN2(_min_gen0_size, _max_gen0_size));
    set_initial_gen0_size(
      MAX2(MIN2(_initial_gen0_size, _max_gen0_size), _min_gen0_size));
    set_min_gen0_size(MIN2(_min_gen0_size, _initial_gen0_size));
  }

  if (PrintGCDetails && Verbose) {
    gclog_or_tty->print_cr("Minimum gen0 " SIZE_FORMAT "  Initial gen0 "
      SIZE_FORMAT "  Maximum gen0 " SIZE_FORMAT,
      min_gen0_size(), initial_gen0_size(), max_gen0_size());
  }
}

// Call this method during the sizing of the gen1 to make
// adjustments to gen0 because of gen1 sizing policy.  gen0 initially has
// the most freedom in sizing because it is done before the
// policy for gen1 is applied.  Once gen1 policies have been applied,
// there may be conflicts in the shape of the heap and this method
// is used to make the needed adjustments.  The application of the
// policies could be more sophisticated (iterative for example) but
// keeping it simple also seems a worthwhile goal.
bool TwoGenerationCollectorPolicy::adjust_gen0_sizes(size_t* gen0_size_ptr,
                                                     size_t* gen1_size_ptr,
                                                     size_t heap_size,
                                                     size_t min_gen0_size) {
  bool result = false;
  if ((*gen1_size_ptr + *gen0_size_ptr) > heap_size) {
    if (((*gen0_size_ptr + OldSize) > heap_size) &&
       (heap_size - min_gen0_size) >= min_alignment()) {
      // Adjust gen0 down to accomodate OldSize
      *gen0_size_ptr = heap_size - min_gen0_size;
      *gen0_size_ptr =
        MAX2((uintx)align_size_down(*gen0_size_ptr, min_alignment()),
             min_alignment());
      assert(*gen0_size_ptr > 0, "Min gen0 is too large");
      result = true;
    } else {
      *gen1_size_ptr = heap_size - *gen0_size_ptr;
      *gen1_size_ptr =
        MAX2((uintx)align_size_down(*gen1_size_ptr, min_alignment()),
                       min_alignment());
    }
  }
  return result;
=======
  // Minimum sizes of the generations may be different than
  // the initial sizes.
  if (!FLAG_IS_DEFAULT(NewSize)) {
    _min_gen0_size = NewSize;
  } else {
    _min_gen0_size = align_size_down(_min_heap_byte_size / (NewRatio+1),
				     min_alignment());
    // We bound the minimum size by NewSize below (since it historically
    // would have been NewSize and because the NewRatio calculation could
    // yield a size that is too small) and bound it by MaxNewSize above.
    // This is not always best.  The NewSize calculated by CMS (which has
    // a fixed minimum of 16m) can sometimes be "too" large.  Consider
    // the case where -Xmx32m.  The CMS calculated NewSize would be about
    // half the entire heap which seems too large.  But the counter 
    // example is seen when the client defaults for NewRatio are used.
    // An initial young generation size of 640k was observed 
    // with -Xmx128m -XX:MaxNewSize=32m when NewSize was not used
    // as a lower bound as with
    // _min_gen0_size = MIN2(_min_gen0_size, MaxNewSize);
    // and 640k seemed too small a young generation.
    _min_gen0_size = MIN2(MAX2(_min_gen0_size, NewSize), MaxNewSize);
  }	

  // Parameters are valid, compute area sizes.
  size_t max_new_size = align_size_down(_max_heap_byte_size / (NewRatio+1),
					min_alignment());
  max_new_size = MIN2(MAX2(max_new_size, _min_gen0_size), MaxNewSize);

  // desired_new_size is used to set the initial size.  The
  // initial size must be greater than the minimum size.
  size_t desired_new_size = 
    align_size_down(_initial_heap_byte_size / (NewRatio+1),
		  min_alignment());

  size_t new_size = MIN2(MAX2(desired_new_size, _min_gen0_size), max_new_size);

  _initial_gen0_size = new_size;
  _max_gen0_size = max_new_size;
>>>>>>> 2571633a
}

// Minimum sizes of the generations may be different than
// the initial sizes.  An inconsistently is permitted here
// in the total size that can be specified explicitly by
// command line specification of OldSize and NewSize and
// also a command line specification of -Xms.  Issue a warning
// but allow the values to pass.

void TwoGenerationCollectorPolicy::initialize_size_info() {
  GenCollectorPolicy::initialize_size_info();
<<<<<<< HEAD

  // At this point the minimum, initial and maximum sizes
  // of the overall heap and of gen0 have been determined.
  // The maximum gen1 size can be determined from the maximum gen0
  // and maximum heap size since not explicit flags exits
  // for setting the gen1 maximum.
  _max_gen1_size = max_heap_byte_size() - _max_gen0_size;
  _max_gen1_size =
    MAX2((uintx)align_size_down(_max_gen1_size, min_alignment()),
         min_alignment());
  // If no explicit command line flag has been set for the
  // gen1 size, use what is left for gen1.
  if (FLAG_IS_DEFAULT(OldSize) || FLAG_IS_ERGO(OldSize)) {
    // The user has not specified any value or ergonomics
    // has chosen a value (which may or may not be consistent
    // with the overall heap size).  In either case make
    // the minimum, maximum and initial sizes consistent
    // with the gen0 sizes and the overall heap sizes.
    assert(min_heap_byte_size() > _min_gen0_size,
      "gen0 has an unexpected minimum size");
    set_min_gen1_size(min_heap_byte_size() - min_gen0_size());
    set_min_gen1_size(
      MAX2((uintx)align_size_down(_min_gen1_size, min_alignment()),
           min_alignment()));
    set_initial_gen1_size(initial_heap_byte_size() - initial_gen0_size());
    set_initial_gen1_size(
      MAX2((uintx)align_size_down(_initial_gen1_size, min_alignment()),
           min_alignment()));

  } else {
    // It's been explicitly set on the command line.  Use the
    // OldSize and then determine the consequences.
    set_min_gen1_size(OldSize);
    set_initial_gen1_size(OldSize);

    // If the user has explicitly set an OldSize that is inconsistent
    // with other command line flags, issue a warning.
    // The generation minimums and the overall heap mimimum should
    // be within one heap alignment.
    if ((_min_gen1_size + _min_gen0_size + min_alignment()) <
           min_heap_byte_size()) {
      warning("Inconsistency between minimum heap size and minimum "
          "generation sizes: using minimum heap = " SIZE_FORMAT,
          min_heap_byte_size());
    }
    if ((OldSize > _max_gen1_size)) {
      warning("Inconsistency between maximum heap size and maximum "
          "generation sizes: using maximum heap = " SIZE_FORMAT
          " -XX:OldSize flag is being ignored",
          max_heap_byte_size());
  }
    // If there is an inconsistency between the OldSize and the minimum and/or
    // initial size of gen0, since OldSize was explicitly set, OldSize wins.
    if (adjust_gen0_sizes(&_min_gen0_size, &_min_gen1_size,
                          min_heap_byte_size(), OldSize)) {
      if (PrintGCDetails && Verbose) {
        gclog_or_tty->print_cr("Minimum gen0 " SIZE_FORMAT "  Initial gen0 "
              SIZE_FORMAT "  Maximum gen0 " SIZE_FORMAT,
              min_gen0_size(), initial_gen0_size(), max_gen0_size());
      }
    }
    // Initial size
    if (adjust_gen0_sizes(&_initial_gen0_size, &_initial_gen1_size,
                         initial_heap_byte_size(), OldSize)) {
      if (PrintGCDetails && Verbose) {
        gclog_or_tty->print_cr("Minimum gen0 " SIZE_FORMAT "  Initial gen0 "
          SIZE_FORMAT "  Maximum gen0 " SIZE_FORMAT,
          min_gen0_size(), initial_gen0_size(), max_gen0_size());
      }
=======
  
  // Minimum sizes of the generations may be different than
  // the initial sizes.  An inconsistently is permitted here
  // in the total size that can be specified explicitly by
  // command line specification of OldSize and NewSize and
  // also a command line specification of -Xms.  Issue a warning
  // but allow the values to pass.
  if (!FLAG_IS_DEFAULT(OldSize)) {
    _min_gen1_size = OldSize;
    // The generation minimums and the overall heap mimimum should
    // be within one heap alignment.
    if ((_min_gen1_size + _min_gen0_size + max_alignment()) < 
	 _min_heap_byte_size) {
      warning("Inconsistency between minimum heap size and minimum "
	"generation sizes: using min heap = " SIZE_FORMAT, 
	_min_heap_byte_size);
>>>>>>> 2571633a
    }
  }
  // Enforce the maximum gen1 size.
  set_min_gen1_size(MIN2(_min_gen1_size, _max_gen1_size));

  // Check that min gen1 <= initial gen1 <= max gen1
  set_initial_gen1_size(MAX2(_initial_gen1_size, _min_gen1_size));
  set_initial_gen1_size(MIN2(_initial_gen1_size, _max_gen1_size));

  if (PrintGCDetails && Verbose) {
    gclog_or_tty->print_cr("Minimum gen1 " SIZE_FORMAT "  Initial gen1 "
      SIZE_FORMAT "  Maximum gen1 " SIZE_FORMAT,
      min_gen1_size(), initial_gen1_size(), max_gen1_size());
  }
}

HeapWord* GenCollectorPolicy::mem_allocate_work(size_t size, 
					bool is_tlab,
					bool* gc_overhead_limit_was_exceeded) {
  GenCollectedHeap *gch = GenCollectedHeap::heap();

  debug_only(gch->check_for_valid_allocation_state());
  assert(gch->no_gc_in_progress(), "Allocation during gc not allowed");
  HeapWord* result = NULL;

  // Loop until the allocation is satisified,
  // or unsatisfied after GC.
  for (int try_count = 1; /* return or throw */; try_count += 1) {
    HandleMark hm; // discard any handles allocated in each iteration

    // First allocation attempt is lock-free.
    Generation *gen0 = gch->get_gen(0);
    assert(gen0->supports_inline_contig_alloc(),
      "Otherwise, must do alloc within heap lock");
    if (gen0->should_allocate(size, is_tlab)) {
      result = gen0->par_allocate(size, is_tlab);
      if (result != NULL) {
        assert(gch->is_in_reserved(result), "result not in heap");
        return result;
      }
    }
    unsigned int gc_count_before;  // read inside the Heap_lock locked region
    {
      MutexLocker ml(Heap_lock);
      if (PrintGC && Verbose) {
        gclog_or_tty->print_cr("TwoGenerationCollectorPolicy::mem_allocate_work:"
                      " attempting locked slow path allocation");
      }
      // Note that only large objects get a shot at being
      // allocated in later generations.
      bool first_only = ! should_try_older_generation_allocation(size);

      result = gch->attempt_allocation(size, is_tlab, first_only);
      if (result != NULL) {
        assert(gch->is_in_reserved(result), "result not in heap");
        return result;
      }

      // There are NULL's returned for different circumstances below.
      // In general gc_overhead_limit_was_exceeded should be false so
      // set it so here and reset it to true only if the gc time
      // limit is being exceeded as checked below.
      *gc_overhead_limit_was_exceeded = false;

      if (GC_locker::is_active_and_needs_gc()) {
        if (is_tlab) {
          return NULL;  // Caller will retry allocating individual object
        }
        if (!gch->is_maximal_no_gc()) {
          // Try and expand heap to satisfy request
          result = expand_heap_and_allocate(size, is_tlab);
          // result could be null if we are out of space
          if (result != NULL) {
            return result;
          }
        }

        // If this thread is not in a jni critical section, we stall
        // the requestor until the critical section has cleared and
        // GC allowed. When the critical section clears, a GC is
        // initiated by the last thread exiting the critical section; so
        // we retry the allocation sequence from the beginning of the loop,
        // rather than causing more, now probably unnecessary, GC attempts.
        JavaThread* jthr = JavaThread::current();
        if (!jthr->in_critical()) {
          MutexUnlocker mul(Heap_lock);
          // Wait for JNI critical section to be exited
          GC_locker::stall_until_clear();
          continue;
        } else {
          if (CheckJNICalls) {
            fatal("Possible deadlock due to allocating while"
                  " in jni critical section");
          }
          return NULL;
        }
      }

      // Read the gc count while the heap lock is held.
      gc_count_before = Universe::heap()->total_collections();
    }

    // Allocation has failed and a collection is about
    // to be done.  If the gc time limit was exceeded the
    // last time a collection was done, return NULL so
    // that an out-of-memory will be thrown.  Clear
    // gc_time_limit_exceeded so that subsequent attempts
    // at a collection will be made.
    if (size_policy()->gc_time_limit_exceeded()) {
      *gc_overhead_limit_was_exceeded = true;
      size_policy()->set_gc_time_limit_exceeded(false);
      return NULL;
    }
      
    VM_GenCollectForAllocation op(size,
                                  is_tlab,
                                  gc_count_before);
    VMThread::execute(&op);
    if (op.prologue_succeeded()) {
      result = op.result();
      if (op.gc_locked()) {
         assert(result == NULL, "must be NULL if gc_locked() is true");
         continue;  // retry and/or stall as necessary
      }
      assert(result == NULL || gch->is_in_reserved(result),
	     "result not in heap");
      return result;
    }

    // Give a warning if we seem to be looping forever.
    if ((QueuedAllocationWarningCount > 0) &&
        (try_count % QueuedAllocationWarningCount == 0)) {
          warning("TwoGenerationCollectorPolicy::mem_allocate_work retries %d times \n\t"
		  " size=%d %s", try_count, size, is_tlab ? "(TLAB)" : "");
    }
  }
}

HeapWord* GenCollectorPolicy::expand_heap_and_allocate(size_t size,
						       bool   is_tlab) {
  GenCollectedHeap *gch = GenCollectedHeap::heap();
  HeapWord* result = NULL;
  for (int i = number_of_generations() - 1; i >= 0 && result == NULL; i--) {
    Generation *gen = gch->get_gen(i);
    if (gen->should_allocate(size, is_tlab)) {
      result = gen->expand_and_allocate(size, is_tlab);
    }
  }
  assert(result == NULL || gch->is_in_reserved(result), "result not in heap");
  return result;
}

HeapWord* GenCollectorPolicy::satisfy_failed_allocation(size_t size,
							bool   is_tlab) {
  GenCollectedHeap *gch = GenCollectedHeap::heap();
  GCCauseSetter x(gch, GCCause::_allocation_failure);
  HeapWord* result = NULL;

  assert(size != 0, "Precondition violated");
  if (GC_locker::is_active_and_needs_gc()) {
    // GC locker is active; instead of a collection we will attempt
    // to expand the heap, if there's room for expansion.
    if (!gch->is_maximal_no_gc()) {
      result = expand_heap_and_allocate(size, is_tlab);
    }
    return result;   // could be null if we are out of space
  } else if (!gch->incremental_collection_will_fail()) {
    // The gc_prologues have not executed yet.  The value
    // for incremental_collection_will_fail() is the remanent 
    // of the last collection.
    // Do an incremental collection.
    gch->do_collection(false            /* full */,
                       false            /* clear_all_soft_refs */,
                       size             /* size */,
                       is_tlab          /* is_tlab */,
                       number_of_generations() - 1 /* max_level */);
  } else {
    // Try a full collection; see delta for bug id 6266275
    // for the original code and why this has been simplified
    // with from-space allocation criteria modified and
    // such allocation moved out of the safepoint path.
    gch->do_collection(true             /* full */, 
                       false            /* clear_all_soft_refs */, 
                       size             /* size */, 
                       is_tlab          /* is_tlab */,
                       number_of_generations() - 1 /* max_level */);
  }
  
  result = gch->attempt_allocation(size, is_tlab, false /*first_only*/);
  
  if (result != NULL) {
    assert(gch->is_in_reserved(result), "result not in heap");
    return result;
  }
  
  // OK, collection failed, try expansion.
  result = expand_heap_and_allocate(size, is_tlab);
  if (result != NULL) {
    return result;
  }
  
  // If we reach this point, we're really out of memory. Try every trick
  // we can to reclaim memory. Force collection of soft references. Force
  // a complete compaction of the heap. Any additional methods for finding
  // free memory should be here, especially if they are expensive. If this
  // attempt fails, an OOM exception will be thrown.
  {
    IntFlagSetting flag_change(MarkSweepAlwaysCompactCount, 1); // Make sure the heap is fully compacted

    gch->do_collection(true             /* full */,
                       true             /* clear_all_soft_refs */,
                       size             /* size */,
                       is_tlab          /* is_tlab */,
                       number_of_generations() - 1 /* max_level */);
  }

  result = gch->attempt_allocation(size, is_tlab, false /* first_only */);
  if (result != NULL) {
    assert(gch->is_in_reserved(result), "result not in heap");
    return result;
  }
  
  // What else?  We might try synchronous finalization later.  If the total
  // space available is large enough for the allocation, then a more
  // complete compaction phase than we've tried so far might be
  // appropriate.
  return NULL;
}

size_t GenCollectorPolicy::large_typearray_limit() {
  return FastAllocateSizeLimit;
}

// Return true if any of the following is true:
// . the allocation won't fit into the current young gen heap
// . gc locker is occupied (jni critical section)
// . heap memory is tight -- the most recent previous collection
//   was a full collection because a partial collection (would
//   have) failed and is likely to fail again
bool GenCollectorPolicy::should_try_older_generation_allocation(
	size_t word_size) const {
  GenCollectedHeap* gch = GenCollectedHeap::heap();
  size_t gen0_capacity = gch->get_gen(0)->capacity_before_gc();
  return    (word_size > heap_word_size(gen0_capacity))
         || (GC_locker::is_active_and_needs_gc())
         || (   gch->last_incremental_collection_failed()
             && gch->incremental_collection_will_fail());
}


//
// MarkSweepPolicy methods
//

MarkSweepPolicy::MarkSweepPolicy() {
  initialize_all();
}

void MarkSweepPolicy::initialize_generations() {
  initialize_perm_generation(PermGen::MarkSweepCompact);
  _generations = new GenerationSpecPtr[number_of_generations()];
  if (_generations == NULL)
    vm_exit_during_initialization("Unable to allocate gen spec");
  
  if (UseParNewGC && ParallelGCThreads > 0) {
    _generations[0] = new GenerationSpec(Generation::ParNew, _initial_gen0_size, _max_gen0_size);
  } else {
    _generations[0] = new GenerationSpec(Generation::DefNew, _initial_gen0_size, _max_gen0_size);
  }
  _generations[1] = new GenerationSpec(Generation::MarkSweepCompact, _initial_gen1_size, _max_gen1_size);

  if (_generations[0] == NULL || _generations[1] == NULL)
    vm_exit_during_initialization("Unable to allocate gen spec");
}

void MarkSweepPolicy::initialize_gc_policy_counters() {
  // initialize the policy counters - 2 collectors, 3 generations
  if (UseParNewGC && ParallelGCThreads > 0) {
    _gc_policy_counters = new GCPolicyCounters("ParNew:MSC", 2, 3);
  }
  else {
    _gc_policy_counters = new GCPolicyCounters("Copy:MSC", 2, 3);
  }
}<|MERGE_RESOLUTION|>--- conflicted
+++ resolved
@@ -58,24 +58,9 @@
 
 void CollectorPolicy::initialize_size_info() {
   // User inputs from -mx and ms are aligned
-<<<<<<< HEAD
   set_initial_heap_byte_size(Arguments::initial_heap_size());
   if (initial_heap_byte_size() == 0) {
     set_initial_heap_byte_size(NewSize + OldSize);
-=======
-  _initial_heap_byte_size = align_size_up(Arguments::initial_heap_size(),
-					  min_alignment());
-  _min_heap_byte_size = align_size_up(Arguments::min_heap_size(),
-					  min_alignment());
-  _max_heap_byte_size = align_size_up(MaxHeapSize, max_alignment());
-
-  // Check validity of heap parameters from launcher
-  if (_initial_heap_byte_size == 0) {
-    _initial_heap_byte_size = NewSize + OldSize;
-  } else {
-    Universe::check_alignment(_initial_heap_byte_size, min_alignment(),
-                            "initial heap");
->>>>>>> 2571633a
   }
   set_initial_heap_byte_size(align_size_up(_initial_heap_byte_size,
                                            min_alignment()));
@@ -135,11 +120,6 @@
 					   int max_covered_regions) {
   switch (rem_set_name()) {
   case GenRemSet::CardTable: {
-<<<<<<< HEAD
-=======
-    if (barrier_set_name() != BarrierSet::CardTableModRef) 
-      vm_exit_during_initialization("Mismatch between RS and BS.");
->>>>>>> 2571633a
     CardTableRS* res = new CardTableRS(whole_heap, max_covered_regions);
     return res;
   }
@@ -168,15 +148,9 @@
 
 
 void GenCollectorPolicy::initialize_size_policy(size_t init_eden_size,
-<<<<<<< HEAD
                                                 size_t init_promo_size,
                                                 size_t init_survivor_size) {
   const double max_gc_minor_pause_sec = ((double) MaxGCMinorPauseMillis)/1000.0;
-=======
-						size_t init_promo_size,
-						size_t init_survivor_size) {
-  double max_gc_minor_pause_sec = ((double) MaxGCMinorPauseMillis)/1000.0;
->>>>>>> 2571633a
   _size_policy = new AdaptiveSizePolicy(init_eden_size,
 					init_promo_size,
 					init_survivor_size,
@@ -267,7 +241,6 @@
 void GenCollectorPolicy::initialize_size_info() {
   CollectorPolicy::initialize_size_info();
 
-<<<<<<< HEAD
   // min_alignment() is used for alignment within a generation.
   // There is additional alignment done down stream for some
   // collectors that sometimes causes unwanted rounding up of
@@ -416,46 +389,6 @@
     }
   }
   return result;
-=======
-  // Minimum sizes of the generations may be different than
-  // the initial sizes.
-  if (!FLAG_IS_DEFAULT(NewSize)) {
-    _min_gen0_size = NewSize;
-  } else {
-    _min_gen0_size = align_size_down(_min_heap_byte_size / (NewRatio+1),
-				     min_alignment());
-    // We bound the minimum size by NewSize below (since it historically
-    // would have been NewSize and because the NewRatio calculation could
-    // yield a size that is too small) and bound it by MaxNewSize above.
-    // This is not always best.  The NewSize calculated by CMS (which has
-    // a fixed minimum of 16m) can sometimes be "too" large.  Consider
-    // the case where -Xmx32m.  The CMS calculated NewSize would be about
-    // half the entire heap which seems too large.  But the counter 
-    // example is seen when the client defaults for NewRatio are used.
-    // An initial young generation size of 640k was observed 
-    // with -Xmx128m -XX:MaxNewSize=32m when NewSize was not used
-    // as a lower bound as with
-    // _min_gen0_size = MIN2(_min_gen0_size, MaxNewSize);
-    // and 640k seemed too small a young generation.
-    _min_gen0_size = MIN2(MAX2(_min_gen0_size, NewSize), MaxNewSize);
-  }	
-
-  // Parameters are valid, compute area sizes.
-  size_t max_new_size = align_size_down(_max_heap_byte_size / (NewRatio+1),
-					min_alignment());
-  max_new_size = MIN2(MAX2(max_new_size, _min_gen0_size), MaxNewSize);
-
-  // desired_new_size is used to set the initial size.  The
-  // initial size must be greater than the minimum size.
-  size_t desired_new_size = 
-    align_size_down(_initial_heap_byte_size / (NewRatio+1),
-		  min_alignment());
-
-  size_t new_size = MIN2(MAX2(desired_new_size, _min_gen0_size), max_new_size);
-
-  _initial_gen0_size = new_size;
-  _max_gen0_size = max_new_size;
->>>>>>> 2571633a
 }
 
 // Minimum sizes of the generations may be different than
@@ -467,7 +400,6 @@
 
 void TwoGenerationCollectorPolicy::initialize_size_info() {
   GenCollectorPolicy::initialize_size_info();
-<<<<<<< HEAD
 
   // At this point the minimum, initial and maximum sizes
   // of the overall heap and of gen0 have been determined.
@@ -537,24 +469,6 @@
           SIZE_FORMAT "  Maximum gen0 " SIZE_FORMAT,
           min_gen0_size(), initial_gen0_size(), max_gen0_size());
       }
-=======
-  
-  // Minimum sizes of the generations may be different than
-  // the initial sizes.  An inconsistently is permitted here
-  // in the total size that can be specified explicitly by
-  // command line specification of OldSize and NewSize and
-  // also a command line specification of -Xms.  Issue a warning
-  // but allow the values to pass.
-  if (!FLAG_IS_DEFAULT(OldSize)) {
-    _min_gen1_size = OldSize;
-    // The generation minimums and the overall heap mimimum should
-    // be within one heap alignment.
-    if ((_min_gen1_size + _min_gen0_size + max_alignment()) < 
-	 _min_heap_byte_size) {
-      warning("Inconsistency between minimum heap size and minimum "
-	"generation sizes: using min heap = " SIZE_FORMAT, 
-	_min_heap_byte_size);
->>>>>>> 2571633a
     }
   }
   // Enforce the maximum gen1 size.
