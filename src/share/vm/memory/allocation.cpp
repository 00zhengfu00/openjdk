--- conflicted
+++ resolved
@@ -1,9 +1,5 @@
 /*
-<<<<<<< HEAD
- * Copyright (c) 1997, 2011, Oracle and/or its affiliates. All rights reserved.
-=======
  * Copyright (c) 1997, 2013, Oracle and/or its affiliates. All rights reserved.
->>>>>>> 7b452e39
  * DO NOT ALTER OR REMOVE COPYRIGHT NOTICES OR THIS FILE HEADER.
  *
  * This code is free software; you can redistribute it and/or modify it
@@ -451,11 +447,7 @@
   _chunk = new (alloc_failmode, len) Chunk(len);
 
   if (_chunk == NULL) {
-<<<<<<< HEAD
-    signal_out_of_memory(len * Chunk::aligned_overhead_size(), "Arena::grow");
-=======
     return NULL;
->>>>>>> 7b452e39
   }
 
   if (k) k->set_next(_chunk);   // Append new chunk to end of linked list
