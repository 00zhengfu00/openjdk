#ifdef USE_PRAGMA_IDENT_HDR
#pragma ident "@(#)barrierSet.hpp	1.18 07/05/05 17:05:43 JVM"
#endif
/*
 * Copyright 2000-2008 Sun Microsystems, Inc.  All Rights Reserved.
 * DO NOT ALTER OR REMOVE COPYRIGHT NOTICES OR THIS FILE HEADER.
 *
 * This code is free software; you can redistribute it and/or modify it
 * under the terms of the GNU General Public License version 2 only, as
 * published by the Free Software Foundation.
 *
 * This code is distributed in the hope that it will be useful, but WITHOUT
 * ANY WARRANTY; without even the implied warranty of MERCHANTABILITY or
 * FITNESS FOR A PARTICULAR PURPOSE.  See the GNU General Public License
 * version 2 for more details (a copy is included in the LICENSE file that
 * accompanied this code).
 *
 * You should have received a copy of the GNU General Public License version
 * 2 along with this work; if not, write to the Free Software Foundation,
 * Inc., 51 Franklin St, Fifth Floor, Boston, MA 02110-1301 USA.
 *
 * Please contact Sun Microsystems, Inc., 4150 Network Circle, Santa Clara,
 * CA 95054 USA or visit www.sun.com if you need additional information or
 * have any questions.
 *  
 */

// This class provides the interface between a barrier implementation and
// the rest of the system.

class BarrierSet: public CHeapObj {
  friend class VMStructs;
public:
  enum Name {
    ModRef,
    CardTableModRef,
    CardTableExtension,
    G1SATBCT,
    G1SATBCTLogging,
    Other,
    Uninit
  };

protected:
  int _max_covered_regions;
  Name _kind;
  
public:

  BarrierSet() { _kind = Uninit; }
  // To get around prohibition on RTTI.
  BarrierSet::Name kind() { return _kind; }
  virtual bool is_a(BarrierSet::Name bsn) = 0;

  // These operations indicate what kind of barriers the BarrierSet has.
  virtual bool has_read_ref_barrier() = 0;
  virtual bool has_read_prim_barrier() = 0;
  virtual bool has_write_ref_barrier() = 0;
  virtual bool has_write_ref_pre_barrier() = 0;
  virtual bool has_write_prim_barrier() = 0;

  // These functions indicate whether a particular access of the given
  // kinds requires a barrier.
  virtual bool read_ref_needs_barrier(void* field) = 0;
  virtual bool read_prim_needs_barrier(HeapWord* field, size_t bytes) = 0;
  virtual bool write_ref_needs_barrier(void* field, oop new_val) = 0;
  virtual bool write_prim_needs_barrier(HeapWord* field, size_t bytes,
                                        juint val1, juint val2) = 0;

  // The first four operations provide a direct implementation of the
  // barrier set.  An interpreter loop, for example, could call these
  // directly, as appropriate.

  // Invoke the barrier, if any, necessary when reading the given ref field.
  virtual void read_ref_field(void* field) = 0;

  // Invoke the barrier, if any, necessary when reading the given primitive
  // "field" of "bytes" bytes in "obj".
  virtual void read_prim_field(HeapWord* field, size_t bytes) = 0;

  // Invoke the barrier, if any, necessary when writing "new_val" into the
  // ref field at "offset" in "obj".
  // (For efficiency reasons, this operation is specialized for certain
  // barrier types.  Semantically, it should be thought of as a call to the 
  // virtual "_work" function below, which must implement the barrier.)
  // First the pre-write versions...
  inline void write_ref_field_pre(void* field, oop new_val);
protected:
  virtual void write_ref_field_pre_work(void* field, oop new_val) {};
public:

  // ...then the post-write version.
  inline void write_ref_field(void* field, oop new_val);
protected:
  virtual void write_ref_field_work(void* field, oop new_val) = 0;
public:

  // Invoke the barrier, if any, necessary when writing the "bytes"-byte
  // value(s) "val1" (and "val2") into the primitive "field".
  virtual void write_prim_field(HeapWord* field, size_t bytes,
				juint val1, juint val2) = 0;

  // Operations on arrays, or general regions (e.g., for "clone") may be
  // optimized by some barriers.

  // The first six operations tell whether such an optimization exists for
  // the particular barrier.
  virtual bool has_read_ref_array_opt() = 0;
  virtual bool has_read_prim_array_opt() = 0;
  virtual bool has_write_ref_array_pre_opt() { return true; }
  virtual bool has_write_ref_array_opt() = 0;
  virtual bool has_write_prim_array_opt() = 0;

  virtual bool has_read_region_opt() = 0;
  virtual bool has_write_region_opt() = 0;

  // These operations should assert false unless the correponding operation
  // above returns true.  Otherwise, they should perform an appropriate
  // barrier for an array whose elements are all in the given memory region.
  virtual void read_ref_array(MemRegion mr) = 0;
  virtual void read_prim_array(MemRegion mr) = 0;
<<<<<<< HEAD

  virtual void write_ref_array_pre(MemRegion mr) {}
=======
  
>>>>>>> 2571633a
  inline void write_ref_array(MemRegion mr);

  // Static versions, suitable for calling from generated code.
  static void static_write_ref_array_pre(HeapWord* start, size_t count);
  static void static_write_ref_array_post(HeapWord* start, size_t count);

protected:
  virtual void write_ref_array_work(MemRegion mr) = 0;
public:
  virtual void write_prim_array(MemRegion mr) = 0;

  virtual void read_region(MemRegion mr) = 0;

  // (For efficiency reasons, this operation is specialized for certain
  // barrier types.  Semantically, it should be thought of as a call to the 
  // virtual "_work" function below, which must implement the barrier.)
  inline void write_region(MemRegion mr);
protected:
  virtual void write_region_work(MemRegion mr) = 0;
public:

  // Some barrier sets create tables whose elements correspond to parts of
  // the heap; the CardTableModRefBS is an example.  Such barrier sets will
  // normally reserve space for such tables, and commit parts of the table
  // "covering" parts of the heap that are committed.  The constructor is
  // passed the maximum number of independently committable subregions to
  // be covered, and the "resize_covoered_region" function allows the
  // sub-parts of the heap to inform the barrier set of changes of their
  // sizes.
  BarrierSet(int max_covered_regions) :
    _max_covered_regions(max_covered_regions) {}

  // Inform the BarrierSet that the the covered heap region that starts
  // with "base" has been changed to have the given size (possibly from 0,
  // for initialization.)
  virtual void resize_covered_region(MemRegion new_region) = 0;

  // If the barrier set imposes any alignment restrictions on boundaries
  // within the heap, this function tells whether they are met.
  virtual bool is_aligned(HeapWord* addr) = 0;

};<|MERGE_RESOLUTION|>--- conflicted
+++ resolved
@@ -119,12 +119,8 @@
   // barrier for an array whose elements are all in the given memory region.
   virtual void read_ref_array(MemRegion mr) = 0;
   virtual void read_prim_array(MemRegion mr) = 0;
-<<<<<<< HEAD
 
   virtual void write_ref_array_pre(MemRegion mr) {}
-=======
-  
->>>>>>> 2571633a
   inline void write_ref_array(MemRegion mr);
 
   // Static versions, suitable for calling from generated code.
