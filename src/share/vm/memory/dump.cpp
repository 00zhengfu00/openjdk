--- conflicted
+++ resolved
@@ -78,24 +78,9 @@
   void do_oop(oop* p) {
     if (p != NULL) {
       oop obj = *p;
-<<<<<<< HEAD
-      if (obj->klass() == SystemDictionary::String_klass()) {
-
-        int hash;
-        typeArrayOop value = java_lang_String::value(obj);
-        int length = java_lang_String::length(obj);
-        if (length == 0) {
-          hash = 0;
-        } else {
-          int offset = java_lang_String::offset(obj);
-          jchar* s = value->char_at_addr(offset);
-          hash = java_lang_String::to_hash(s, length);
-        }
-=======
       if (obj->klass() == SystemDictionary::String_klass() &&
           java_lang_String::has_hash_field()) {
         int hash = java_lang_String::to_hash(obj);
->>>>>>> 7b452e39
         obj->int_field_put(hash_offset, hash);
       }
     }
