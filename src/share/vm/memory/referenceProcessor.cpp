--- conflicted
+++ resolved
@@ -65,13 +65,6 @@
   narrowOop _compressed_head;
   size_t _len;
 };
-<<<<<<< HEAD
-=======
-  
-oop  ReferenceProcessor::_sentinelRef = NULL;
-
-const int subclasses_of_ref = REF_PHANTOM - REF_OTHER;
->>>>>>> 2571633a
 
 void referenceProcessor_init() {
   ReferenceProcessor::init_statics();
@@ -104,7 +97,6 @@
             "Unrecongnized RefDiscoveryPolicy");
 }
 
-<<<<<<< HEAD
 ReferenceProcessor*
 ReferenceProcessor::create_ref_processor(MemRegion          span,
                                          bool               atomic_discovery,
@@ -113,17 +105,6 @@
                                          int                parallel_gc_threads,
                                          bool               mt_processing,
                                          bool               dl_needs_barrier) {
-=======
-
-ReferenceProcessor* ReferenceProcessor::create_ref_processor(
-    MemRegion          span, 
-    bool               atomic_discovery,
-    bool               mt_discovery,
-    BoolObjectClosure* is_alive_non_header,
-    int                parallel_gc_threads, 
-    bool               mt_processing)
-{
->>>>>>> 2571633a
   int mt_degree = 1;
   if (parallel_gc_threads > 1) {
     mt_degree = parallel_gc_threads;
@@ -142,16 +123,11 @@
 }
 
 ReferenceProcessor::ReferenceProcessor(MemRegion span,
-<<<<<<< HEAD
                                        bool      atomic_discovery,
                                        bool      mt_discovery,
                                        int       mt_degree,
                                        bool      mt_processing,
                                        bool      discovered_list_needs_barrier)  :
-=======
-  bool atomic_discovery, bool mt_discovery, int mt_degree, 
-  bool mt_processing) :
->>>>>>> 2571633a
   _discovering_refs(false),
   _enqueuing_is_done(false),
   _is_alive_non_header(NULL),
@@ -174,11 +150,7 @@
   assert(sentinel_ref() != NULL, "_sentinelRef is NULL");
   // Initialized all entries to _sentinelRef
   for (int i = 0; i < _num_q * subclasses_of_ref; i++) {
-<<<<<<< HEAD
         _discoveredSoftRefs[i].set_head(sentinel_ref());
-=======
-	_discoveredSoftRefs[i].set_head(_sentinelRef);
->>>>>>> 2571633a
     _discoveredSoftRefs[i].set_length(0);
   }
   // If we do barreirs, cache a copy of the barrier set.
@@ -247,11 +219,7 @@
   // Soft references
   {
     TraceTime tt("SoftReference", trace_time, false, gclog_or_tty);
-<<<<<<< HEAD
     process_discovered_reflist(_discoveredSoftRefs, _current_soft_ref_policy, true,
-=======
-    process_discovered_reflist(_discoveredSoftRefs, policy, true, 
->>>>>>> 2571633a
                                is_alive, keep_alive, complete_gc, task_executor);
   }
 
@@ -387,21 +355,12 @@
     assert(obj->is_instanceRef(), "should be reference object");
     oop next = java_lang_ref_Reference::discovered(obj);
     if (TraceReferenceGC && PrintGCDetails) {
-<<<<<<< HEAD
       gclog_or_tty->print_cr("        obj " INTPTR_FORMAT "/next " INTPTR_FORMAT,
                              obj, next);
     }
     assert(java_lang_ref_Reference::next(obj) == NULL,
            "The reference should not be enqueued");
     if (next == sentinel_ref()) {  // obj is last
-=======
-      gclog_or_tty->print_cr("	obj " INTPTR_FORMAT "/next " INTPTR_FORMAT,
-                             (oopDesc*) obj, (oopDesc*) next);
-    }
-    assert(*java_lang_ref_Reference::next_addr(obj) == NULL, 
-      "The reference should not be enqueued");
-    if (next == _sentinelRef) {  // obj is last
->>>>>>> 2571633a
       // Swap refs_list into pendling_list_addr and
       // set obj's next to what we read from pending_list_addr.
       oop old = oopDesc::atomic_exchange_oop(refs_list.head(), pending_list_addr);
@@ -428,25 +387,14 @@
 public:
   RefProcEnqueueTask(ReferenceProcessor& ref_processor,
                      DiscoveredList      discovered_refs[],
-<<<<<<< HEAD
                      HeapWord*           pending_list_addr,
                      oop                 sentinel_ref,
-=======
-                     oop*                pending_list_addr,
-                     oop                 sentinel_ref, 
->>>>>>> 2571633a
                      int                 n_queues)
     : EnqueueTask(ref_processor, discovered_refs,
                   pending_list_addr, sentinel_ref, n_queues)
   { }
-<<<<<<< HEAD
 
   virtual void work(unsigned int work_id) {
-=======
-    
-  virtual void work(unsigned int work_id)
-  {
->>>>>>> 2571633a
     assert(work_id < (unsigned int)_ref_processor.num_q(), "Index out-of-bounds");
     // Simplest first cut: static partitioning.
     int index = work_id;
@@ -460,11 +408,7 @@
 };
 
 // Enqueue references that are not made active again
-<<<<<<< HEAD
 void ReferenceProcessor::enqueue_discovered_reflists(HeapWord* pending_list_addr,
-=======
-void ReferenceProcessor::enqueue_discovered_reflists(oop* pending_list_addr, 
->>>>>>> 2571633a
   AbstractRefProcTaskExecutor* task_executor) {
   if (_processing_is_mt && task_executor != NULL) {
     // Parallel code
@@ -489,25 +433,14 @@
                                 BoolObjectClosure* is_alive);
   
   // End Of List.
-<<<<<<< HEAD
   inline bool has_next() const { return _next != ReferenceProcessor::sentinel_ref(); }
 
-=======
-  inline bool has_next() const 
-  { return _next != ReferenceProcessor::_sentinelRef; }
- 
->>>>>>> 2571633a
   // Get oop to the Reference object.
   inline oop obj() const { return _ref; }
 
   // Get oop to the referent object.
-<<<<<<< HEAD
   inline oop referent() const { return _referent; }
 
-=======
-  inline oop  referent() const { return _referent; }
-  
->>>>>>> 2571633a
   // Returns true if referent is alive.
   inline bool is_referent_alive() const;
   
@@ -520,20 +453,14 @@
   
   // Move to the next discovered reference.
   inline void next();
-<<<<<<< HEAD
 
   // Remove the current reference from the list
-=======
-  
-  // Remove the current reference from the list and move to the next.
->>>>>>> 2571633a
   inline void remove();
   
   // Make the Reference object active again.
   inline void make_active() { java_lang_ref_Reference::set_next(_ref, NULL); }
   
   // Make the referent alive.
-<<<<<<< HEAD
   inline void make_referent_alive() {
     if (UseCompressedOops) {
       _keep_alive->do_oop((narrowOop*)_referent_addr);
@@ -552,13 +479,6 @@
     }
   }
 
-=======
-  inline void make_referent_alive() { _keep_alive->do_oop(_referent_addr); }
-  
-  // Update the discovered field.
-  inline void update_discovered() { _keep_alive->do_oop(_prev_next); }
-  
->>>>>>> 2571633a
   // NULL out referent pointer.
   inline void clear_referent() { oop_store_raw(_referent_addr, NULL); }
 
@@ -567,12 +487,7 @@
   inline size_t processed() const { return _processed; }
   inline size_t removed() const   { return _removed; }
   )
-<<<<<<< HEAD
-
-=======
-  
-private:
->>>>>>> 2571633a
+
   inline void move_to_next();
   
 private:
@@ -684,13 +599,8 @@
     bool referent_is_dead = (iter.referent() != NULL) && !iter.is_referent_alive();
     if (referent_is_dead && !policy->should_clear_reference(iter.obj())) {
       if (TraceReferenceGC) {
-<<<<<<< HEAD
         gclog_or_tty->print_cr("Dropping reference (" INTPTR_FORMAT ": %s"  ") by policy",
                                iter.obj(), iter.obj()->blueprint()->internal_name());
-=======
-        gclog_or_tty->print_cr("Dropping reference (" INTPTR_FORMAT ": %s"  ") by policy",  
-                               (address)iter.obj(), iter.obj()->blueprint()->internal_name()); 
->>>>>>> 2571633a
       }
       // Remove Reference object from list
       iter.remove();
@@ -727,13 +637,8 @@
     assert(next == NULL, "Should not discover inactive Reference");
     if (iter.is_referent_alive()) {
       if (TraceReferenceGC) {
-<<<<<<< HEAD
         gclog_or_tty->print_cr("Dropping strongly reachable reference (" INTPTR_FORMAT ": %s)",
                                iter.obj(), iter.obj()->blueprint()->internal_name());
-=======
-        gclog_or_tty->print_cr("Dropping strongly reachable reference (" INTPTR_FORMAT ": %s)",  
-                               (address)iter.obj(), iter.obj()->blueprint()->internal_name()); 
->>>>>>> 2571633a
       }
       // The referent is reachable after all.
       // Remove Reference object from list.
@@ -814,15 +719,9 @@
       iter.make_referent_alive();
     }
     if (TraceReferenceGC) {
-<<<<<<< HEAD
       gclog_or_tty->print_cr("Adding %sreference (" INTPTR_FORMAT ": %s) as pending",
                              clear_referent ? "cleared " : "",
                              iter.obj(), iter.obj()->blueprint()->internal_name());
-=======
-      gclog_or_tty->print_cr("Adding %sreference (" INTPTR_FORMAT ": %s) as pending",  
-                             clear_referent ? "cleared " : "",  
-                             (address)iter.obj(), iter.obj()->blueprint()->internal_name()); 
->>>>>>> 2571633a
     }
     assert(iter.obj()->is_oop(UseConcMarkSweepGC), "Adding a bad reference");
     // If discovery is concurrent, we may have objects with null referents,
@@ -1046,21 +945,12 @@
     // drop it.
     if (iter.referent() == NULL || next != NULL) {
       debug_only(
-<<<<<<< HEAD
         if (PrintGCDetails && TraceReferenceGC) {
           gclog_or_tty->print_cr("clean_up_discovered_list: Dropping Reference: "
             INTPTR_FORMAT " with next field: " INTPTR_FORMAT
             " and referent: " INTPTR_FORMAT,
             iter.obj(), next, iter.referent());
         }
-=======
-	if (PrintGCDetails && TraceReferenceGC) {
-	  gclog_or_tty->print_cr("clean_up_discovered_list: Dropping Reference: " 
-	    INTPTR_FORMAT " with next field: " INTPTR_FORMAT 
-	    " and referent: " INTPTR_FORMAT, 
-	    (address)iter.obj(), (address)*next_addr, (address)iter.referent());
-	}
->>>>>>> 2571633a
       )
       // Remove Reference object from list
       iter.remove();
@@ -1241,13 +1131,8 @@
   if (discovered != NULL) {
     // The reference has already been discovered...
     if (TraceReferenceGC) {
-<<<<<<< HEAD
       gclog_or_tty->print_cr("Already enqueued reference (" INTPTR_FORMAT ": %s)",
                              obj, obj->blueprint()->internal_name());
-=======
-      gclog_or_tty->print_cr("Already enqueued reference (" INTPTR_FORMAT ": %s)",  
-                             (oopDesc*)obj, obj->blueprint()->internal_name()); 
->>>>>>> 2571633a
     }
     if (RefDiscoveryPolicy == ReferentBasedDiscovery) {
       // assumes that an object is not processed twice;
@@ -1289,11 +1174,6 @@
     return false;   // nothing special needs to be done
   }
 
-<<<<<<< HEAD
-=======
-  // We do a raw store here, the field will be visited later when
-  // processing the discovered references. 
->>>>>>> 2571633a
   if (_discovery_is_mt) {
     add_to_discovered_list_mt(*list, obj, discovered_addr);
   } else {
@@ -1328,13 +1208,8 @@
   if (TraceReferenceGC) {
     oop referent = java_lang_ref_Reference::referent(obj);
     if (PrintGCDetails) {
-<<<<<<< HEAD
       gclog_or_tty->print_cr("Enqueued reference (" INTPTR_FORMAT ": %s)",
                              obj, obj->blueprint()->internal_name());
-=======
-      gclog_or_tty->print_cr("Enqueued reference (" INTPTR_FORMAT ": %s)",  
-                             (oopDesc*) obj, obj->blueprint()->internal_name()); 
->>>>>>> 2571633a
     }
     assert(referent->is_oop(), "Enqueued a bad referent");
   }
@@ -1424,16 +1299,10 @@
   DiscoveredListIterator iter(refs_list, keep_alive, is_alive);
   while (iter.has_next()) {
     iter.load_ptrs(DEBUG_ONLY(true /* allow_null_referent */));
-<<<<<<< HEAD
     oop obj = iter.obj();
     oop next = java_lang_ref_Reference::next(obj);
     if (iter.referent() == NULL || iter.is_referent_alive() ||
         next != NULL) {
-=======
-    oop* next_addr = java_lang_ref_Reference::next_addr(iter.obj());
-    if (iter.referent() == NULL || iter.is_referent_alive() || 
-        *next_addr != NULL) {
->>>>>>> 2571633a
       // The referent has been cleared, or is alive, or the Reference is not
       // active; we need to trace and mark its cohort.
       if (TraceReferenceGC) {
@@ -1456,11 +1325,6 @@
       iter.next();
     }
   }
-<<<<<<< HEAD
-=======
-  refs_list.set_length(length);
-  
->>>>>>> 2571633a
   // Close the reachable set
   complete_gc->do_void();
 
