--- conflicted
+++ resolved
@@ -46,13 +46,8 @@
   bool has_read_prim_barrier() { return false; }
   bool has_write_ref_barrier() { return true; }
   bool has_write_prim_barrier() { return false; }
-<<<<<<< HEAD
 
   bool read_ref_needs_barrier(void* field) { return false; }
-=======
-  
-  bool read_ref_needs_barrier(oop* field) { return false; }
->>>>>>> 2571633a
   bool read_prim_needs_barrier(HeapWord* field, size_t bytes) { return false; }
   virtual bool write_ref_needs_barrier(void* field, oop new_val) = 0;
   bool write_prim_needs_barrier(HeapWord* field, size_t bytes,
