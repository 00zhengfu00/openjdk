--- conflicted
+++ resolved
@@ -31,11 +31,7 @@
     // Skip mangling the space corresponding to the object header to
     // ensure that the returned space is not considered parsable by
     // any concurrent GC thread.
-<<<<<<< HEAD
-    size_t hdr_size = CollectedHeap::min_fill_size();
-=======
     size_t hdr_size = oopDesc::header_size();
->>>>>>> eb8bd999
     Copy::fill_to_words(obj + hdr_size, size - hdr_size, badHeapWordVal);
 #endif // ASSERT
     // This addition is safe because we know that top is
