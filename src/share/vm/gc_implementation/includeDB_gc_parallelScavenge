//
<<<<<<< HEAD
// Copyright (c) 2001, 2009, Oracle and/or its affiliates. All rights reserved.
=======
// Copyright (c) 2001, 2010, Oracle and/or its affiliates. All rights reserved.
>>>>>>> eb8bd999
// DO NOT ALTER OR REMOVE COPYRIGHT NOTICES OR THIS FILE HEADER.
//
// This code is free software; you can redistribute it and/or modify it
// under the terms of the GNU General Public License version 2 only, as
// published by the Free Software Foundation.
//
// This code is distributed in the hope that it will be useful, but WITHOUT
// ANY WARRANTY; without even the implied warranty of MERCHANTABILITY or
// FITNESS FOR A PARTICULAR PURPOSE.  See the GNU General Public License
// version 2 for more details (a copy is included in the LICENSE file that
// accompanied this code).
//
// You should have received a copy of the GNU General Public License version
// 2 along with this work; if not, write to the Free Software Foundation,
// Inc., 51 Franklin St, Fifth Floor, Boston, MA 02110-1301 USA.
//
// Please contact Oracle, 500 Oracle Parkway, Redwood Shores, CA 94065 USA
// or visit www.oracle.com if you need additional information or have any
// questions.
//
//

// NOTE: DO NOT CHANGE THIS COPYRIGHT TO NEW STYLE - IT WILL BREAK makeDeps!


adjoiningGenerations.hpp		adjoiningVirtualSpaces.hpp
adjoiningGenerations.hpp		asPSOldGen.hpp
adjoiningGenerations.hpp		asPSYoungGen.hpp
adjoiningGenerations.hpp                psPermGen.hpp

adjoiningGenerations.cpp		adjoiningGenerations.hpp
adjoiningGenerations.cpp		adjoiningVirtualSpaces.hpp
adjoiningGenerations.cpp		parallelScavengeHeap.hpp
adjoiningGenerations.cpp                psPermGen.hpp

adjoiningVirtualSpaces.hpp		psVirtualspace.hpp

adjoiningVirtualSpaces.cpp		java.hpp
adjoiningVirtualSpaces.cpp		adjoiningVirtualSpaces.hpp

asPSOldGen.hpp                          generationCounters.hpp
asPSOldGen.hpp                          mutableSpace.hpp
asPSOldGen.hpp                          objectStartArray.hpp
asPSOldGen.hpp                          psVirtualspace.hpp
asPSOldGen.hpp                          spaceCounters.hpp
asPSOldGen.hpp				psOldGen.hpp

asPSOldGen.cpp                          psAdaptiveSizePolicy.hpp
asPSOldGen.cpp                          cardTableModRefBS.hpp
asPSOldGen.cpp                          java.hpp
asPSOldGen.cpp                          oop.inline.hpp
asPSOldGen.cpp                          parallelScavengeHeap.hpp
asPSOldGen.cpp                          psMarkSweepDecorator.hpp
asPSOldGen.cpp                          asPSOldGen.hpp

asPSYoungGen.hpp                        generationCounters.hpp
asPSYoungGen.hpp                        mutableSpace.hpp
asPSYoungGen.hpp                        objectStartArray.hpp
asPSYoungGen.hpp                        spaceCounters.hpp
asPSYoungGen.hpp                        psVirtualspace.hpp
asPSYoungGen.hpp                        psYoungGen.hpp
asPSYoungGen.hpp                        spaceDecorator.hpp

asPSYoungGen.cpp                        gcUtil.hpp
asPSYoungGen.cpp                        java.hpp
asPSYoungGen.cpp                        oop.inline.hpp
asPSYoungGen.cpp                        parallelScavengeHeap.hpp
asPSYoungGen.cpp                        psMarkSweepDecorator.hpp
asPSYoungGen.cpp                        psScavenge.hpp
asPSYoungGen.cpp                        asPSYoungGen.hpp
asPSYoungGen.cpp                        psYoungGen.hpp
asPSYoungGen.cpp                        spaceDecorator.hpp

cardTableExtension.cpp                  cardTableExtension.hpp
cardTableExtension.cpp                  gcTaskManager.hpp
cardTableExtension.cpp                  oop.inline.hpp
cardTableExtension.cpp                  oop.psgc.inline.hpp
cardTableExtension.cpp                  parallelScavengeHeap.hpp
cardTableExtension.cpp                  psTasks.hpp
cardTableExtension.cpp                  psYoungGen.hpp

cardTableExtension.hpp                  cardTableModRefBS.hpp

gcTaskManager.hpp                       mutex.hpp
gcTaskManager.hpp                       growableArray.hpp

gcTaskManager.cpp                       allocation.hpp
gcTaskManager.cpp                       allocation.inline.hpp
gcTaskManager.cpp                       gcTaskManager.hpp
gcTaskManager.cpp                       gcTaskThread.hpp
gcTaskManager.cpp                       mutex.hpp
gcTaskManager.cpp                       mutexLocker.hpp

gcTaskThread.hpp                        thread.hpp

gcTaskThread.cpp                        allocation.hpp
gcTaskThread.cpp                        allocation.inline.hpp
gcTaskThread.cpp                        gcTaskManager.hpp
gcTaskThread.cpp                        gcTaskThread.hpp
gcTaskThread.cpp                        handles.hpp
gcTaskThread.cpp                        handles.inline.hpp
gcTaskThread.cpp                        os.hpp
gcTaskThread.cpp                        resourceArea.hpp
gcTaskThread.cpp                        thread.hpp

generationSizer.hpp                     collectorPolicy.hpp

objectStartArray.cpp                    allocation.inline.hpp
objectStartArray.cpp                    cardTableModRefBS.hpp
objectStartArray.cpp                    java.hpp
objectStartArray.cpp                    objectStartArray.hpp
objectStartArray.cpp                    oop.inline.hpp

objectStartArray.hpp                    allocation.hpp
objectStartArray.hpp                    memRegion.hpp
objectStartArray.hpp                    oop.hpp
objectStartArray.hpp                    psVirtualspace.hpp

parallelScavengeHeap.cpp                adjoiningGenerations.hpp
parallelScavengeHeap.cpp                adjoiningVirtualSpaces.hpp
parallelScavengeHeap.cpp                cardTableExtension.hpp
parallelScavengeHeap.cpp                gcLocker.inline.hpp
parallelScavengeHeap.cpp                gcTaskManager.hpp
parallelScavengeHeap.cpp                generationSizer.hpp
parallelScavengeHeap.cpp                handles.inline.hpp
parallelScavengeHeap.cpp                java.hpp
parallelScavengeHeap.cpp                oop.inline.hpp
parallelScavengeHeap.cpp                parallelScavengeHeap.inline.hpp
parallelScavengeHeap.cpp                psAdaptiveSizePolicy.hpp
parallelScavengeHeap.cpp                psMarkSweep.hpp
parallelScavengeHeap.cpp                psParallelCompact.hpp
parallelScavengeHeap.cpp                psPromotionManager.hpp
parallelScavengeHeap.cpp                psScavenge.hpp
parallelScavengeHeap.cpp                vmThread.hpp
parallelScavengeHeap.cpp                vmPSOperations.hpp

parallelScavengeHeap.inline.hpp		parallelScavengeHeap.hpp
parallelScavengeHeap.inline.hpp		psMarkSweep.hpp
parallelScavengeHeap.inline.hpp		psParallelCompact.hpp
parallelScavengeHeap.inline.hpp		psScavenge.hpp

parallelScavengeHeap.hpp                collectedHeap.inline.hpp
parallelScavengeHeap.hpp                objectStartArray.hpp
parallelScavengeHeap.hpp                gcPolicyCounters.hpp
parallelScavengeHeap.hpp                psGCAdaptivePolicyCounters.hpp
parallelScavengeHeap.hpp                psOldGen.hpp
parallelScavengeHeap.hpp                psPermGen.hpp
parallelScavengeHeap.hpp                psYoungGen.hpp
parallelScavengeHeap.hpp                ostream.hpp

parMarkBitMap.cpp			bitMap.inline.hpp
parMarkBitMap.cpp			oop.inline.hpp
parMarkBitMap.cpp			os.hpp
parMarkBitMap.cpp			os_<os_family>.inline.hpp
parMarkBitMap.cpp			parMarkBitMap.hpp
parMarkBitMap.cpp			parMarkBitMap.inline.hpp
parMarkBitMap.cpp                       psParallelCompact.hpp

parMarkBitMap.hpp			bitMap.inline.hpp
parMarkBitMap.hpp			psVirtualspace.hpp

psAdaptiveSizePolicy.cpp                collectorPolicy.hpp
psAdaptiveSizePolicy.cpp                gcPolicyCounters.hpp
psAdaptiveSizePolicy.cpp		gcCause.hpp
psAdaptiveSizePolicy.cpp                generationSizer.hpp
psAdaptiveSizePolicy.cpp                psAdaptiveSizePolicy.hpp
psAdaptiveSizePolicy.cpp                psGCAdaptivePolicyCounters.hpp
psAdaptiveSizePolicy.cpp                psScavenge.hpp
psAdaptiveSizePolicy.cpp                timer.hpp
psAdaptiveSizePolicy.cpp                top.hpp

psAdaptiveSizePolicy.hpp                gcCause.hpp
psAdaptiveSizePolicy.hpp		gcStats.hpp
psAdaptiveSizePolicy.hpp                gcUtil.hpp
psAdaptiveSizePolicy.hpp		adaptiveSizePolicy.hpp

psCompactionManager.cpp                 gcTaskManager.hpp
psCompactionManager.cpp                 objArrayKlass.inline.hpp
psCompactionManager.cpp                 objectStartArray.hpp
psCompactionManager.cpp                 oop.hpp
psCompactionManager.cpp                 oop.inline.hpp
psCompactionManager.cpp                 oop.pcgc.inline.hpp
psCompactionManager.cpp                 parallelScavengeHeap.hpp
psCompactionManager.cpp                 parMarkBitMap.hpp
psCompactionManager.cpp                 psParallelCompact.hpp
psCompactionManager.cpp                 psCompactionManager.hpp
psCompactionManager.cpp                 psOldGen.hpp
psCompactionManager.cpp                 stack.inline.hpp
psCompactionManager.cpp                 systemDictionary.hpp

psCompactionManager.hpp                 allocation.hpp
psCompactionManager.hpp                 stack.hpp
psCompactionManager.hpp                 taskqueue.hpp

psCompactionManager.inline.hpp		psCompactionManager.hpp
psCompactionManager.inline.hpp		psParallelCompact.hpp

psGCAdaptivePolicyCounters.hpp		gcAdaptivePolicyCounters.hpp
psGCAdaptivePolicyCounters.hpp          gcPolicyCounters.hpp
psGCAdaptivePolicyCounters.hpp          psAdaptiveSizePolicy.hpp

psGCAdaptivePolicyCounters.cpp          arguments.hpp
psGCAdaptivePolicyCounters.cpp          resourceArea.hpp
psGCAdaptivePolicyCounters.cpp          psGCAdaptivePolicyCounters.hpp

psGenerationCounters.cpp                psGenerationCounters.hpp
psGenerationCounters.cpp                resourceArea.hpp

psGenerationCounters.hpp                generationCounters.hpp
psGenerationCounters.hpp                perfData.hpp
psGenerationCounters.hpp                psVirtualspace.hpp

psMarkSweep.cpp                         psAdaptiveSizePolicy.hpp
psMarkSweep.cpp                         biasedLocking.hpp
psMarkSweep.cpp                         codeCache.hpp
psMarkSweep.cpp                         events.hpp
psMarkSweep.cpp                         fprofiler.hpp
psMarkSweep.cpp                         gcCause.hpp
psMarkSweep.cpp                         gcLocker.inline.hpp
psMarkSweep.cpp                         generationSizer.hpp
psMarkSweep.cpp                         isGCActiveMark.hpp
psMarkSweep.cpp                         oop.inline.hpp
psMarkSweep.cpp                         memoryService.hpp
psMarkSweep.cpp                         management.hpp
psMarkSweep.cpp                         parallelScavengeHeap.hpp
psMarkSweep.cpp                         psMarkSweep.hpp
psMarkSweep.cpp                         psMarkSweepDecorator.hpp
psMarkSweep.cpp                         psOldGen.hpp
psMarkSweep.cpp                         psPermGen.hpp
psMarkSweep.cpp                         psScavenge.hpp
psMarkSweep.cpp                         psYoungGen.hpp
psMarkSweep.cpp                         referencePolicy.hpp
psMarkSweep.cpp                         referenceProcessor.hpp
psMarkSweep.cpp                         safepoint.hpp
psMarkSweep.cpp                         spaceDecorator.hpp
psMarkSweep.cpp                         stack.inline.hpp
psMarkSweep.cpp                         symbolTable.hpp
psMarkSweep.cpp                         systemDictionary.hpp
psMarkSweep.cpp                         vmThread.hpp

psMarkSweep.hpp                         markSweep.inline.hpp
psMarkSweep.hpp                         collectorCounters.hpp
psMarkSweep.hpp                         stack.hpp

psMarkSweepDecorator.cpp                liveRange.hpp
psMarkSweepDecorator.cpp                markSweep.inline.hpp
psMarkSweepDecorator.cpp                objectStartArray.hpp
psMarkSweepDecorator.cpp                oop.inline.hpp
psMarkSweepDecorator.cpp                parallelScavengeHeap.hpp
psMarkSweepDecorator.cpp                psMarkSweep.hpp
psMarkSweepDecorator.cpp                psMarkSweepDecorator.hpp
psMarkSweepDecorator.cpp                spaceDecorator.hpp
psMarkSweepDecorator.cpp                systemDictionary.hpp

psMarkSweepDecorator.hpp                mutableSpace.hpp

psParallelCompact.cpp			psAdaptiveSizePolicy.hpp
psParallelCompact.cpp			codeCache.hpp
psParallelCompact.cpp			events.hpp
psParallelCompact.cpp			fprofiler.hpp
psParallelCompact.cpp			gcCause.hpp
psParallelCompact.cpp			gcLocker.inline.hpp
psParallelCompact.cpp                   gcTaskManager.hpp
psParallelCompact.cpp                   generationSizer.hpp
psParallelCompact.cpp			isGCActiveMark.hpp
psParallelCompact.cpp			management.hpp
psParallelCompact.cpp			memoryService.hpp
psParallelCompact.cpp			methodDataOop.hpp
psParallelCompact.cpp			oop.inline.hpp
psParallelCompact.cpp			oop.pcgc.inline.hpp
psParallelCompact.cpp			parallelScavengeHeap.inline.hpp
psParallelCompact.cpp			pcTasks.hpp
psParallelCompact.cpp			psMarkSweep.hpp
psParallelCompact.cpp			psMarkSweepDecorator.hpp
psParallelCompact.cpp			psCompactionManager.inline.hpp
psParallelCompact.cpp                   psPromotionManager.inline.hpp
psParallelCompact.cpp			psOldGen.hpp
psParallelCompact.cpp			psParallelCompact.hpp
psParallelCompact.cpp			psPermGen.hpp
psParallelCompact.cpp			psScavenge.hpp
psParallelCompact.cpp			psYoungGen.hpp
psParallelCompact.cpp			referencePolicy.hpp
psParallelCompact.cpp			referenceProcessor.hpp
psParallelCompact.cpp			safepoint.hpp
psParallelCompact.cpp			stack.inline.hpp
psParallelCompact.cpp			symbolTable.hpp
psParallelCompact.cpp			systemDictionary.hpp
psParallelCompact.cpp			vmThread.hpp

psParallelCompact.hpp			collectorCounters.hpp
psParallelCompact.hpp			markSweep.hpp
psParallelCompact.hpp			mutableSpace.hpp
psParallelCompact.hpp                   objectStartArray.hpp
psParallelCompact.hpp			oop.hpp
psParallelCompact.hpp			parMarkBitMap.hpp
psParallelCompact.hpp			psCompactionManager.hpp
psParallelCompact.hpp			sharedHeap.hpp

psOldGen.cpp                            psAdaptiveSizePolicy.hpp
psOldGen.cpp                            cardTableModRefBS.hpp
psOldGen.cpp                            gcLocker.inline.hpp
psOldGen.cpp                            java.hpp
psOldGen.cpp                            oop.inline.hpp
psOldGen.cpp                            parallelScavengeHeap.hpp
psOldGen.cpp                            psMarkSweepDecorator.hpp
psOldGen.cpp                            psOldGen.hpp
psOldGen.cpp                            spaceDecorator.hpp

psOldGen.hpp                            psGenerationCounters.hpp
psOldGen.hpp                            mutableSpace.hpp
psOldGen.hpp                            objectStartArray.hpp
psOldGen.hpp                            psVirtualspace.hpp
psOldGen.hpp                         	safepoint.hpp
psOldGen.hpp                            spaceCounters.hpp

psPermGen.cpp                           gcUtil.hpp
psPermGen.cpp                           markOop.inline.hpp
psPermGen.cpp                           markSweep.inline.hpp
psPermGen.cpp                           parallelScavengeHeap.hpp
psPermGen.cpp                           psMarkSweepDecorator.hpp
psPermGen.cpp                           psParallelCompact.hpp
psPermGen.cpp                           psPermGen.hpp

psPermGen.hpp                           psOldGen.hpp

psPromotionManager.cpp                  memRegion.hpp
psPromotionManager.cpp                  mutableSpace.hpp
psPromotionManager.cpp                  oop.inline.hpp
psPromotionManager.cpp                  oop.psgc.inline.hpp
psPromotionManager.cpp                  parallelScavengeHeap.hpp
psPromotionManager.cpp                  psOldGen.hpp
psPromotionManager.cpp                  psPromotionManager.inline.hpp
psPromotionManager.cpp                  psScavenge.inline.hpp

psPromotionManager.hpp                  allocation.hpp
psPromotionManager.hpp                  psPromotionLAB.hpp
psPromotionManager.hpp                  taskqueue.hpp

psPromotionManager.inline.hpp           psPromotionManager.hpp
psPromotionManager.inline.hpp           psScavenge.hpp

psPromotionLAB.cpp                      mutableSpace.hpp
psPromotionLAB.cpp                      oop.inline.hpp
psPromotionLAB.cpp                      parallelScavengeHeap.hpp
psPromotionLAB.cpp                      psPromotionLAB.hpp

psPromotionLAB.hpp                      allocation.hpp
psPromotionLAB.hpp                      objectStartArray.hpp

psScavenge.cpp                          psAdaptiveSizePolicy.hpp
psScavenge.cpp                          biasedLocking.hpp
psScavenge.cpp                          cardTableExtension.hpp
psScavenge.cpp                          collectorPolicy.hpp
psScavenge.cpp                          fprofiler.hpp
psScavenge.cpp                          gcCause.hpp
psScavenge.cpp                          gcLocker.inline.hpp
psScavenge.cpp                          gcTaskManager.hpp
psScavenge.cpp                          generationSizer.hpp
psScavenge.cpp                          handles.inline.hpp
psScavenge.cpp                          isGCActiveMark.hpp
psScavenge.cpp                          oop.inline.hpp
psScavenge.cpp                          oop.psgc.inline.hpp
psScavenge.cpp                          memoryService.hpp
psScavenge.cpp                          parallelScavengeHeap.hpp
psScavenge.cpp                          psMarkSweep.hpp
psScavenge.cpp                          psParallelCompact.hpp
psScavenge.cpp                          psScavenge.inline.hpp
psScavenge.cpp                          psTasks.hpp
psScavenge.cpp                          referencePolicy.hpp
psScavenge.cpp                          referenceProcessor.hpp
psScavenge.cpp                          resourceArea.hpp
psScavenge.cpp                          spaceDecorator.hpp
psScavenge.cpp                          stack.inline.hpp
psScavenge.cpp                          threadCritical.hpp
psScavenge.cpp                          vmThread.hpp
psScavenge.cpp                          vm_operations.hpp

psScavenge.hpp                          allocation.hpp
psScavenge.hpp                          cardTableExtension.hpp
psScavenge.hpp                          collectorCounters.hpp
psScavenge.hpp                          oop.hpp
psScavenge.hpp                          psVirtualspace.hpp
psScavenge.hpp                          stack.hpp

psScavenge.inline.hpp                   cardTableExtension.hpp
psScavenge.inline.hpp                   parallelScavengeHeap.hpp
psScavenge.inline.hpp                   psPromotionManager.hpp
psScavenge.inline.hpp                   psScavenge.hpp

pcTasks.cpp                             codeCache.hpp
pcTasks.cpp                             collectedHeap.hpp
pcTasks.cpp                             fprofiler.hpp
pcTasks.cpp                             jniHandles.hpp
pcTasks.cpp                             jvmtiExport.hpp
pcTasks.cpp                             management.hpp
pcTasks.cpp                             objArrayKlass.inline.hpp
pcTasks.cpp                             psParallelCompact.hpp
pcTasks.cpp                             pcTasks.hpp
pcTasks.cpp                             oop.inline.hpp
pcTasks.cpp                             oop.pcgc.inline.hpp
pcTasks.cpp                             systemDictionary.hpp
pcTasks.cpp                             thread.hpp
pcTasks.cpp                             universe.hpp
pcTasks.cpp                             vmThread.hpp

pcTasks.hpp				gcTaskManager.hpp
pcTasks.hpp				psTasks.hpp

psTasks.cpp                             cardTableExtension.hpp
psTasks.cpp                             codeCache.hpp
psTasks.cpp                             fprofiler.hpp
psTasks.cpp                             gcTaskManager.hpp
psTasks.cpp                             iterator.hpp
psTasks.cpp                             management.hpp
psTasks.cpp                             oop.inline.hpp
psTasks.cpp                             oop.psgc.inline.hpp
psTasks.cpp                             psMarkSweep.hpp
psTasks.cpp                             psPromotionManager.hpp
psTasks.cpp                             psPromotionManager.inline.hpp
psTasks.cpp                             psScavenge.hpp
psTasks.cpp                             psTasks.hpp
psTasks.cpp                             systemDictionary.hpp
psTasks.cpp                             taskqueue.hpp
psTasks.cpp                             thread.hpp
psTasks.cpp                             universe.hpp
psTasks.cpp                             vmThread.hpp

psTasks.hpp                             allocation.hpp
psTasks.hpp                             growableArray.hpp

psVirtualspace.hpp			virtualspace.hpp

psVirtualspace.cpp			os.hpp
psVirtualspace.cpp                      os_<os_family>.inline.hpp
psVirtualspace.cpp                      psVirtualspace.hpp
psVirtualspace.cpp                      virtualspace.hpp

psYoungGen.cpp                          gcUtil.hpp
psYoungGen.cpp                          java.hpp
psYoungGen.cpp                          oop.inline.hpp
psYoungGen.cpp                          parallelScavengeHeap.hpp
psYoungGen.cpp                          psMarkSweepDecorator.hpp
psYoungGen.cpp                          psScavenge.hpp
psYoungGen.cpp                          psYoungGen.hpp
psYoungGen.cpp                          mutableNUMASpace.hpp
psYoungGen.cpp                          spaceDecorator.hpp

psYoungGen.hpp                          psGenerationCounters.hpp
psYoungGen.hpp                          mutableSpace.hpp
psYoungGen.hpp                          objectStartArray.hpp
psYoungGen.hpp                          spaceCounters.hpp
psYoungGen.hpp                          psVirtualspace.hpp

vmPSOperations.cpp                      dtrace.hpp
vmPSOperations.cpp                      parallelScavengeHeap.inline.hpp
vmPSOperations.cpp                      gcLocker.inline.hpp
vmPSOperations.cpp                      psMarkSweep.hpp
vmPSOperations.cpp                      psScavenge.hpp
vmPSOperations.cpp                      psScavenge.inline.hpp
vmPSOperations.cpp                      vmPSOperations.hpp

vmPSOperations.hpp                      gcCause.hpp
vmPSOperations.hpp                      parallelScavengeHeap.hpp
vmPSOperations.hpp                      vmGCOperations.hpp<|MERGE_RESOLUTION|>--- conflicted
+++ resolved
@@ -1,9 +1,5 @@
 //
-<<<<<<< HEAD
-// Copyright (c) 2001, 2009, Oracle and/or its affiliates. All rights reserved.
-=======
 // Copyright (c) 2001, 2010, Oracle and/or its affiliates. All rights reserved.
->>>>>>> eb8bd999
 // DO NOT ALTER OR REMOVE COPYRIGHT NOTICES OR THIS FILE HEADER.
 //
 // This code is free software; you can redistribute it and/or modify it
@@ -191,11 +187,9 @@
 psCompactionManager.cpp                 psParallelCompact.hpp
 psCompactionManager.cpp                 psCompactionManager.hpp
 psCompactionManager.cpp                 psOldGen.hpp
-psCompactionManager.cpp                 stack.inline.hpp
 psCompactionManager.cpp                 systemDictionary.hpp
 
 psCompactionManager.hpp                 allocation.hpp
-psCompactionManager.hpp                 stack.hpp
 psCompactionManager.hpp                 taskqueue.hpp
 
 psCompactionManager.inline.hpp		psCompactionManager.hpp
@@ -239,14 +233,12 @@
 psMarkSweep.cpp                         referenceProcessor.hpp
 psMarkSweep.cpp                         safepoint.hpp
 psMarkSweep.cpp                         spaceDecorator.hpp
-psMarkSweep.cpp                         stack.inline.hpp
 psMarkSweep.cpp                         symbolTable.hpp
 psMarkSweep.cpp                         systemDictionary.hpp
 psMarkSweep.cpp                         vmThread.hpp
 
 psMarkSweep.hpp                         markSweep.inline.hpp
 psMarkSweep.hpp                         collectorCounters.hpp
-psMarkSweep.hpp                         stack.hpp
 
 psMarkSweepDecorator.cpp                liveRange.hpp
 psMarkSweepDecorator.cpp                markSweep.inline.hpp
@@ -288,7 +280,6 @@
 psParallelCompact.cpp			referencePolicy.hpp
 psParallelCompact.cpp			referenceProcessor.hpp
 psParallelCompact.cpp			safepoint.hpp
-psParallelCompact.cpp			stack.inline.hpp
 psParallelCompact.cpp			symbolTable.hpp
 psParallelCompact.cpp			systemDictionary.hpp
 psParallelCompact.cpp			vmThread.hpp
@@ -376,7 +367,6 @@
 psScavenge.cpp                          referenceProcessor.hpp
 psScavenge.cpp                          resourceArea.hpp
 psScavenge.cpp                          spaceDecorator.hpp
-psScavenge.cpp                          stack.inline.hpp
 psScavenge.cpp                          threadCritical.hpp
 psScavenge.cpp                          vmThread.hpp
 psScavenge.cpp                          vm_operations.hpp
@@ -386,7 +376,6 @@
 psScavenge.hpp                          collectorCounters.hpp
 psScavenge.hpp                          oop.hpp
 psScavenge.hpp                          psVirtualspace.hpp
-psScavenge.hpp                          stack.hpp
 
 psScavenge.inline.hpp                   cardTableExtension.hpp
 psScavenge.inline.hpp                   parallelScavengeHeap.hpp
