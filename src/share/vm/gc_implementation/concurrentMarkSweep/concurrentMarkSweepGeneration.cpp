#ifdef USE_PRAGMA_IDENT_SRC
#pragma ident "@(#)concurrentMarkSweepGeneration.cpp	1.293 08/10/30 20:45:16 JVM"
#endif
/*
 * Copyright 2001-2008 Sun Microsystems, Inc.  All Rights Reserved.
 * DO NOT ALTER OR REMOVE COPYRIGHT NOTICES OR THIS FILE HEADER.
 *
 * This code is free software; you can redistribute it and/or modify it
 * under the terms of the GNU General Public License version 2 only, as
 * published by the Free Software Foundation.
 *
 * This code is distributed in the hope that it will be useful, but WITHOUT
 * ANY WARRANTY; without even the implied warranty of MERCHANTABILITY or
 * FITNESS FOR A PARTICULAR PURPOSE.  See the GNU General Public License
 * version 2 for more details (a copy is included in the LICENSE file that
 * accompanied this code).
 *
 * You should have received a copy of the GNU General Public License version
 * 2 along with this work; if not, write to the Free Software Foundation,
 * Inc., 51 Franklin St, Fifth Floor, Boston, MA 02110-1301 USA.
 *
 * Please contact Sun Microsystems, Inc., 4150 Network Circle, Santa Clara,
 * CA 95054 USA or visit www.sun.com if you need additional information or
 * have any questions.
 *  
 */

# include "incls/_precompiled.incl"
# include "incls/_concurrentMarkSweepGeneration.cpp.incl"

// statics
CMSCollector* ConcurrentMarkSweepGeneration::_collector = NULL;
bool          CMSCollector::_full_gc_requested          = false;

//////////////////////////////////////////////////////////////////
// In support of CMS/VM thread synchronization
//////////////////////////////////////////////////////////////////
// We split use of the CGC_lock into 2 "levels".
// The low-level locking is of the usual CGC_lock monitor. We introduce
// a higher level "token" (hereafter "CMS token") built on top of the
// low level monitor (hereafter "CGC lock").
// The token-passing protocol gives priority to the VM thread. The
// CMS-lock doesn't provide any fairness guarantees, but clients
// should ensure that it is only held for very short, bounded
// durations.
// 
// When either of the CMS thread or the VM thread is involved in
// collection operations during which it does not want the other
// thread to interfere, it obtains the CMS token.
// 
// If either thread tries to get the token while the other has
// it, that thread waits. However, if the VM thread and CMS thread
// both want the token, then the VM thread gets priority while the
// CMS thread waits. This ensures, for instance, that the "concurrent"
// phases of the CMS thread's work do not block out the VM thread
// for long periods of time as the CMS thread continues to hog
// the token. (See bug 4616232).
// 
// The baton-passing functions are, however, controlled by the
// flags _foregroundGCShouldWait and _foregroundGCIsActive,
// and here the low-level CMS lock, not the high level token,
// ensures mutual exclusion.
// 
// Two important conditions that we have to satisfy:
// 1. if a thread does a low-level wait on the CMS lock, then it
//    relinquishes the CMS token if it were holding that token
//    when it acquired the low-level CMS lock.
// 2. any low-level notifications on the low-level lock
//    should only be sent when a thread has relinquished the token.
// 
// In the absence of either property, we'd have potential deadlock.
// 
// We protect each of the CMS (concurrent and sequential) phases
// with the CMS _token_, not the CMS _lock_.
// 
// The only code protected by CMS lock is the token acquisition code
// itself, see ConcurrentMarkSweepThread::[de]synchronize(), and the
// baton-passing code.
// 
// Unfortunately, i couldn't come up with a good abstraction to factor and
// hide the naked CGC_lock manipulation in the baton-passing code
// further below. That's something we should try to do. Also, the proof
// of correctness of this 2-level locking scheme is far from obvious,
// and potentially quite slippery. We have an uneasy supsicion, for instance,
// that there may be a theoretical possibility of delay/starvation in the
// low-level lock/wait/notify scheme used for the baton-passing because of
// potential intereference with the priority scheme embodied in the
// CMS-token-passing protocol. See related comments at a CGC_lock->wait()
// invocation further below and marked with "XXX 20011219YSR".
// Indeed, as we note elsewhere, this may become yet more slippery
// in the presence of multiple CMS and/or multiple VM threads. XXX

class CMSTokenSync: public StackObj {
 private:
  bool _is_cms_thread;
 public:
  CMSTokenSync(bool is_cms_thread):
    _is_cms_thread(is_cms_thread) {
    assert(is_cms_thread == Thread::current()->is_ConcurrentGC_thread(),
           "Incorrect argument to constructor");
    ConcurrentMarkSweepThread::synchronize(_is_cms_thread);
  }

  ~CMSTokenSync() {
    assert(_is_cms_thread ?
             ConcurrentMarkSweepThread::cms_thread_has_cms_token() :
             ConcurrentMarkSweepThread::vm_thread_has_cms_token(),
          "Incorrect state");
    ConcurrentMarkSweepThread::desynchronize(_is_cms_thread);
  }
};

// Convenience class that does a CMSTokenSync, and then acquires
// upto three locks.
class CMSTokenSyncWithLocks: public CMSTokenSync {
 private:
  // Note: locks are acquired in textual declaration order
  // and released in the opposite order
  MutexLockerEx _locker1, _locker2, _locker3;
 public:
  CMSTokenSyncWithLocks(bool is_cms_thread, Mutex* mutex1,
                        Mutex* mutex2 = NULL, Mutex* mutex3 = NULL):
    CMSTokenSync(is_cms_thread),
    _locker1(mutex1, Mutex::_no_safepoint_check_flag),
    _locker2(mutex2, Mutex::_no_safepoint_check_flag),
    _locker3(mutex3, Mutex::_no_safepoint_check_flag)
  { }
};


// Wrapper class to temporarily disable icms during a foreground cms collection.
class ICMSDisabler: public StackObj {
 public:
  // The ctor disables icms and wakes up the thread so it notices the change;
  // the dtor re-enables icms.  Note that the CMSCollector methods will check
  // CMSIncrementalMode.
  ICMSDisabler()  { CMSCollector::disable_icms(); CMSCollector::start_icms(); }
  ~ICMSDisabler() { CMSCollector::enable_icms(); }
};

//////////////////////////////////////////////////////////////////
//  Concurrent Mark-Sweep Generation /////////////////////////////
//////////////////////////////////////////////////////////////////

NOT_PRODUCT(CompactibleFreeListSpace* debug_cms_space;)

// This struct contains per-thread things necessary to support parallel
// young-gen collection.
class CMSParGCThreadState: public CHeapObj {
 public:
  CFLS_LAB lab;
  PromotionInfo promo;

  // Constructor.
  CMSParGCThreadState(CompactibleFreeListSpace* cfls) : lab(cfls) {
    promo.setSpace(cfls);
  }
};

ConcurrentMarkSweepGeneration::ConcurrentMarkSweepGeneration(
     ReservedSpace rs, size_t initial_byte_size, int level,
     CardTableRS* ct, bool use_adaptive_freelists,
     FreeBlockDictionary::DictionaryChoice dictionaryChoice) :
  CardGeneration(rs, initial_byte_size, level, ct),
  _dilatation_factor(((double)MinChunkSize)/((double)(oopDesc::header_size()))),
  _debug_collection_type(Concurrent_collection_type)
{
  HeapWord* bottom = (HeapWord*) _virtual_space.low();
  HeapWord* end    = (HeapWord*) _virtual_space.high();

  _direct_allocated_words = 0;
  NOT_PRODUCT(
    _numObjectsPromoted = 0;
    _numWordsPromoted = 0;
    _numObjectsAllocated = 0;
    _numWordsAllocated = 0;
  )

  _cmsSpace = new CompactibleFreeListSpace(_bts, MemRegion(bottom, end),
                                           use_adaptive_freelists,
					   dictionaryChoice);
  NOT_PRODUCT(debug_cms_space = _cmsSpace;)
  if (_cmsSpace == NULL) {
    vm_exit_during_initialization(
      "CompactibleFreeListSpace allocation failure");
  }
  _cmsSpace->_gen = this;

  _gc_stats = new CMSGCStats();

  // Verify the assumption that FreeChunk::_prev and OopDesc::_klass
  // offsets match. The ability to tell free chunks from objects
  // depends on this property.
  debug_only(
    FreeChunk* junk = NULL;
    assert(UseCompressedOops ||
           junk->prev_addr() == (void*)(oop(junk)->klass_addr()),
           "Offset of FreeChunk::_prev within FreeChunk must match"
           "  that of OopDesc::_klass within OopDesc");
  )
  if (ParallelGCThreads > 0) {
    typedef CMSParGCThreadState* CMSParGCThreadStatePtr;
    _par_gc_thread_states =
      NEW_C_HEAP_ARRAY(CMSParGCThreadStatePtr, ParallelGCThreads);
    if (_par_gc_thread_states == NULL) {
      vm_exit_during_initialization("Could not allocate par gc structs");
    }
    for (uint i = 0; i < ParallelGCThreads; i++) {
      _par_gc_thread_states[i] = new CMSParGCThreadState(cmsSpace());
      if (_par_gc_thread_states[i] == NULL) { 
        vm_exit_during_initialization("Could not allocate par gc structs");
      }
    }
  } else {
    _par_gc_thread_states = NULL;
  }
  _incremental_collection_failed = false;
  // The "dilatation_factor" is the expansion that can occur on
  // account of the fact that the minimum object size in the CMS
  // generation may be larger than that in, say, a contiguous young
  //  generation.
  // Ideally, in the calculation below, we'd compute the dilatation
  // factor as: MinChunkSize/(promoting_gen's min object size)
  // Since we do not have such a general query interface for the
  // promoting generation, we'll instead just use the mimimum
  // object size (which today is a header's worth of space);
  // note that all arithmetic is in units of HeapWords.
  assert(MinChunkSize >= oopDesc::header_size(), "just checking");
  assert(_dilatation_factor >= 1.0, "from previous assert");
}


// The field "_initiating_occupancy" represents the occupancy percentage
// at which we trigger a new collection cycle.  Unless explicitly specified
// via CMSInitiating[Perm]OccupancyFraction (argument "io" below), it
// is calculated by:
//
//   Let "f" be MinHeapFreeRatio in
//
//    _intiating_occupancy = 100-f +
//                           f * (CMSTrigger[Perm]Ratio/100)
//   where CMSTrigger[Perm]Ratio is the argument "tr" below.
//
// That is, if we assume the heap is at its desired maximum occupancy at the
// end of a collection, we let CMSTrigger[Perm]Ratio of the (purported) free
// space be allocated before initiating a new collection cycle.
//
void ConcurrentMarkSweepGeneration::init_initiating_occupancy(intx io, intx tr) {
  assert(io <= 100 && tr >= 0 && tr <= 100, "Check the arguments");
  if (io >= 0) {
    _initiating_occupancy = (double)io / 100.0;
  } else {
    _initiating_occupancy = ((100 - MinHeapFreeRatio) +
                             (double)(tr * MinHeapFreeRatio) / 100.0)
                            / 100.0;
  }
}


void ConcurrentMarkSweepGeneration::ref_processor_init() {
  assert(collector() != NULL, "no collector");
  collector()->ref_processor_init();
}

void CMSCollector::ref_processor_init() {
  if (_ref_processor == NULL) {
    // Allocate and initialize a reference processor
    _ref_processor = ReferenceProcessor::create_ref_processor(
        _span,                               // span
        _cmsGen->refs_discovery_is_atomic(), // atomic_discovery
        _cmsGen->refs_discovery_is_mt(),     // mt_discovery
        &_is_alive_closure,
        ParallelGCThreads,
        ParallelRefProcEnabled);
    // Initialize the _ref_processor field of CMSGen
    _cmsGen->set_ref_processor(_ref_processor);

    // Allocate a dummy ref processor for perm gen.
    ReferenceProcessor* rp2 = new ReferenceProcessor();
    if (rp2 == NULL) {
      vm_exit_during_initialization("Could not allocate ReferenceProcessor object");
    }
    _permGen->set_ref_processor(rp2);
  }
}

CMSAdaptiveSizePolicy* CMSCollector::size_policy() {
  GenCollectedHeap* gch = GenCollectedHeap::heap();
  assert(gch->kind() == CollectedHeap::GenCollectedHeap,
    "Wrong type of heap");
  CMSAdaptiveSizePolicy* sp = (CMSAdaptiveSizePolicy*)
    gch->gen_policy()->size_policy();
  assert(sp->is_gc_cms_adaptive_size_policy(),
    "Wrong type of size policy");
  return sp;
}

CMSGCAdaptivePolicyCounters* CMSCollector::gc_adaptive_policy_counters() {
  CMSGCAdaptivePolicyCounters* results = 
    (CMSGCAdaptivePolicyCounters*) collector_policy()->counters();
  assert(
    results->kind() == GCPolicyCounters::CMSGCAdaptivePolicyCountersKind,
    "Wrong gc policy counter kind");
  return results;
}


void ConcurrentMarkSweepGeneration::initialize_performance_counters() {

  const char* gen_name = "old";

  // Generation Counters - generation 1, 1 subspace
  _gen_counters = new GenerationCounters(gen_name, 1, 1, &_virtual_space);

  _space_counters = new GSpaceCounters(gen_name, 0,
                                       _virtual_space.reserved_size(),
                                       this, _gen_counters);
}

CMSStats::CMSStats(ConcurrentMarkSweepGeneration* cms_gen, unsigned int alpha):
  _cms_gen(cms_gen)
{
  assert(alpha <= 100, "bad value");
  _saved_alpha = alpha;

  // Initialize the alphas to the bootstrap value of 100.
  _gc0_alpha = _cms_alpha = 100;

  _cms_begin_time.update();
  _cms_end_time.update();

  _gc0_duration = 0.0;
  _gc0_period = 0.0;
  _gc0_promoted = 0;

  _cms_duration = 0.0;
  _cms_period = 0.0;
  _cms_allocated = 0;

  _cms_used_at_gc0_begin = 0;
  _cms_used_at_gc0_end = 0;
  _allow_duty_cycle_reduction = false;
  _valid_bits = 0;
  _icms_duty_cycle = CMSIncrementalDutyCycle;
}

// If promotion failure handling is on use
// the padded average size of the promotion for each
// young generation collection.
double CMSStats::time_until_cms_gen_full() const {
  size_t cms_free = _cms_gen->cmsSpace()->free();
  GenCollectedHeap* gch = GenCollectedHeap::heap();
  size_t expected_promotion = gch->get_gen(0)->capacity();
  if (HandlePromotionFailure) {
    expected_promotion = MIN2(
	(size_t) _cms_gen->gc_stats()->avg_promoted()->padded_average(),
	expected_promotion);
  }
  if (cms_free > expected_promotion) {
    // Start a cms collection if there isn't enough space to promote
    // for the next minor collection.  Use the padded average as
    // a safety factor.
    cms_free -= expected_promotion;

    // Adjust by the safety factor.
    double cms_free_dbl = (double)cms_free;
    cms_free_dbl = cms_free_dbl * (100.0 - CMSIncrementalSafetyFactor) / 100.0;

    if (PrintGCDetails && Verbose) {
      gclog_or_tty->print_cr("CMSStats::time_until_cms_gen_full: cms_free "
	SIZE_FORMAT " expected_promotion " SIZE_FORMAT,
	cms_free, expected_promotion);
      gclog_or_tty->print_cr("  cms_free_dbl %f cms_consumption_rate %f",
	cms_free_dbl, cms_consumption_rate() + 1.0);
    }
    // Add 1 in case the consumption rate goes to zero.
    return cms_free_dbl / (cms_consumption_rate() + 1.0);
  }
  return 0.0;
}

// Compare the duration of the cms collection to the
// time remaining before the cms generation is empty.
// Note that the time from the start of the cms collection
// to the start of the cms sweep (less than the total
// duration of the cms collection) can be used.  This
// has been tried and some applications experienced
// promotion failures early in execution.  This was
// possibly because the averages were not accurate
// enough at the beginning.
double CMSStats::time_until_cms_start() const {
  // We add "gc0_period" to the "work" calculation
  // below because this query is done (mostly) at the
  // end of a scavenge, so we need to conservatively
  // account for that much possible delay
  // in the query so as to avoid concurrent mode failures
  // due to starting the collection just a wee bit too
  // late.
  double work = cms_duration() + gc0_period();
  double deadline = time_until_cms_gen_full();
  if (work > deadline) {
    if (Verbose && PrintGCDetails) {
      gclog_or_tty->print(
        " CMSCollector: collect because of anticipated promotion "
        "before full %3.7f + %3.7f > %3.7f ", cms_duration(),
        gc0_period(), time_until_cms_gen_full());
    }
    return 0.0;
  }
  return work - deadline;
}

// Return a duty cycle based on old_duty_cycle and new_duty_cycle, limiting the
// amount of change to prevent wild oscillation.
unsigned int CMSStats::icms_damped_duty_cycle(unsigned int old_duty_cycle,
					      unsigned int new_duty_cycle) {
  assert(old_duty_cycle <= 100, "bad input value");
  assert(new_duty_cycle <= 100, "bad input value");

  // Note:  use subtraction with caution since it may underflow (values are
  // unsigned).  Addition is safe since we're in the range 0-100.
  unsigned int damped_duty_cycle = new_duty_cycle;
  if (new_duty_cycle < old_duty_cycle) {
    const unsigned int largest_delta = MAX2(old_duty_cycle / 4, 5U);
    if (new_duty_cycle + largest_delta < old_duty_cycle) {
      damped_duty_cycle = old_duty_cycle - largest_delta;
    }
  } else if (new_duty_cycle > old_duty_cycle) {
    const unsigned int largest_delta = MAX2(old_duty_cycle / 4, 15U);
    if (new_duty_cycle > old_duty_cycle + largest_delta) {
      damped_duty_cycle = MIN2(old_duty_cycle + largest_delta, 100U);
    }
  }
  assert(damped_duty_cycle <= 100, "invalid duty cycle computed");

  if (CMSTraceIncrementalPacing) {
    gclog_or_tty->print(" [icms_damped_duty_cycle(%d,%d) = %d] ",
			   old_duty_cycle, new_duty_cycle, damped_duty_cycle);
  }
  return damped_duty_cycle;
}

unsigned int CMSStats::icms_update_duty_cycle_impl() {
  assert(CMSIncrementalPacing && valid(),
	 "should be handled in icms_update_duty_cycle()");

  double cms_time_so_far = cms_timer().seconds();
  double scaled_duration = cms_duration_per_mb() * _cms_used_at_gc0_end / M;
  double scaled_duration_remaining = fabsd(scaled_duration - cms_time_so_far);

  // Avoid division by 0.
  double time_until_full = MAX2(time_until_cms_gen_full(), 0.01);
  double duty_cycle_dbl = 100.0 * scaled_duration_remaining / time_until_full;

  unsigned int new_duty_cycle = MIN2((unsigned int)duty_cycle_dbl, 100U);
  if (new_duty_cycle > _icms_duty_cycle) {
    // Avoid very small duty cycles (1 or 2); 0 is allowed.
    if (new_duty_cycle > 2) {
      _icms_duty_cycle = icms_damped_duty_cycle(_icms_duty_cycle,
						new_duty_cycle);
    }
  } else if (_allow_duty_cycle_reduction) {
    // The duty cycle is reduced only once per cms cycle (see record_cms_end()).
    new_duty_cycle = icms_damped_duty_cycle(_icms_duty_cycle, new_duty_cycle);
    // Respect the minimum duty cycle.
    unsigned int min_duty_cycle = (unsigned int)CMSIncrementalDutyCycleMin;
    _icms_duty_cycle = MAX2(new_duty_cycle, min_duty_cycle);
  }

  if (PrintGCDetails || CMSTraceIncrementalPacing) {
    gclog_or_tty->print(" icms_dc=%d ", _icms_duty_cycle);
  }

  _allow_duty_cycle_reduction = false;
  return _icms_duty_cycle;
}

#ifndef PRODUCT
void CMSStats::print_on(outputStream *st) const {
  st->print(" gc0_alpha=%d,cms_alpha=%d", _gc0_alpha, _cms_alpha);
  st->print(",gc0_dur=%g,gc0_per=%g,gc0_promo=" SIZE_FORMAT,
	       gc0_duration(), gc0_period(), gc0_promoted());
  st->print(",cms_dur=%g,cms_dur_per_mb=%g,cms_per=%g,cms_alloc=" SIZE_FORMAT,
	    cms_duration(), cms_duration_per_mb(),
	    cms_period(), cms_allocated());
  st->print(",cms_since_beg=%g,cms_since_end=%g",
	    cms_time_since_begin(), cms_time_since_end());
  st->print(",cms_used_beg=" SIZE_FORMAT ",cms_used_end=" SIZE_FORMAT,
	    _cms_used_at_gc0_begin, _cms_used_at_gc0_end);
  if (CMSIncrementalMode) {
    st->print(",dc=%d", icms_duty_cycle());
  }

  if (valid()) {
    st->print(",promo_rate=%g,cms_alloc_rate=%g",
	      promotion_rate(), cms_allocation_rate());
    st->print(",cms_consumption_rate=%g,time_until_full=%g",
	      cms_consumption_rate(), time_until_cms_gen_full());
  }
  st->print(" ");
}
#endif // #ifndef PRODUCT

CMSCollector::CollectorState CMSCollector::_collectorState =
                             CMSCollector::Idling;
bool CMSCollector::_foregroundGCIsActive = false;
bool CMSCollector::_foregroundGCShouldWait = false;

CMSCollector::CMSCollector(ConcurrentMarkSweepGeneration* cmsGen,
                           ConcurrentMarkSweepGeneration* permGen,
                           CardTableRS*                   ct,
			   ConcurrentMarkSweepPolicy*	  cp):
  _cmsGen(cmsGen),
  _permGen(permGen),
  _ct(ct),
  _ref_processor(NULL),    // will be set later
  _conc_workers(NULL),     // may be set later
  _abort_preclean(false),
  _start_sampling(false),
  _between_prologue_and_epilogue(false),
  _markBitMap(0, Mutex::leaf + 1, "CMS_markBitMap_lock"),
  _perm_gen_verify_bit_map(0, -1 /* no mutex */, "No_lock"),
  _modUnionTable((CardTableModRefBS::card_shift - LogHeapWordSize),
                 -1 /* lock-free */, "No_lock" /* dummy */),
  _modUnionClosure(&_modUnionTable),
  _modUnionClosurePar(&_modUnionTable),
  // Adjust my span to cover old (cms) gen and perm gen
  _span(cmsGen->reserved()._union(permGen->reserved())),
  // Construct the is_alive_closure with _span & markBitMap
  _is_alive_closure(_span, &_markBitMap),
  _restart_addr(NULL),
  _overflow_list(NULL),
  _preserved_oop_stack(NULL),
  _preserved_mark_stack(NULL),
  _stats(cmsGen),
  _eden_chunk_array(NULL),     // may be set in ctor body
  _eden_chunk_capacity(0),     // -- ditto --
  _eden_chunk_index(0),        // -- ditto --
  _survivor_plab_array(NULL),  // -- ditto --
  _survivor_chunk_array(NULL), // -- ditto --
  _survivor_chunk_capacity(0), // -- ditto --
  _survivor_chunk_index(0),    // -- ditto --
  _ser_pmc_preclean_ovflw(0),
  _ser_kac_preclean_ovflw(0),
  _ser_pmc_remark_ovflw(0),
  _par_pmc_remark_ovflw(0),
  _ser_kac_ovflw(0),
  _par_kac_ovflw(0),
#ifndef PRODUCT
  _num_par_pushes(0),
#endif
  _collection_count_start(0),
  _verifying(false),
  _icms_start_limit(NULL),
  _icms_stop_limit(NULL),
  _verification_mark_bm(0, Mutex::leaf + 1, "CMS_verification_mark_bm_lock"),
  _completed_initialization(false),
  _collector_policy(cp),
  _should_unload_classes(false),
  _concurrent_cycles_since_last_unload(0),
  _sweep_estimate(CMS_SweepWeight, CMS_SweepPadding)
{
  if (ExplicitGCInvokesConcurrentAndUnloadsClasses) {
    ExplicitGCInvokesConcurrent = true;
  }
  // Now expand the span and allocate the collection support structures
  // (MUT, marking bit map etc.) to cover both generations subject to
  // collection.

  // First check that _permGen is adjacent to _cmsGen and above it.
  assert(   _cmsGen->reserved().word_size()  > 0
         && _permGen->reserved().word_size() > 0,
         "generations should not be of zero size");
  assert(_cmsGen->reserved().intersection(_permGen->reserved()).is_empty(),
         "_cmsGen and _permGen should not overlap");
  assert(_cmsGen->reserved().end() == _permGen->reserved().start(),
         "_cmsGen->end() different from _permGen->start()");

  // For use by dirty card to oop closures.
  _cmsGen->cmsSpace()->set_collector(this);
  _permGen->cmsSpace()->set_collector(this);

  // Allocate MUT and marking bit map
  {
    MutexLockerEx x(_markBitMap.lock(), Mutex::_no_safepoint_check_flag);
    if (!_markBitMap.allocate(_span)) {
      warning("Failed to allocate CMS Bit Map");
      return;
    }
    assert(_markBitMap.covers(_span), "_markBitMap inconsistency?");
  }
  {
    _modUnionTable.allocate(_span);
    assert(_modUnionTable.covers(_span), "_modUnionTable inconsistency?");
  }

  if (!_markStack.allocate(CMSMarkStackSize)) {
    warning("Failed to allocate CMS Marking Stack");
    return;
  }
  if (!_revisitStack.allocate(CMSRevisitStackSize)) {
    warning("Failed to allocate CMS Revisit Stack");
    return;
  }

  // Support for multi-threaded concurrent phases
  if (ParallelGCThreads > 0 && CMSConcurrentMTEnabled) {
    if (FLAG_IS_DEFAULT(ParallelCMSThreads)) {
      // just for now
      FLAG_SET_DEFAULT(ParallelCMSThreads, (ParallelGCThreads + 3)/4);
    }
    if (ParallelCMSThreads > 1) {
      _conc_workers = new YieldingFlexibleWorkGang("Parallel CMS Threads",
                                 ParallelCMSThreads, true);
      if (_conc_workers == NULL) {
        warning("GC/CMS: _conc_workers allocation failure: "
              "forcing -CMSConcurrentMTEnabled");
        CMSConcurrentMTEnabled = false;
      }
    } else {
      CMSConcurrentMTEnabled = false;
    }
  }
  if (!CMSConcurrentMTEnabled) {
    ParallelCMSThreads = 0;
  } else {
    // Turn off CMSCleanOnEnter optimization temporarily for
    // the MT case where it's not fixed yet; see 6178663.
    CMSCleanOnEnter = false;
  }
  assert((_conc_workers != NULL) == (ParallelCMSThreads > 1), 
         "Inconsistency");

  // Parallel task queues; these are shared for the
  // concurrent and stop-world phases of CMS, but
  // are not shared with parallel scavenge (ParNew).
  {
    uint i;
    uint num_queues = (uint) MAX2(ParallelGCThreads, ParallelCMSThreads);
  
    if ((CMSParallelRemarkEnabled || CMSConcurrentMTEnabled
         || ParallelRefProcEnabled)
        && num_queues > 0) {
      _task_queues = new OopTaskQueueSet(num_queues);
      if (_task_queues == NULL) {
        warning("task_queues allocation failure.");
        return;
      }
      _hash_seed = NEW_C_HEAP_ARRAY(int, num_queues);
      if (_hash_seed == NULL) {
        warning("_hash_seed array allocation failure");
        return;
      }

      // XXX use a global constant instead of 64!
      typedef struct OopTaskQueuePadded {
        OopTaskQueue work_queue;
        char pad[64 - sizeof(OopTaskQueue)];  // prevent false sharing
      } OopTaskQueuePadded;
    
      for (i = 0; i < num_queues; i++) {
        OopTaskQueuePadded *q_padded = new OopTaskQueuePadded();
        if (q_padded == NULL) {
          warning("work_queue allocation failure.");
          return;
        }
        _task_queues->register_queue(i, &q_padded->work_queue);
      }
      for (i = 0; i < num_queues; i++) {
        _task_queues->queue(i)->initialize();
        _hash_seed[i] = 17;  // copied from ParNew
      }
    }
  }

<<<<<<< HEAD
  _cmsGen ->init_initiating_occupancy(CMSInitiatingOccupancyFraction, CMSTriggerRatio);
  _permGen->init_initiating_occupancy(CMSInitiatingPermOccupancyFraction, CMSTriggerPermRatio);

=======
  // "initiatingOccupancy" is the occupancy ratio at which we trigger
  // a new collection cycle.  Unless explicitly specified via
  // CMSTriggerRatio, it is calculated by:
  //   Let "f" be MinHeapFreeRatio in
  //
  //    intiatingOccupancy = 100-f +
  //                         f * (CMSTriggerRatio/100)
  // That is, if we assume the heap is at its desired maximum occupancy at the
  // end of a collection, we let CMSTriggerRatio of the (purported) free
  // space be allocated before initiating a new collection cycle.
  if (CMSInitiatingOccupancyFraction > 0) {
    _initiatingOccupancy = (double)CMSInitiatingOccupancyFraction / 100.0;
  } else {
    _initiatingOccupancy = ((100 - MinHeapFreeRatio) +
                           (double)(CMSTriggerRatio *
                                    MinHeapFreeRatio) / 100.0)
			   / 100.0;
  }
>>>>>>> 2571633a
  // Clip CMSBootstrapOccupancy between 0 and 100.
  _bootstrap_occupancy = ((double)MIN2((uintx)100, MAX2((uintx)0, CMSBootstrapOccupancy)))
                         /(double)100;

  _full_gcs_since_conc_gc = 0;

  // Now tell CMS generations the identity of their collector
  ConcurrentMarkSweepGeneration::set_collector(this);

  // Create & start a CMS thread for this CMS collector
  _cmsThread = ConcurrentMarkSweepThread::start(this);
  assert(cmsThread() != NULL, "CMS Thread should have been created");
  assert(cmsThread()->collector() == this,
         "CMS Thread should refer to this gen");
  assert(CGC_lock != NULL, "Where's the CGC_lock?");

  // Support for parallelizing young gen rescan
  GenCollectedHeap* gch = GenCollectedHeap::heap();
  _young_gen = gch->prev_gen(_cmsGen);
  if (gch->supports_inline_contig_alloc()) {
    _top_addr = gch->top_addr();
    _end_addr = gch->end_addr();
    assert(_young_gen != NULL, "no _young_gen");
    _eden_chunk_index = 0;
    _eden_chunk_capacity = (_young_gen->max_capacity()+CMSSamplingGrain)/CMSSamplingGrain;
    _eden_chunk_array = NEW_C_HEAP_ARRAY(HeapWord*, _eden_chunk_capacity);
    if (_eden_chunk_array == NULL) {
      _eden_chunk_capacity = 0;
      warning("GC/CMS: _eden_chunk_array allocation failure");
    }
  }
  assert(_eden_chunk_array != NULL || _eden_chunk_capacity == 0, "Error");

  // Support for parallelizing survivor space rescan
  if (CMSParallelRemarkEnabled && CMSParallelSurvivorRemarkEnabled) {
    size_t max_plab_samples = MaxNewSize/((SurvivorRatio+2)*MinTLABSize);
    _survivor_plab_array  = NEW_C_HEAP_ARRAY(ChunkArray, ParallelGCThreads);
    _survivor_chunk_array = NEW_C_HEAP_ARRAY(HeapWord*, 2*max_plab_samples);
    _cursor               = NEW_C_HEAP_ARRAY(size_t, ParallelGCThreads);
    if (_survivor_plab_array == NULL || _survivor_chunk_array == NULL
        || _cursor == NULL) {
      warning("Failed to allocate survivor plab/chunk array");
      if (_survivor_plab_array  != NULL) {
        FREE_C_HEAP_ARRAY(ChunkArray, _survivor_plab_array);
        _survivor_plab_array = NULL;
      }
      if (_survivor_chunk_array != NULL) {
        FREE_C_HEAP_ARRAY(HeapWord*, _survivor_chunk_array);
        _survivor_chunk_array = NULL;
      }
      if (_cursor != NULL) {
        FREE_C_HEAP_ARRAY(size_t, _cursor);
        _cursor = NULL;
      }
    } else {
      _survivor_chunk_capacity = 2*max_plab_samples;
      for (uint i = 0; i < ParallelGCThreads; i++) {
        HeapWord** vec = NEW_C_HEAP_ARRAY(HeapWord*, max_plab_samples);
        if (vec == NULL) {
          warning("Failed to allocate survivor plab array");
          for (int j = i; j > 0; j--) {
            FREE_C_HEAP_ARRAY(HeapWord*, _survivor_plab_array[j-1].array());
          }
          FREE_C_HEAP_ARRAY(ChunkArray, _survivor_plab_array);
          FREE_C_HEAP_ARRAY(HeapWord*, _survivor_chunk_array);
          _survivor_plab_array = NULL;
          _survivor_chunk_array = NULL;
          _survivor_chunk_capacity = 0;
          break;
        } else {
          ChunkArray* cur =
            ::new (&_survivor_plab_array[i]) ChunkArray(vec,
                                                        max_plab_samples);
          assert(cur->end() == 0, "Should be 0");
          assert(cur->array() == vec, "Should be vec");
          assert(cur->capacity() == max_plab_samples, "Error");
        }
      }
    }
  }
  assert(   (   _survivor_plab_array  != NULL
             && _survivor_chunk_array != NULL)
         || (   _survivor_chunk_capacity == 0
             && _survivor_chunk_index == 0),
         "Error");

  // Choose what strong roots should be scanned depending on verification options
  // and perm gen collection mode.
  if (!CMSClassUnloadingEnabled) {
    // If class unloading is disabled we want to include all classes into the root set.
    add_root_scanning_option(SharedHeap::SO_AllClasses);
  } else {
    add_root_scanning_option(SharedHeap::SO_SystemClasses);
  }

  NOT_PRODUCT(_overflow_counter = CMSMarkStackOverflowInterval;)
  _gc_counters = new CollectorCounters("CMS", 1);
  _completed_initialization = true;
  _sweep_timer.start();  // start of time
}

const char* ConcurrentMarkSweepGeneration::name() const {
  return "concurrent mark-sweep generation";
}
void ConcurrentMarkSweepGeneration::update_counters() {
  if (UsePerfData) {
    _space_counters->update_all();
    _gen_counters->update_all();
  }
}

// this is an optimized version of update_counters(). it takes the
// used value as a parameter rather than computing it. 
//
void ConcurrentMarkSweepGeneration::update_counters(size_t used) {
  if (UsePerfData) {
    _space_counters->update_used(used);
    _space_counters->update_capacity();
    _gen_counters->update_all();
  }
}

void ConcurrentMarkSweepGeneration::print() const {
  Generation::print();
  cmsSpace()->print();
}

#ifndef PRODUCT
void ConcurrentMarkSweepGeneration::print_statistics() {
  cmsSpace()->printFLCensus(0);
}
#endif

void ConcurrentMarkSweepGeneration::printOccupancy(const char *s) {
  GenCollectedHeap* gch = GenCollectedHeap::heap();
  if (PrintGCDetails) {
    if (Verbose) {
      gclog_or_tty->print(" [%d %s-%s: "SIZE_FORMAT"("SIZE_FORMAT")]", 
	level(), short_name(), s, used(), capacity());
    } else {
      gclog_or_tty->print(" [%d %s-%s: "SIZE_FORMAT"K("SIZE_FORMAT"K)]", 
	level(), short_name(), s, used() / K, capacity() / K);
    }
  }
  if (Verbose) {
    gclog_or_tty->print(" "SIZE_FORMAT"("SIZE_FORMAT")",
              gch->used(), gch->capacity());
  } else {
    gclog_or_tty->print(" "SIZE_FORMAT"K("SIZE_FORMAT"K)",
              gch->used() / K, gch->capacity() / K);
  }
}

size_t
ConcurrentMarkSweepGeneration::contiguous_available() const {
  // dld proposes an improvement in precision here. If the committed
  // part of the space ends in a free block we should add that to
  // uncommitted size in the calculation below. Will make this
  // change later, staying with the approximation below for the
  // time being. -- ysr.
  return MAX2(_virtual_space.uncommitted_size(), unsafe_max_alloc_nogc());
}

size_t
ConcurrentMarkSweepGeneration::unsafe_max_alloc_nogc() const {
  return _cmsSpace->max_alloc_in_words() * HeapWordSize;
}

size_t ConcurrentMarkSweepGeneration::max_available() const {
  return free() + _virtual_space.uncommitted_size();
}

bool ConcurrentMarkSweepGeneration::promotion_attempt_is_safe(
    size_t max_promotion_in_bytes,
    bool younger_handles_promotion_failure) const {

  // This is the most conservative test.  Full promotion is 
  // guaranteed if this is used. The multiplicative factor is to
  // account for the worst case "dilatation".
  double adjusted_max_promo_bytes = _dilatation_factor * max_promotion_in_bytes;
  if (adjusted_max_promo_bytes > (double)max_uintx) { // larger than size_t
    adjusted_max_promo_bytes = (double)max_uintx;
  }
  bool result = (max_contiguous_available() >= (size_t)adjusted_max_promo_bytes);

  if (younger_handles_promotion_failure && !result) {
    // Full promotion is not guaranteed because fragmentation
    // of the cms generation can prevent the full promotion.
    result = (max_available() >= (size_t)adjusted_max_promo_bytes);

    if (!result) {
      // With promotion failure handling the test for the ability
      // to support the promotion does not have to be guaranteed.
      // Use an average of the amount promoted.
      result = max_available() >= (size_t) 
	gc_stats()->avg_promoted()->padded_average();
      if (PrintGC && Verbose && result) {
        gclog_or_tty->print_cr(
	  "\nConcurrentMarkSweepGeneration::promotion_attempt_is_safe"
          " max_available: " SIZE_FORMAT
          " avg_promoted: " SIZE_FORMAT,
          max_available(), (size_t)
          gc_stats()->avg_promoted()->padded_average());
      }
    } else {
      if (PrintGC && Verbose) {
        gclog_or_tty->print_cr(
          "\nConcurrentMarkSweepGeneration::promotion_attempt_is_safe"
          " max_available: " SIZE_FORMAT
          " adj_max_promo_bytes: " SIZE_FORMAT,
          max_available(), (size_t)adjusted_max_promo_bytes);
      }
    }
  } else {
    if (PrintGC && Verbose) {
      gclog_or_tty->print_cr(
        "\nConcurrentMarkSweepGeneration::promotion_attempt_is_safe"
        " contiguous_available: " SIZE_FORMAT
        " adj_max_promo_bytes: " SIZE_FORMAT,
        max_contiguous_available(), (size_t)adjusted_max_promo_bytes);
    }
  }
  return result;
}

CompactibleSpace*
ConcurrentMarkSweepGeneration::first_compaction_space() const {
  return _cmsSpace;
}

void ConcurrentMarkSweepGeneration::reset_after_compaction() {
  // Clear the promotion information.  These pointers can be adjusted
  // along with all the other pointers into the heap but
  // compaction is expected to be a rare event with 
  // a heap using cms so don't do it without seeing the need.
  if (ParallelGCThreads > 0) {
    for (uint i = 0; i < ParallelGCThreads; i++) {
      _par_gc_thread_states[i]->promo.reset();
    }
  }
}

void ConcurrentMarkSweepGeneration::space_iterate(SpaceClosure* blk, bool usedOnly) {
  blk->do_space(_cmsSpace);
}

void ConcurrentMarkSweepGeneration::compute_new_size() {
  assert_locked_or_safepoint(Heap_lock);

  // If incremental collection failed, we just want to expand
  // to the limit.
  if (incremental_collection_failed()) {
    clear_incremental_collection_failed();
    grow_to_reserved();
    return;
  }

  size_t expand_bytes = 0;
  double free_percentage = ((double) free()) / capacity();
  double desired_free_percentage = (double) MinHeapFreeRatio / 100;
  double maximum_free_percentage = (double) MaxHeapFreeRatio / 100;

  // compute expansion delta needed for reaching desired free percentage
  if (free_percentage < desired_free_percentage) {
    size_t desired_capacity = (size_t)(used() / ((double) 1 - desired_free_percentage));
    assert(desired_capacity >= capacity(), "invalid expansion size");
    expand_bytes = MAX2(desired_capacity - capacity(), MinHeapDeltaBytes);
  }
  if (expand_bytes > 0) {
    if (PrintGCDetails && Verbose) {
      size_t desired_capacity = (size_t)(used() / ((double) 1 - desired_free_percentage));
      gclog_or_tty->print_cr("\nFrom compute_new_size: ");
      gclog_or_tty->print_cr("  Free fraction %f", free_percentage);
      gclog_or_tty->print_cr("  Desired free fraction %f", 
        desired_free_percentage);
      gclog_or_tty->print_cr("  Maximum free fraction %f", 
        maximum_free_percentage);
      gclog_or_tty->print_cr("  Capactiy "SIZE_FORMAT, capacity()/1000);
      gclog_or_tty->print_cr("  Desired capacity "SIZE_FORMAT, 
        desired_capacity/1000);
      int prev_level = level() - 1;
      if (prev_level >= 0) {
        size_t prev_size = 0;
        GenCollectedHeap* gch = GenCollectedHeap::heap();
        Generation* prev_gen = gch->_gens[prev_level];
        prev_size = prev_gen->capacity();
          gclog_or_tty->print_cr("  Younger gen size "SIZE_FORMAT,
                                 prev_size/1000);
      }
      gclog_or_tty->print_cr("  unsafe_max_alloc_nogc "SIZE_FORMAT,
	unsafe_max_alloc_nogc()/1000);
      gclog_or_tty->print_cr("  contiguous available "SIZE_FORMAT, 
	contiguous_available()/1000);
      gclog_or_tty->print_cr("  Expand by "SIZE_FORMAT" (bytes)",
        expand_bytes);
    }
    // safe if expansion fails
    expand(expand_bytes, 0, CMSExpansionCause::_satisfy_free_ratio); 
    if (PrintGCDetails && Verbose) {
      gclog_or_tty->print_cr("  Expanded free fraction %f", 
	((double) free()) / capacity());
    }
  }
}

Mutex* ConcurrentMarkSweepGeneration::freelistLock() const {
  return cmsSpace()->freelistLock();
}

HeapWord* ConcurrentMarkSweepGeneration::allocate(size_t size,
                                                  bool   tlab) {
  CMSSynchronousYieldRequest yr;
  MutexLockerEx x(freelistLock(),
                  Mutex::_no_safepoint_check_flag);
  return have_lock_and_allocate(size, tlab);
}

HeapWord* ConcurrentMarkSweepGeneration::have_lock_and_allocate(size_t size,
                                                  bool   tlab) {
  assert_lock_strong(freelistLock());
  size_t adjustedSize = CompactibleFreeListSpace::adjustObjectSize(size);
  HeapWord* res = cmsSpace()->allocate(adjustedSize);
  // Allocate the object live (grey) if the background collector has
  // started marking. This is necessary because the marker may
  // have passed this address and consequently this object will
  // not otherwise be greyed and would be incorrectly swept up.
  // Note that if this object contains references, the writing
  // of those references will dirty the card containing this object
  // allowing the object to be blackened (and its references scanned)
  // either during a preclean phase or at the final checkpoint.
  if (res != NULL) {
    collector()->direct_allocated(res, adjustedSize);
    _direct_allocated_words += adjustedSize;
    // allocation counters
    NOT_PRODUCT(
      _numObjectsAllocated++;
      _numWordsAllocated += (int)adjustedSize;
    )
  }
  return res;
}

// In the case of direct allocation by mutators in a generation that
// is being concurrently collected, the object must be allocated
// live (grey) if the background collector has started marking.
// This is necessary because the marker may
// have passed this address and consequently this object will
// not otherwise be greyed and would be incorrectly swept up.
// Note that if this object contains references, the writing
// of those references will dirty the card containing this object
// allowing the object to be blackened (and its references scanned)
// either during a preclean phase or at the final checkpoint.
void CMSCollector::direct_allocated(HeapWord* start, size_t size) {
  assert(_markBitMap.covers(start, size), "Out of bounds");
  if (_collectorState >= Marking) {
    MutexLockerEx y(_markBitMap.lock(),
                    Mutex::_no_safepoint_check_flag);
    // [see comments preceding SweepClosure::do_blk() below for details]
    // 1. need to mark the object as live so it isn't collected
    // 2. need to mark the 2nd bit to indicate the object may be uninitialized
    // 3. need to mark the end of the object so sweeper can skip over it
    //    if it's uninitialized when the sweeper reaches it.
    _markBitMap.mark(start);          // object is live
    _markBitMap.mark(start + 1);      // object is potentially uninitialized?
    _markBitMap.mark(start + size - 1);
                                      // mark end of object
  }
  // check that oop looks uninitialized
  assert(oop(start)->klass_or_null() == NULL, "_klass should be NULL");
}

void CMSCollector::promoted(bool par, HeapWord* start,
                            bool is_obj_array, size_t obj_size) {
  assert(_markBitMap.covers(start), "Out of bounds");
  // See comment in direct_allocated() about when objects should
  // be allocated live.
  if (_collectorState >= Marking) {
    // we already hold the marking bit map lock, taken in
    // the prologue
    if (par) {
      _markBitMap.par_mark(start);
    } else {
      _markBitMap.mark(start);
    }
    // We don't need to mark the object as uninitialized (as
    // in direct_allocated above) because this is being done with the
    // world stopped and the object will be initialized by the
    // time the sweeper gets to look at it.
    assert(SafepointSynchronize::is_at_safepoint(),
           "expect promotion only at safepoints");

    if (_collectorState < Sweeping) {
      // Mark the appropriate cards in the modUnionTable, so that
      // this object gets scanned before the sweep. If this is
      // not done, CMS generation references in the object might
      // not get marked.
      // For the case of arrays, which are otherwise precisely
      // marked, we need to dirty the entire array, not just its head.
      if (is_obj_array) {
        // The [par_]mark_range() method expects mr.end() below to
        // be aligned to the granularity of a bit's representation
        // in the heap. In the case of the MUT below, that's a
        // card size.
        MemRegion mr(start,
                     (HeapWord*)round_to((intptr_t)(start + obj_size),
                        CardTableModRefBS::card_size /* bytes */));
        if (par) {
          _modUnionTable.par_mark_range(mr);
        } else {
	  _modUnionTable.mark_range(mr);
        }
      } else {  // not an obj array; we can just mark the head
        if (par) {
	  _modUnionTable.par_mark(start);
        } else {
	  _modUnionTable.mark(start);
        }
      }
    }
  }
}

static inline size_t percent_of_space(Space* space, HeapWord* addr)
{
  size_t delta = pointer_delta(addr, space->bottom());
  return (size_t)(delta * 100.0 / (space->capacity() / HeapWordSize));
}

void CMSCollector::icms_update_allocation_limits()
{
  Generation* gen0 = GenCollectedHeap::heap()->get_gen(0);
  EdenSpace* eden = gen0->as_DefNewGeneration()->eden();

  const unsigned int duty_cycle = stats().icms_update_duty_cycle();
  if (CMSTraceIncrementalPacing) {
    stats().print();
  }

  assert(duty_cycle <= 100, "invalid duty cycle");
  if (duty_cycle != 0) {
    // The duty_cycle is a percentage between 0 and 100; convert to words and
    // then compute the offset from the endpoints of the space.
    size_t free_words = eden->free() / HeapWordSize;
    double free_words_dbl = (double)free_words;
    size_t duty_cycle_words = (size_t)(free_words_dbl * duty_cycle / 100.0);
    size_t offset_words = (free_words - duty_cycle_words) / 2;

    _icms_start_limit = eden->top() + offset_words;
    _icms_stop_limit = eden->end() - offset_words;

    // The limits may be adjusted (shifted to the right) by
    // CMSIncrementalOffset, to allow the application more mutator time after a
    // young gen gc (when all mutators were stopped) and before CMS starts and
    // takes away one or more cpus.
    if (CMSIncrementalOffset != 0) {
      double adjustment_dbl = free_words_dbl * CMSIncrementalOffset / 100.0;
      size_t adjustment = (size_t)adjustment_dbl;
      HeapWord* tmp_stop = _icms_stop_limit + adjustment;
      if (tmp_stop > _icms_stop_limit && tmp_stop < eden->end()) {
	_icms_start_limit += adjustment;
	_icms_stop_limit = tmp_stop;
      }
    }
  }
  if (duty_cycle == 0 || (_icms_start_limit == _icms_stop_limit)) {
    _icms_start_limit = _icms_stop_limit = eden->end();
  }

  // Install the new start limit.
  eden->set_soft_end(_icms_start_limit);

  if (CMSTraceIncrementalMode) {
    gclog_or_tty->print(" icms alloc limits:  "
			   PTR_FORMAT "," PTR_FORMAT
			   " (" SIZE_FORMAT "%%," SIZE_FORMAT "%%) ",
			   _icms_start_limit, _icms_stop_limit,
			   percent_of_space(eden, _icms_start_limit),
			   percent_of_space(eden, _icms_stop_limit));
    if (Verbose) {
      gclog_or_tty->print("eden:  ");
      eden->print_on(gclog_or_tty);
    }
  }
}

// Any changes here should try to maintain the invariant
// that if this method is called with _icms_start_limit
// and _icms_stop_limit both NULL, then it should return NULL
// and not notify the icms thread.
HeapWord* 
CMSCollector::allocation_limit_reached(Space* space, HeapWord* top,
				       size_t word_size)
{
  // A start_limit equal to end() means the duty cycle is 0, so treat that as a
  // nop.
  if (CMSIncrementalMode && _icms_start_limit != space->end()) {
    if (top <= _icms_start_limit) {
      if (CMSTraceIncrementalMode) {
	space->print_on(gclog_or_tty);
	gclog_or_tty->stamp();
	gclog_or_tty->print_cr(" start limit top=" PTR_FORMAT
			       ", new limit=" PTR_FORMAT
			       " (" SIZE_FORMAT "%%)",
			       top, _icms_stop_limit,
			       percent_of_space(space, _icms_stop_limit));
      }
      ConcurrentMarkSweepThread::start_icms();
      assert(top < _icms_stop_limit, "Tautology"); 
      if (word_size < pointer_delta(_icms_stop_limit, top)) { 
	return _icms_stop_limit;
      }

      // The allocation will cross both the _start and _stop limits, so do the
      // stop notification also and return end().
      if (CMSTraceIncrementalMode) {
	space->print_on(gclog_or_tty);
	gclog_or_tty->stamp();
	gclog_or_tty->print_cr(" +stop limit top=" PTR_FORMAT
			       ", new limit=" PTR_FORMAT
			       " (" SIZE_FORMAT "%%)",
			       top, space->end(),
			       percent_of_space(space, space->end()));
      }
      ConcurrentMarkSweepThread::stop_icms();
      return space->end();
    }

    if (top <= _icms_stop_limit) {
      if (CMSTraceIncrementalMode) {
	space->print_on(gclog_or_tty);
	gclog_or_tty->stamp();
	gclog_or_tty->print_cr(" stop limit top=" PTR_FORMAT
			       ", new limit=" PTR_FORMAT
			       " (" SIZE_FORMAT "%%)",
			       top, space->end(),
			       percent_of_space(space, space->end()));
      }
      ConcurrentMarkSweepThread::stop_icms();
      return space->end();
    }

    if (CMSTraceIncrementalMode) {
      space->print_on(gclog_or_tty);
      gclog_or_tty->stamp();
      gclog_or_tty->print_cr(" end limit top=" PTR_FORMAT
			     ", new limit=" PTR_FORMAT,
			     top, NULL);
    }
  }

  return NULL;
}

oop ConcurrentMarkSweepGeneration::promote(oop obj, size_t obj_size) {
  assert(obj_size == (size_t)obj->size(), "bad obj_size passed in");
  // allocate, copy and if necessary update promoinfo --
  // delegate to underlying space.
  assert_lock_strong(freelistLock());

#ifndef	PRODUCT
  if (Universe::heap()->promotion_should_fail()) {
    return NULL;
  }
#endif	// #ifndef PRODUCT

  oop res = _cmsSpace->promote(obj, obj_size);
  if (res == NULL) {
    // expand and retry
    size_t s = _cmsSpace->expansionSpaceRequired(obj_size);  // HeapWords
    expand(s*HeapWordSize, MinHeapDeltaBytes, 
      CMSExpansionCause::_satisfy_promotion);
    // Since there's currently no next generation, we don't try to promote
    // into a more senior generation.
    assert(next_gen() == NULL, "assumption, based upon which no attempt "
                               "is made to pass on a possibly failing "
                               "promotion to next generation");
    res = _cmsSpace->promote(obj, obj_size);
  }
  if (res != NULL) {
    // See comment in allocate() about when objects should
    // be allocated live.
    assert(obj->is_oop(), "Will dereference klass pointer below");
    collector()->promoted(false,           // Not parallel
                          (HeapWord*)res, obj->is_objArray(), obj_size);
    // promotion counters
    NOT_PRODUCT(
      _numObjectsPromoted++;
      _numWordsPromoted +=
        (int)(CompactibleFreeListSpace::adjustObjectSize(obj->size()));
    )
  }
  return res;
}


HeapWord*
ConcurrentMarkSweepGeneration::allocation_limit_reached(Space* space,
					     HeapWord* top,
					     size_t word_sz)
{
  return collector()->allocation_limit_reached(space, top, word_sz);
}

// Things to support parallel young-gen collection.
oop
ConcurrentMarkSweepGeneration::par_promote(int thread_num,
					   oop old, markOop m,
					   size_t word_sz) {
#ifndef	PRODUCT
  if (Universe::heap()->promotion_should_fail()) {
    return NULL;
  }
#endif	// #ifndef PRODUCT

  CMSParGCThreadState* ps = _par_gc_thread_states[thread_num];
  PromotionInfo* promoInfo = &ps->promo;
  // if we are tracking promotions, then first ensure space for
  // promotion (including spooling space for saving header if necessary).
  // then allocate and copy, then track promoted info if needed.
  // When tracking (see PromotionInfo::track()), the mark word may
  // be displaced and in this case restoration of the mark word
  // occurs in the (oop_since_save_marks_)iterate phase.
  if (promoInfo->tracking() && !promoInfo->ensure_spooling_space()) {
    // Out of space for allocating spooling buffers;
    // try expanding and allocating spooling buffers.
    if (!expand_and_ensure_spooling_space(promoInfo)) {
      return NULL;
    }
  }
  assert(promoInfo->has_spooling_space(), "Control point invariant");
  HeapWord* obj_ptr = ps->lab.alloc(word_sz);
  if (obj_ptr == NULL) {
     obj_ptr = expand_and_par_lab_allocate(ps, word_sz);
     if (obj_ptr == NULL) {
       return NULL;
     }
  }
  oop obj = oop(obj_ptr);
  assert(obj->klass_or_null() == NULL, "Object should be uninitialized here.");
  // Otherwise, copy the object.  Here we must be careful to insert the
  // klass pointer last, since this marks the block as an allocated object.
  // Except with compressed oops it's the mark word.
  HeapWord* old_ptr = (HeapWord*)old;
  if (word_sz > (size_t)oopDesc::header_size()) {
    Copy::aligned_disjoint_words(old_ptr + oopDesc::header_size(),
				 obj_ptr + oopDesc::header_size(),
				 word_sz - oopDesc::header_size());
  }

  if (UseCompressedOops) {
    // Copy gap missed by (aligned) header size calculation above
    obj->set_klass_gap(old->klass_gap());
  }

  // Restore the mark word copied above.
  obj->set_mark(m);
<<<<<<< HEAD

  // Now we can track the promoted object, if necessary.  We take care
=======
  // Now we can track the promoted object, if necessary.  We take care 
>>>>>>> 2571633a
  // To delay the transition from uninitialized to full object
  // (i.e., insertion of klass pointer) until after, so that it
  // atomically becomes a promoted object.
  if (promoInfo->tracking()) {
    promoInfo->track((PromotedObject*)obj, old->klass());
  }

  // Finally, install the klass pointer (this should be volatile).
  obj->set_klass(old->klass());

  assert(old->is_oop(), "Will dereference klass ptr below");
  collector()->promoted(true,          // parallel
                        obj_ptr, old->is_objArray(), word_sz);
  
  NOT_PRODUCT(
    Atomic::inc(&_numObjectsPromoted);
    Atomic::add((jint)CompactibleFreeListSpace::adjustObjectSize(obj->size()),
                &_numWordsPromoted);
  )

  return obj; 
}

void
ConcurrentMarkSweepGeneration::
par_promote_alloc_undo(int thread_num,
		       HeapWord* obj, size_t word_sz) {
  // CMS does not support promotion undo.
  ShouldNotReachHere();
}

void
ConcurrentMarkSweepGeneration::
par_promote_alloc_done(int thread_num) {
  CMSParGCThreadState* ps = _par_gc_thread_states[thread_num];
  ps->lab.retire();
#if CFLS_LAB_REFILL_STATS
  if (thread_num == 0) {
    _cmsSpace->print_par_alloc_stats();
  }
#endif
}

void
ConcurrentMarkSweepGeneration::
par_oop_since_save_marks_iterate_done(int thread_num) {
  CMSParGCThreadState* ps = _par_gc_thread_states[thread_num];
  ParScanWithoutBarrierClosure* dummy_cl = NULL;
  ps->promo.promoted_oops_iterate_nv(dummy_cl);
}

// XXXPERM
bool ConcurrentMarkSweepGeneration::should_collect(bool   full,
                                                   size_t size,
                                                   bool   tlab)
{
  // We allow a STW collection only if a full
  // collection was requested.
  return full || should_allocate(size, tlab); // FIX ME !!!
  // This and promotion failure handling are connected at the
  // hip and should be fixed by untying them.
}

bool CMSCollector::shouldConcurrentCollect() {
  if (_full_gc_requested) {
    assert(ExplicitGCInvokesConcurrent, "Unexpected state");
    if (Verbose && PrintGCDetails) {
      gclog_or_tty->print_cr("CMSCollector: collect because of explicit "
                             " gc request");
    }
    return true;
  }

  // For debugging purposes, change the type of collection.
  // If the rotation is not on the concurrent collection
  // type, don't start a concurrent collection.
  NOT_PRODUCT(
    if (RotateCMSCollectionTypes && 
	(_cmsGen->debug_collection_type() != 
	  ConcurrentMarkSweepGeneration::Concurrent_collection_type)) {
      assert(_cmsGen->debug_collection_type() != 
	ConcurrentMarkSweepGeneration::Unknown_collection_type,
	"Bad cms collection type");
      return false;
    }
  )

  FreelistLocker x(this);
  // ------------------------------------------------------------------
  // Print out lots of information which affects the initiation of
  // a collection.
  if (PrintCMSInitiationStatistics && stats().valid()) {
    gclog_or_tty->print("CMSCollector shouldConcurrentCollect: ");
    gclog_or_tty->stamp();
    gclog_or_tty->print_cr("");
    stats().print_on(gclog_or_tty);
    gclog_or_tty->print_cr("time_until_cms_gen_full %3.7f",
      stats().time_until_cms_gen_full());
    gclog_or_tty->print_cr("free="SIZE_FORMAT, _cmsGen->free());
    gclog_or_tty->print_cr("contiguous_available="SIZE_FORMAT,
                           _cmsGen->contiguous_available());
    gclog_or_tty->print_cr("promotion_rate=%g", stats().promotion_rate());
    gclog_or_tty->print_cr("cms_allocation_rate=%g", stats().cms_allocation_rate());
    gclog_or_tty->print_cr("occupancy=%3.7f", _cmsGen->occupancy());
    gclog_or_tty->print_cr("initiatingOccupancy=%3.7f", _cmsGen->initiating_occupancy());
    gclog_or_tty->print_cr("initiatingPermOccupancy=%3.7f", _permGen->initiating_occupancy());
  }
  // ------------------------------------------------------------------

  // If the estimated time to complete a cms collection (cms_duration())
  // is less than the estimated time remaining until the cms generation
  // is full, start a collection.
  if (!UseCMSInitiatingOccupancyOnly) {
    if (stats().valid()) {
      if (stats().time_until_cms_start() == 0.0) {
        return true;
      }
    } else {
      // We want to conservatively collect somewhat early in order
      // to try and "bootstrap" our CMS/promotion statistics;
      // this branch will not fire after the first successful CMS
      // collection because the stats should then be valid.
      if (_cmsGen->occupancy() >= _bootstrap_occupancy) {
        if (Verbose && PrintGCDetails) {
          gclog_or_tty->print_cr(
            " CMSCollector: collect for bootstrapping statistics:"
            " occupancy = %f, boot occupancy = %f", _cmsGen->occupancy(),
            _bootstrap_occupancy);
        }
        return true;
      }
    }
  }

  // Otherwise, we start a collection cycle if either the perm gen or
  // old gen want a collection cycle started. Each may use
  // an appropriate criterion for making this decision.
  // XXX We need to make sure that the gen expansion
  // criterion dovetails well with this. XXX NEED TO FIX THIS
  if (_cmsGen->should_concurrent_collect()) {
    if (Verbose && PrintGCDetails) {
      gclog_or_tty->print_cr("CMS old gen initiated");
    }
    return true;
  }

  // We start a collection if we believe an incremental collection may fail;
  // this is not likely to be productive in practice because it's probably too
  // late anyway.
  GenCollectedHeap* gch = GenCollectedHeap::heap();
  assert(gch->collector_policy()->is_two_generation_policy(),
         "You may want to check the correctness of the following");
  if (gch->incremental_collection_will_fail()) {
    if (PrintGCDetails && Verbose) {
      gclog_or_tty->print("CMSCollector: collect because incremental collection will fail ");
    }
    return true;
  }

  if (CMSClassUnloadingEnabled && _permGen->should_concurrent_collect()) {
    bool res = update_should_unload_classes();
    if (res) {
      if (Verbose && PrintGCDetails) {
        gclog_or_tty->print_cr("CMS perm gen initiated");
      }
      return true;
    }
  }
  return false;
}

// Clear _expansion_cause fields of constituent generations
void CMSCollector::clear_expansion_cause() {
  _cmsGen->clear_expansion_cause();
  _permGen->clear_expansion_cause();
}

// We should be conservative in starting a collection cycle.  To
// start too eagerly runs the risk of collecting too often in the
// extreme.  To collect too rarely falls back on full collections,
// which works, even if not optimum in terms of concurrent work.
// As a work around for too eagerly collecting, use the flag
// UseCMSInitiatingOccupancyOnly.  This also has the advantage of
// giving the user an easily understandable way of controlling the
// collections.
// We want to start a new collection cycle if any of the following
// conditions hold:
// . our current occupancy exceeds the configured initiating occupancy
//   for this generation, or
// . we recently needed to expand this space and have not, since that
//   expansion, done a collection of this generation, or
// . the underlying space believes that it may be a good idea to initiate
//   a concurrent collection (this may be based on criteria such as the
//   following: the space uses linear allocation and linear allocation is
//   going to fail, or there is believed to be excessive fragmentation in
//   the generation, etc... or ...
// [.(currently done by CMSCollector::shouldConcurrentCollect() only for
//   the case of the old generation, not the perm generation; see CR 6543076):
//   we may be approaching a point at which allocation requests may fail because
//   we will be out of sufficient free space given allocation rate estimates.]
bool ConcurrentMarkSweepGeneration::should_concurrent_collect() const {

  assert_lock_strong(freelistLock());
  if (occupancy() > initiating_occupancy()) {
    if (PrintGCDetails && Verbose) {
      gclog_or_tty->print(" %s: collect because of occupancy %f / %f  ",
<<<<<<< HEAD
        short_name(), occupancy(), initiating_occupancy());
=======
	short_name(), occupancy(), initiatingOccupancy);
>>>>>>> 2571633a
    }
    return true;
  }
  if (UseCMSInitiatingOccupancyOnly) {
    return false;
  }
  if (expansion_cause() == CMSExpansionCause::_satisfy_allocation) {
    if (PrintGCDetails && Verbose) {
      gclog_or_tty->print(" %s: collect because expanded for allocation ",
	short_name());
    }
    return true;
  }
<<<<<<< HEAD
  if (_cmsSpace->should_concurrent_collect()) {
    if (PrintGCDetails && Verbose) {
      gclog_or_tty->print(" %s: collect because cmsSpace says so ",
        short_name());
=======
  GenCollectedHeap* gch = GenCollectedHeap::heap();
  assert(gch->collector_policy()->is_two_generation_policy(),
         "You may want to check the correctness of the following");
  if (gch->incremental_collection_will_fail()) {
    if (PrintGCDetails && Verbose) {
      gclog_or_tty->print(" %s: collect because incremental collection will fail ",
	short_name());
    }
    return true;
  }
  if (!_cmsSpace->adaptive_freelists() && 
      _cmsSpace->linearAllocationWouldFail()) {
    if (PrintGCDetails && Verbose) {
      gclog_or_tty->print(" %s: collect because of linAB ",
	short_name());
>>>>>>> 2571633a
    }
    return true;
  }
  return false;
}

void ConcurrentMarkSweepGeneration::collect(bool   full,
                                            bool   clear_all_soft_refs,
                                            size_t size,
                                            bool   tlab)
{
  collector()->collect(full, clear_all_soft_refs, size, tlab);
}

void CMSCollector::collect(bool   full,
                           bool   clear_all_soft_refs,
                           size_t size,
                           bool   tlab)
{
  if (!UseCMSCollectionPassing && _collectorState > Idling) {
    // For debugging purposes skip the collection if the state
    // is not currently idle
    if (TraceCMSState) {
      gclog_or_tty->print_cr("Thread " INTPTR_FORMAT " skipped full:%d CMS state %d", 
	Thread::current(), full, _collectorState);
    }
    return;
  }

  // The following "if" branch is present for defensive reasons.
  // In the current uses of this interface, it can be replaced with:
  // assert(!GC_locker.is_active(), "Can't be called otherwise");
  // But I am not placing that assert here to allow future
  // generality in invoking this interface.
  if (GC_locker::is_active()) {
    // A consistency test for GC_locker
    assert(GC_locker::needs_gc(), "Should have been set already");
    // Skip this foreground collection, instead
    // expanding the heap if necessary.
    // Need the free list locks for the call to free() in compute_new_size()
    compute_new_size();
    return;
  }
  acquire_control_and_collect(full, clear_all_soft_refs);
  _full_gcs_since_conc_gc++;

}

void CMSCollector::request_full_gc(unsigned int full_gc_count) {
  GenCollectedHeap* gch = GenCollectedHeap::heap();
  unsigned int gc_count = gch->total_full_collections();
  if (gc_count == full_gc_count) {
    MutexLockerEx y(CGC_lock, Mutex::_no_safepoint_check_flag);
    _full_gc_requested = true;
    CGC_lock->notify();   // nudge CMS thread
  }
}
  

// The foreground and background collectors need to coordinate in order
// to make sure that they do not mutually interfere with CMS collections.
// When a background collection is active,
// the foreground collector may need to take over (preempt) and
// synchronously complete an ongoing collection. Depending on the 
// frequency of the background collections and the heap usage
// of the application, this preemption can be seldom or frequent.
// There are only certain
// points in the background collection that the "collection-baton"
// can be passed to the foreground collector.
//
// The foreground collector will wait for the baton before
// starting any part of the collection.  The foreground collector
// will only wait at one location.
//
// The background collector will yield the baton before starting a new
// phase of the collection (e.g., before initial marking, marking from roots,
// precleaning, final re-mark, sweep etc.)  This is normally done at the head
// of the loop which switches the phases. The background collector does some
// of the phases (initial mark, final re-mark) with the world stopped.
// Because of locking involved in stopping the world,
// the foreground collector should not block waiting for the background
// collector when it is doing a stop-the-world phase.  The background
// collector will yield the baton at an additional point just before
// it enters a stop-the-world phase.  Once the world is stopped, the
// background collector checks the phase of the collection.  If the
// phase has not changed, it proceeds with the collection.  If the
// phase has changed, it skips that phase of the collection.  See
// the comments on the use of the Heap_lock in collect_in_background().
//
// Variable used in baton passing.
//   _foregroundGCIsActive - Set to true by the foreground collector when
//	it wants the baton.  The foreground clears it when it has finished
//	the collection.
//   _foregroundGCShouldWait - Set to true by the background collector
//        when it is running.  The foreground collector waits while
//	_foregroundGCShouldWait is true.
//  CGC_lock - monitor used to protect access to the above variables
//	and to notify the foreground and background collectors.
//  _collectorState - current state of the CMS collection.
// 
// The foreground collector 
//   acquires the CGC_lock
//   sets _foregroundGCIsActive
//   waits on the CGC_lock for _foregroundGCShouldWait to be false
//     various locks acquired in preparation for the collection
//     are released so as not to block the background collector
//     that is in the midst of a collection
//   proceeds with the collection
//   clears _foregroundGCIsActive
//   returns
//
// The background collector in a loop iterating on the phases of the
//	collection
//   acquires the CGC_lock
//   sets _foregroundGCShouldWait
//   if _foregroundGCIsActive is set
//     clears _foregroundGCShouldWait, notifies _CGC_lock
//     waits on _CGC_lock for _foregroundGCIsActive to become false
//     and exits the loop.
//   otherwise
//     proceed with that phase of the collection
//     if the phase is a stop-the-world phase,
//	 yield the baton once more just before enqueueing
//	 the stop-world CMS operation (executed by the VM thread).
//   returns after all phases of the collection are done
//   

void CMSCollector::acquire_control_and_collect(bool full,
	bool clear_all_soft_refs) {
  assert(SafepointSynchronize::is_at_safepoint(), "should be at safepoint");
  assert(!Thread::current()->is_ConcurrentGC_thread(),
         "shouldn't try to acquire control from self!");

  // Start the protocol for acquiring control of the
  // collection from the background collector (aka CMS thread).
  assert(ConcurrentMarkSweepThread::vm_thread_has_cms_token(),
         "VM thread should have CMS token");
  // Remember the possibly interrupted state of an ongoing
  // concurrent collection
  CollectorState first_state = _collectorState;

  // Signal to a possibly ongoing concurrent collection that
  // we want to do a foreground collection.
  _foregroundGCIsActive = true;

  // Disable incremental mode during a foreground collection.
  ICMSDisabler icms_disabler;

  // release locks and wait for a notify from the background collector
  // releasing the locks in only necessary for phases which
  // do yields to improve the granularity of the collection.
  assert_lock_strong(bitMapLock());
  // We need to lock the Free list lock for the space that we are
  // currently collecting.
  assert(haveFreelistLocks(), "Must be holding free list locks");
  bitMapLock()->unlock();
  releaseFreelistLocks();
  {
    MutexLockerEx x(CGC_lock, Mutex::_no_safepoint_check_flag);
    if (_foregroundGCShouldWait) {
      // We are going to be waiting for action for the CMS thread;
      // it had better not be gone (for instance at shutdown)!
      assert(ConcurrentMarkSweepThread::cmst() != NULL,
             "CMS thread must be running");
      // Wait here until the background collector gives us the go-ahead
      ConcurrentMarkSweepThread::clear_CMS_flag(
        ConcurrentMarkSweepThread::CMS_vm_has_token);  // release token
      // Get a possibly blocked CMS thread going:
      //   Note that we set _foregroundGCIsActive true above,
      //   without protection of the CGC_lock.
      CGC_lock->notify();
      assert(!ConcurrentMarkSweepThread::vm_thread_wants_cms_token(),
             "Possible deadlock");
      while (_foregroundGCShouldWait) {
        // wait for notification
        CGC_lock->wait(Mutex::_no_safepoint_check_flag);
        // Possibility of delay/starvation here, since CMS token does
        // not know to give priority to VM thread? Actually, i think
        // there wouldn't be any delay/starvation, but the proof of
        // that "fact" (?) appears non-trivial. XXX 20011219YSR
      }
      ConcurrentMarkSweepThread::set_CMS_flag(
        ConcurrentMarkSweepThread::CMS_vm_has_token);
    }
  }
  // The CMS_token is already held.  Get back the other locks.
  assert(ConcurrentMarkSweepThread::vm_thread_has_cms_token(),
         "VM thread should have CMS token");
  getFreelistLocks();
  bitMapLock()->lock_without_safepoint_check();
  if (TraceCMSState) {
    gclog_or_tty->print_cr("CMS foreground collector has asked for control "
      INTPTR_FORMAT " with first state %d", Thread::current(), first_state);
    gclog_or_tty->print_cr("	gets control with state %d", _collectorState);
  }

  // Check if we need to do a compaction, or if not, whether
  // we need to start the mark-sweep from scratch.
  bool should_compact    = false;
  bool should_start_over = false;
  decide_foreground_collection_type(clear_all_soft_refs,
    &should_compact, &should_start_over);

NOT_PRODUCT(
  if (RotateCMSCollectionTypes) {
    if (_cmsGen->debug_collection_type() == 
	ConcurrentMarkSweepGeneration::MSC_foreground_collection_type) {
      should_compact = true;
    } else if (_cmsGen->debug_collection_type() == 
	       ConcurrentMarkSweepGeneration::MS_foreground_collection_type) {
      should_compact = false;
    }
  }
)

  if (PrintGCDetails && first_state > Idling) {
    GCCause::Cause cause = GenCollectedHeap::heap()->gc_cause();
    if (GCCause::is_user_requested_gc(cause) ||
	GCCause::is_serviceability_requested_gc(cause)) {
      gclog_or_tty->print(" (concurrent mode interrupted)");
    } else {
      gclog_or_tty->print(" (concurrent mode failure)");
    }
  }

  if (should_compact) {
    // If the collection is being acquired from the background
    // collector, there may be references on the discovered
    // references lists that have NULL referents (being those
    // that were concurrently cleared by a mutator) or
    // that are no longer active (having been enqueued concurrently
    // by the mutator).
    // Scrub the list of those references because Mark-Sweep-Compact
    // code assumes referents are not NULL and that all discovered
    // Reference objects are active.
    ref_processor()->clean_up_discovered_references();

    do_compaction_work(clear_all_soft_refs);

    // Has the GC time limit been exceeded?
    check_gc_time_limit();

  } else {
    do_mark_sweep_work(clear_all_soft_refs, first_state,
      should_start_over);
  }
  // Reset the expansion cause, now that we just completed
  // a collection cycle.
  clear_expansion_cause();
  _foregroundGCIsActive = false;
  return;
}

void CMSCollector::check_gc_time_limit() {

  // Ignore explicit GC's.  Exiting here does not set the flag and
  // does not reset the count.  Updating of the averages for system
  // GC's is still controlled by UseAdaptiveSizePolicyWithSystemGC.
  GCCause::Cause gc_cause = GenCollectedHeap::heap()->gc_cause();
  if (GCCause::is_user_requested_gc(gc_cause) ||
      GCCause::is_serviceability_requested_gc(gc_cause)) {
    return;
  }

  // Calculate the fraction of the CMS generation was freed during
  // the last collection. 
  // Only consider the STW compacting cost for now.
  //
  // Note that the gc time limit test only works for the collections
  // of the young gen + tenured gen and not for collections of the
  // permanent gen.  That is because the calculation of the space
  // freed by the collection is the free space in the young gen +
  // tenured gen.

  double fraction_free = 
    ((double)_cmsGen->free())/((double)_cmsGen->max_capacity());
  if ((100.0 * size_policy()->compacting_gc_cost()) > 
	 ((double) GCTimeLimit) &&
	((fraction_free * 100) < GCHeapFreeLimit)) {
    size_policy()->inc_gc_time_limit_count();
    if (UseGCOverheadLimit && 
	(size_policy()->gc_time_limit_count() > 
	 AdaptiveSizePolicyGCTimeLimitThreshold)) {
      size_policy()->set_gc_time_limit_exceeded(true);
      // Avoid consecutive OOM due to the gc time limit by resetting
      // the counter.
      size_policy()->reset_gc_time_limit_count();
      if (PrintGCDetails) {
        gclog_or_tty->print_cr("      GC is exceeding overhead limit "
          "of %d%%", GCTimeLimit);
      }
    } else {
      if (PrintGCDetails) {
        gclog_or_tty->print_cr("      GC would exceed overhead limit "
          "of %d%%", GCTimeLimit);
      }
    }
  } else {
    size_policy()->reset_gc_time_limit_count();
  }
}

// Resize the perm generation and the tenured generation
// after obtaining the free list locks for the
// two generations.
void CMSCollector::compute_new_size() {
  assert_locked_or_safepoint(Heap_lock);
  FreelistLocker z(this);
  _permGen->compute_new_size();
  _cmsGen->compute_new_size();
}

// A work method used by foreground collection to determine
// what type of collection (compacting or not, continuing or fresh)
// it should do.
// NOTE: the intent is to make UseCMSCompactAtFullCollection
// and CMSCompactWhenClearAllSoftRefs the default in the future
// and do away with the flags after a suitable period.
void CMSCollector::decide_foreground_collection_type(
  bool clear_all_soft_refs, bool* should_compact,
  bool* should_start_over) {
  // Normally, we'll compact only if the UseCMSCompactAtFullCollection
  // flag is set, and we have either requested a System.gc() or
  // the number of full gc's since the last concurrent cycle
  // has exceeded the threshold set by CMSFullGCsBeforeCompaction,
  // or if an incremental collection has failed
  GenCollectedHeap* gch = GenCollectedHeap::heap();
  assert(gch->collector_policy()->is_two_generation_policy(),
         "You may want to check the correctness of the following");
  // Inform cms gen if this was due to partial collection failing.
  // The CMS gen may use this fact to determine its expansion policy.
  if (gch->incremental_collection_will_fail()) {
    assert(!_cmsGen->incremental_collection_failed(),
           "Should have been noticed, reacted to and cleared");
    _cmsGen->set_incremental_collection_failed();
  }
  *should_compact =
    UseCMSCompactAtFullCollection &&
    ((_full_gcs_since_conc_gc >= CMSFullGCsBeforeCompaction) ||
     GCCause::is_user_requested_gc(gch->gc_cause()) ||
     gch->incremental_collection_will_fail());
  *should_start_over = false;
  if (clear_all_soft_refs && !*should_compact) {
    // We are about to do a last ditch collection attempt
    // so it would normally make sense to do a compaction
    // to reclaim as much space as possible.
    if (CMSCompactWhenClearAllSoftRefs) {
      // Default: The rationale is that in this case either
      // we are past the final marking phase, in which case
      // we'd have to start over, or so little has been done
      // that there's little point in saving that work. Compaction
      // appears to be the sensible choice in either case.
      *should_compact = true;
    } else {
      // We have been asked to clear all soft refs, but not to
      // compact. Make sure that we aren't past the final checkpoint
      // phase, for that is where we process soft refs. If we are already
      // past that phase, we'll need to redo the refs discovery phase and
      // if necessary clear soft refs that weren't previously
      // cleared. We do so by remembering the phase in which
      // we came in, and if we are past the refs processing
      // phase, we'll choose to just redo the mark-sweep
      // collection from scratch.
      if (_collectorState > FinalMarking) {
        // We are past the refs processing phase;
        // start over and do a fresh synchronous CMS cycle
        _collectorState = Resetting; // skip to reset to start new cycle
        reset(false /* == !asynch */);
        *should_start_over = true;
      } // else we can continue a possibly ongoing current cycle
    }
  }
}

// A work method used by the foreground collector to do
// a mark-sweep-compact.
void CMSCollector::do_compaction_work(bool clear_all_soft_refs) {
  GenCollectedHeap* gch = GenCollectedHeap::heap();
  TraceTime t("CMS:MSC ", PrintGCDetails && Verbose, true, gclog_or_tty);
  if (PrintGC && Verbose && !(GCCause::is_user_requested_gc(gch->gc_cause()))) {
    gclog_or_tty->print_cr("Compact ConcurrentMarkSweepGeneration after %d "
      "collections passed to foreground collector", _full_gcs_since_conc_gc);
  }

  // Sample collection interval time and reset for collection pause.
  if (UseAdaptiveSizePolicy) {
    size_policy()->msc_collection_begin();
  }

  // Temporarily widen the span of the weak reference processing to
  // the entire heap.
  MemRegion new_span(GenCollectedHeap::heap()->reserved_region());
  ReferenceProcessorSpanMutator x(ref_processor(), new_span);

  // Temporarily, clear the "is_alive_non_header" field of the
  // reference processor.
  ReferenceProcessorIsAliveMutator y(ref_processor(), NULL);

  // Temporarily make reference _processing_ single threaded (non-MT).
  ReferenceProcessorMTProcMutator z(ref_processor(), false);

  // Temporarily make refs discovery atomic
  ReferenceProcessorAtomicMutator w(ref_processor(), true);

  ref_processor()->set_enqueuing_is_done(false);
  ref_processor()->enable_discovery();
  ref_processor()->setup_policy(clear_all_soft_refs);
  // If an asynchronous collection finishes, the _modUnionTable is
  // all clear.  If we are assuming the collection from an asynchronous
  // collection, clear the _modUnionTable.
  assert(_collectorState != Idling || _modUnionTable.isAllClear(),
    "_modUnionTable should be clear if the baton was not passed");
  _modUnionTable.clear_all();

  // We must adjust the allocation statistics being maintained
  // in the free list space. We do so by reading and clearing
  // the sweep timer and updating the block flux rate estimates below.
  assert(_sweep_timer.is_active(), "We should never see the timer inactive");
  _sweep_timer.stop();
  // Note that we do not use this sample to update the _sweep_estimate.
  _cmsGen->cmsSpace()->beginSweepFLCensus((float)(_sweep_timer.seconds()),
                                          _sweep_estimate.padded_average());
  
  GenMarkSweep::invoke_at_safepoint(_cmsGen->level(),
    ref_processor(), clear_all_soft_refs);
  #ifdef ASSERT
    CompactibleFreeListSpace* cms_space = _cmsGen->cmsSpace();
    size_t free_size = cms_space->free();
    assert(free_size ==
           pointer_delta(cms_space->end(), cms_space->compaction_top())
           * HeapWordSize,
      "All the free space should be compacted into one chunk at top");
    assert(cms_space->dictionary()->totalChunkSize(
                                      debug_only(cms_space->freelistLock())) == 0 ||
           cms_space->totalSizeInIndexedFreeLists() == 0,
      "All the free space should be in a single chunk");
    size_t num = cms_space->totalCount();
    assert((free_size == 0 && num == 0) ||
           (free_size > 0  && (num == 1 || num == 2)),
         "There should be at most 2 free chunks after compaction");
  #endif // ASSERT
  _collectorState = Resetting;
  assert(_restart_addr == NULL,
         "Should have been NULL'd before baton was passed");
  reset(false /* == !asynch */);
  _cmsGen->reset_after_compaction();
  _concurrent_cycles_since_last_unload = 0;

  if (verifying() && !should_unload_classes()) {
    perm_gen_verify_bit_map()->clear_all();
  }

  // Clear any data recorded in the PLAB chunk arrays.
  if (_survivor_plab_array != NULL) {
    reset_survivor_plab_arrays();
  }

  // Adjust the per-size allocation stats for the next epoch.
  _cmsGen->cmsSpace()->endSweepFLCensus(sweepCount() /* fake */);
  // Restart the "sweep timer" for next epoch.
  _sweep_timer.reset();
  _sweep_timer.start();
  
  // Sample collection pause time and reset for collection interval.
  if (UseAdaptiveSizePolicy) {
    size_policy()->msc_collection_end(gch->gc_cause());
  }

  // For a mark-sweep-compact, compute_new_size() will be called
  // in the heap's do_collection() method.
}

// A work method used by the foreground collector to do
// a mark-sweep, after taking over from a possibly on-going
// concurrent mark-sweep collection.
void CMSCollector::do_mark_sweep_work(bool clear_all_soft_refs,
  CollectorState first_state, bool should_start_over) {
  if (PrintGC && Verbose) {
    gclog_or_tty->print_cr("Pass concurrent collection to foreground "
      "collector with count %d",
      _full_gcs_since_conc_gc);
  }
  switch (_collectorState) {
    case Idling:
      if (first_state == Idling || should_start_over) {
        // The background GC was not active, or should
        // restarted from scratch;  start the cycle.
        _collectorState = InitialMarking;
      }
      // If first_state was not Idling, then a background GC
      // was in progress and has now finished.  No need to do it
      // again.  Leave the state as Idling.
      break;
    case Precleaning:
      // In the foreground case don't do the precleaning since
      // it is not done concurrently and there is extra work
      // required.
      _collectorState = FinalMarking;
  }
  if (PrintGCDetails &&
      (_collectorState > Idling ||
       !GCCause::is_user_requested_gc(GenCollectedHeap::heap()->gc_cause()))) {
    gclog_or_tty->print(" (concurrent mode failure)");
  }
  collect_in_foreground(clear_all_soft_refs);

  // For a mark-sweep, compute_new_size() will be called
  // in the heap's do_collection() method.
}


void CMSCollector::getFreelistLocks() const {
  // Get locks for all free lists in all generations that this
  // collector is responsible for
  _cmsGen->freelistLock()->lock_without_safepoint_check();
  _permGen->freelistLock()->lock_without_safepoint_check();
}

void CMSCollector::releaseFreelistLocks() const {
  // Release locks for all free lists in all generations that this
  // collector is responsible for
  _cmsGen->freelistLock()->unlock();
  _permGen->freelistLock()->unlock();
}

bool CMSCollector::haveFreelistLocks() const {
  // Check locks for all free lists in all generations that this
  // collector is responsible for
  assert_lock_strong(_cmsGen->freelistLock());
  assert_lock_strong(_permGen->freelistLock());
  PRODUCT_ONLY(ShouldNotReachHere());
  return true;
}

// A utility class that is used by the CMS collector to
// temporarily "release" the foreground collector from its
// usual obligation to wait for the background collector to
// complete an ongoing phase before proceeding.
class ReleaseForegroundGC: public StackObj {
 private:
  CMSCollector* _c;
 public:
  ReleaseForegroundGC(CMSCollector* c) : _c(c) {
    assert(_c->_foregroundGCShouldWait, "Else should not need to call");
    MutexLockerEx x(CGC_lock, Mutex::_no_safepoint_check_flag);
    // allow a potentially blocked foreground collector to proceed
    _c->_foregroundGCShouldWait = false;
    if (_c->_foregroundGCIsActive) {
      CGC_lock->notify();
    }
    assert(!ConcurrentMarkSweepThread::cms_thread_has_cms_token(),
           "Possible deadlock");
  }

  ~ReleaseForegroundGC() {
    assert(!_c->_foregroundGCShouldWait, "Usage protocol violation?");
    MutexLockerEx x(CGC_lock, Mutex::_no_safepoint_check_flag);
    _c->_foregroundGCShouldWait = true;
  }
};

// There are separate collect_in_background and collect_in_foreground because of
// the different locking requirements of the background collector and the
// foreground collector.  There was originally an attempt to share
// one "collect" method between the background collector and the foreground
// collector but the if-then-else required made it cleaner to have
// separate methods.
void CMSCollector::collect_in_background(bool clear_all_soft_refs) {
  assert(Thread::current()->is_ConcurrentGC_thread(),
    "A CMS asynchronous collection is only allowed on a CMS thread.");
    
  GenCollectedHeap* gch = GenCollectedHeap::heap(); 
  {
    bool safepoint_check = Mutex::_no_safepoint_check_flag;
    MutexLockerEx hl(Heap_lock, safepoint_check);
    FreelistLocker fll(this);
    MutexLockerEx x(CGC_lock, safepoint_check);
    if (_foregroundGCIsActive || !UseAsyncConcMarkSweepGC) {
      // The foreground collector is active or we're
      // not using asynchronous collections.  Skip this
      // background collection.
      assert(!_foregroundGCShouldWait, "Should be clear");
      return;
    } else {
      assert(_collectorState == Idling, "Should be idling before start.");
      _collectorState = InitialMarking;
      // Reset the expansion cause, now that we are about to begin
      // a new cycle.
      clear_expansion_cause();
    }
    // Decide if we want to enable class unloading as part of the
    // ensuing concurrent GC cycle.
    update_should_unload_classes();
    _full_gc_requested = false;           // acks all outstanding full gc requests
    // Signal that we are about to start a collection
    gch->increment_total_full_collections();  // ... starting a collection cycle
    _collection_count_start = gch->total_full_collections();
  }

  // Used for PrintGC
  size_t prev_used;
  if (PrintGC && Verbose) {
    prev_used = _cmsGen->used(); // XXXPERM
  }

  // The change of the collection state is normally done at this level;
  // the exceptions are phases that are executed while the world is
  // stopped.  For those phases the change of state is done while the
  // world is stopped.  For baton passing purposes this allows the 
  // background collector to finish the phase and change state atomically.
  // The foreground collector cannot wait on a phase that is done
  // while the world is stopped because the foreground collector already
  // has the world stopped and would deadlock.
  while (_collectorState != Idling) {
    if (TraceCMSState) {
      gclog_or_tty->print_cr("Thread " INTPTR_FORMAT " in CMS state %d", 
	Thread::current(), _collectorState);
    }
    // The foreground collector 
    //   holds the Heap_lock throughout its collection.
    //	 holds the CMS token (but not the lock)
    //     except while it is waiting for the background collector to yield.
    //
    // The foreground collector should be blocked (not for long)
    //   if the background collector is about to start a phase
    //   executed with world stopped.  If the background
    //   collector has already started such a phase, the
    //   foreground collector is blocked waiting for the
    //   Heap_lock.  The stop-world phases (InitialMarking and FinalMarking)
    //   are executed in the VM thread.
    //
    // The locking order is
    //   PendingListLock (PLL)  -- if applicable (FinalMarking)
    //   Heap_lock  (both this & PLL locked in VM_CMS_Operation::prologue())
    //   CMS token  (claimed in
    //                stop_world_and_do() -->
    //                  safepoint_synchronize() -->
    //                    CMSThread::synchronize())

    {
      // Check if the FG collector wants us to yield.
      CMSTokenSync x(true); // is cms thread
      if (waitForForegroundGC()) {
        // We yielded to a foreground GC, nothing more to be
        // done this round.
        assert(_foregroundGCShouldWait == false, "We set it to false in "
               "waitForForegroundGC()");
        if (TraceCMSState) {
          gclog_or_tty->print_cr("CMS Thread " INTPTR_FORMAT 
            " exiting collection CMS state %d", 
            Thread::current(), _collectorState);
        }
        return;
      } else {
        // The background collector can run but check to see if the
        // foreground collector has done a collection while the
        // background collector was waiting to get the CGC_lock
        // above.  If yes, break so that _foregroundGCShouldWait
        // is cleared before returning.
        if (_collectorState == Idling) {
          break;
        }
      }
    }

    assert(_foregroundGCShouldWait, "Foreground collector, if active, "
      "should be waiting");

    switch (_collectorState) {
      case InitialMarking:
        {
          ReleaseForegroundGC x(this);
	  stats().record_cms_begin();

          VM_CMS_Initial_Mark initial_mark_op(this);
	  VMThread::execute(&initial_mark_op);
        }
	// The collector state may be any legal state at this point
	// since the background collector may have yielded to the
	// foreground collector.
	break;
      case Marking:
	// initial marking in checkpointRootsInitialWork has been completed
        if (markFromRoots(true)) { // we were successful
	  assert(_collectorState == Precleaning, "Collector state should "
	    "have changed");
        } else {
          assert(_foregroundGCIsActive, "Internal state inconsistency");
        }
	break;
      case Precleaning:
	if (UseAdaptiveSizePolicy) {
          size_policy()->concurrent_precleaning_begin();
	}
	// marking from roots in markFromRoots has been completed
	preclean();
	if (UseAdaptiveSizePolicy) {
          size_policy()->concurrent_precleaning_end();
	}
	assert(_collectorState == AbortablePreclean ||
               _collectorState == FinalMarking,
               "Collector state should have changed");
	break;
      case AbortablePreclean:
	if (UseAdaptiveSizePolicy) {
        size_policy()->concurrent_phases_resume();
	}
        abortable_preclean();
	if (UseAdaptiveSizePolicy) {
          size_policy()->concurrent_precleaning_end();
	}
        assert(_collectorState == FinalMarking, "Collector state should "
          "have changed");
        break;
      case FinalMarking:
        {
          ReleaseForegroundGC x(this);

          VM_CMS_Final_Remark final_remark_op(this);
          VMThread::execute(&final_remark_op);
	  }
        assert(_foregroundGCShouldWait, "block post-condition");
	break;
      case Sweeping:
	if (UseAdaptiveSizePolicy) {
          size_policy()->concurrent_sweeping_begin();
	}
	// final marking in checkpointRootsFinal has been completed
        sweep(true);
	assert(_collectorState == Resizing, "Collector state change "
	  "to Resizing must be done under the free_list_lock");
        _full_gcs_since_conc_gc = 0;

        // Stop the timers for adaptive size policy for the concurrent phases
        if (UseAdaptiveSizePolicy) {
          size_policy()->concurrent_sweeping_end();
          size_policy()->concurrent_phases_end(gch->gc_cause(),
					     gch->prev_gen(_cmsGen)->capacity(),
                                             _cmsGen->free());
	}

      case Resizing: {
        // Sweeping has been completed...
        // At this point the background collection has completed.
        // Don't move the call to compute_new_size() down
        // into code that might be executed if the background
        // collection was preempted.
        {
          ReleaseForegroundGC x(this);   // unblock FG collection
          MutexLockerEx       y(Heap_lock, Mutex::_no_safepoint_check_flag);
          CMSTokenSync        z(true);   // not strictly needed.
          if (_collectorState == Resizing) {
            compute_new_size();
            _collectorState = Resetting;
          } else {
            assert(_collectorState == Idling, "The state should only change"
                   " because the foreground collector has finished the collection");
          }
        }
        break;
      }
      case Resetting:
	// CMS heap resizing has been completed
        reset(true);
	assert(_collectorState == Idling, "Collector state should "
	  "have changed");
	stats().record_cms_end();
	// Don't move the concurrent_phases_end() and compute_new_size()
	// calls to here because a preempted background collection
	// has it's state set to "Resetting".
	break;
      case Idling:
      default:
	ShouldNotReachHere();
	break;
    }
    if (TraceCMSState) {
      gclog_or_tty->print_cr("	Thread " INTPTR_FORMAT " done - next CMS state %d", 
	Thread::current(), _collectorState);
    }
    assert(_foregroundGCShouldWait, "block post-condition");
  }

  // Should this be in gc_epilogue? 
  collector_policy()->counters()->update_counters();

  {
    // Clear _foregroundGCShouldWait and, in the event that the
    // foreground collector is waiting, notify it, before
    // returning.
    MutexLockerEx x(CGC_lock, Mutex::_no_safepoint_check_flag);
    _foregroundGCShouldWait = false;
    if (_foregroundGCIsActive) {
      CGC_lock->notify();
    }
    assert(!ConcurrentMarkSweepThread::cms_thread_has_cms_token(),
           "Possible deadlock");
  }
  if (TraceCMSState) {
    gclog_or_tty->print_cr("CMS Thread " INTPTR_FORMAT 
      " exiting collection CMS state %d", 
      Thread::current(), _collectorState);
  }
  if (PrintGC && Verbose) {
    _cmsGen->print_heap_change(prev_used);
  }
}

void CMSCollector::collect_in_foreground(bool clear_all_soft_refs) {
  assert(_foregroundGCIsActive && !_foregroundGCShouldWait,
         "Foreground collector should be waiting, not executing");
  assert(Thread::current()->is_VM_thread(), "A foreground collection" 
    "may only be done by the VM Thread with the world stopped");
  assert(ConcurrentMarkSweepThread::vm_thread_has_cms_token(),
         "VM thread should have CMS token");

  NOT_PRODUCT(TraceTime t("CMS:MS (foreground) ", PrintGCDetails && Verbose, 
    true, gclog_or_tty);)
  if (UseAdaptiveSizePolicy) {
    size_policy()->ms_collection_begin();
  }
  COMPILER2_PRESENT(DerivedPointerTableDeactivate dpt_deact);

  HandleMark hm;  // Discard invalid handles created during verification

  if (VerifyBeforeGC &&
      GenCollectedHeap::heap()->total_collections() >= VerifyGCStartAt) {
    Universe::verify(true);
  }

  // Snapshot the soft reference policy to be used in this collection cycle.
  ref_processor()->setup_policy(clear_all_soft_refs);

  bool init_mark_was_synchronous = false; // until proven otherwise
  while (_collectorState != Idling) {
    if (TraceCMSState) {
      gclog_or_tty->print_cr("Thread " INTPTR_FORMAT " in CMS state %d", 
	Thread::current(), _collectorState);
    }
    switch (_collectorState) {
      case InitialMarking:
        init_mark_was_synchronous = true;  // fact to be exploited in re-mark
        checkpointRootsInitial(false);
	assert(_collectorState == Marking, "Collector state should have changed"
	  " within checkpointRootsInitial()");
	break;
      case Marking:
	// initial marking in checkpointRootsInitialWork has been completed
        if (VerifyDuringGC &&
            GenCollectedHeap::heap()->total_collections() >= VerifyGCStartAt) {
          gclog_or_tty->print("Verify before initial mark: ");
          Universe::verify(true);
        }
        { 
          bool res = markFromRoots(false);
	  assert(res && _collectorState == FinalMarking, "Collector state should "
	    "have changed");
	  break;
        }
      case FinalMarking:
        if (VerifyDuringGC &&
            GenCollectedHeap::heap()->total_collections() >= VerifyGCStartAt) {
          gclog_or_tty->print("Verify before re-mark: ");
          Universe::verify(true);
        }
        checkpointRootsFinal(false, clear_all_soft_refs,
                             init_mark_was_synchronous);
	assert(_collectorState == Sweeping, "Collector state should not "
	  "have changed within checkpointRootsFinal()");
	break;
      case Sweeping:
	// final marking in checkpointRootsFinal has been completed
        if (VerifyDuringGC &&
            GenCollectedHeap::heap()->total_collections() >= VerifyGCStartAt) {
          gclog_or_tty->print("Verify before sweep: ");
          Universe::verify(true);
        }
        sweep(false);
	assert(_collectorState == Resizing, "Incorrect state");
	break;
      case Resizing: {
        // Sweeping has been completed; the actual resize in this case
        // is done separately; nothing to be done in this state.
        _collectorState = Resetting;
        break;
      }
      case Resetting:
	// The heap has been resized.
        if (VerifyDuringGC &&
            GenCollectedHeap::heap()->total_collections() >= VerifyGCStartAt) {
          gclog_or_tty->print("Verify before reset: ");
          Universe::verify(true);
        }
        reset(false);
	assert(_collectorState == Idling, "Collector state should "
	  "have changed");
	break;
      case Precleaning:
      case AbortablePreclean:
        // Elide the preclean phase
        _collectorState = FinalMarking;
        break;
      default:
	ShouldNotReachHere();
    }
    if (TraceCMSState) {
      gclog_or_tty->print_cr("	Thread " INTPTR_FORMAT " done - next CMS state %d", 
	Thread::current(), _collectorState);
    }
  }

  if (UseAdaptiveSizePolicy) {
    GenCollectedHeap* gch = GenCollectedHeap::heap();
    size_policy()->ms_collection_end(gch->gc_cause());
  }

  if (VerifyAfterGC &&
      GenCollectedHeap::heap()->total_collections() >= VerifyGCStartAt) {
    Universe::verify(true);
  }
  if (TraceCMSState) {
    gclog_or_tty->print_cr("CMS Thread " INTPTR_FORMAT 
      " exiting collection CMS state %d", 
      Thread::current(), _collectorState);
  }
}

bool CMSCollector::waitForForegroundGC() {
  bool res = false;
  assert(ConcurrentMarkSweepThread::cms_thread_has_cms_token(),
         "CMS thread should have CMS token");
  // Block the foreground collector until the
  // background collectors decides whether to
  // yield.
  MutexLockerEx x(CGC_lock, Mutex::_no_safepoint_check_flag);
  _foregroundGCShouldWait = true;
  if (_foregroundGCIsActive) {
    // The background collector yields to the
    // foreground collector and returns a value
    // indicating that it has yielded.  The foreground
    // collector can proceed.
    res = true;
    _foregroundGCShouldWait = false;
    ConcurrentMarkSweepThread::clear_CMS_flag(
      ConcurrentMarkSweepThread::CMS_cms_has_token);
    ConcurrentMarkSweepThread::set_CMS_flag(
      ConcurrentMarkSweepThread::CMS_cms_wants_token);
    // Get a possibly blocked foreground thread going
    CGC_lock->notify();
    if (TraceCMSState) {
      gclog_or_tty->print_cr("CMS Thread " INTPTR_FORMAT " waiting at CMS state %d",
        Thread::current(), _collectorState);
    }
    while (_foregroundGCIsActive) {
      CGC_lock->wait(Mutex::_no_safepoint_check_flag);
    }
    ConcurrentMarkSweepThread::set_CMS_flag(
      ConcurrentMarkSweepThread::CMS_cms_has_token);
    ConcurrentMarkSweepThread::clear_CMS_flag(
      ConcurrentMarkSweepThread::CMS_cms_wants_token);
  }
  if (TraceCMSState) {
    gclog_or_tty->print_cr("CMS Thread " INTPTR_FORMAT " continuing at CMS state %d",
      Thread::current(), _collectorState);
  }
  return res;
}

// Because of the need to lock the free lists and other structures in
// the collector, common to all the generations that the collector is
// collecting, we need the gc_prologues of individual CMS generations
// delegate to their collector. It may have been simpler had the
// current infrastructure allowed one to call a prologue on a
// collector. In the absence of that we have the generation's
// prologue delegate to the collector, which delegates back
// some "local" work to a worker method in the individual generations
// that it's responsible for collecting, while itself doing any
// work common to all generations it's responsible for. A similar
// comment applies to the  gc_epilogue()'s.
// The role of the varaible _between_prologue_and_epilogue is to
// enforce the invocation protocol.
void CMSCollector::gc_prologue(bool full) {
  // Call gc_prologue_work() for each CMSGen and PermGen that
  // we are responsible for.

  // The following locking discipline assumes that we are only called
  // when the world is stopped.
  assert(SafepointSynchronize::is_at_safepoint(), "world is stopped assumption");

  // The CMSCollector prologue must call the gc_prologues for the
  // "generations" (including PermGen if any) that it's responsible
  // for.

  assert(   Thread::current()->is_VM_thread()
         || (   CMSScavengeBeforeRemark
             && Thread::current()->is_ConcurrentGC_thread()),
         "Incorrect thread type for prologue execution");

  if (_between_prologue_and_epilogue) {
    // We have already been invoked; this is a gc_prologue delegation
    // from yet another CMS generation that we are responsible for, just
    // ignore it since all relevant work has already been done.
    return;
  }
  
  // set a bit saying prologue has been called; cleared in epilogue
  _between_prologue_and_epilogue = true;
  // Claim locks for common data structures, then call gc_prologue_work()
  // for each CMSGen and PermGen that we are responsible for.

  getFreelistLocks();   // gets free list locks on constituent spaces
  bitMapLock()->lock_without_safepoint_check();

  // Should call gc_prologue_work() for all cms gens we are responsible for
  bool registerClosure =    _collectorState >= Marking
                         && _collectorState < Sweeping;
  ModUnionClosure* muc = ParallelGCThreads > 0 ? &_modUnionClosurePar
                                               : &_modUnionClosure;
  _cmsGen->gc_prologue_work(full, registerClosure, muc);
  _permGen->gc_prologue_work(full, registerClosure, muc);

  if (!full) {
    stats().record_gc0_begin();
  }
}

void ConcurrentMarkSweepGeneration::gc_prologue(bool full) {
  // Delegate to CMScollector which knows how to coordinate between
  // this and any other CMS generations that it is responsible for
  // collecting.
  collector()->gc_prologue(full);
}

// This is a "private" interface for use by this generation's CMSCollector.
// Not to be called directly by any other entity (for instance,
// GenCollectedHeap, which calls the "public" gc_prologue method above).
void ConcurrentMarkSweepGeneration::gc_prologue_work(bool full,
  bool registerClosure, ModUnionClosure* modUnionClosure) {
  assert(!incremental_collection_failed(), "Shouldn't be set yet");
  assert(cmsSpace()->preconsumptionDirtyCardClosure() == NULL,
    "Should be NULL");
  if (registerClosure) {
    cmsSpace()->setPreconsumptionDirtyCardClosure(modUnionClosure);
  }
  cmsSpace()->gc_prologue();
  // Clear stat counters
  NOT_PRODUCT(
    assert(_numObjectsPromoted == 0, "check");
    assert(_numWordsPromoted   == 0, "check");
    if (Verbose && PrintGC) {
      gclog_or_tty->print("Allocated "SIZE_FORMAT" objects, "
                          SIZE_FORMAT" bytes concurrently",
      _numObjectsAllocated, _numWordsAllocated*sizeof(HeapWord));
    }
    _numObjectsAllocated = 0;
    _numWordsAllocated   = 0;
  )
}

void CMSCollector::gc_epilogue(bool full) {
  // The following locking discipline assumes that we are only called
  // when the world is stopped.
  assert(SafepointSynchronize::is_at_safepoint(),
         "world is stopped assumption");

  // Currently the CMS epilogue (see CompactibleFreeListSpace) merely checks
  // if linear allocation blocks need to be appropriately marked to allow the
  // the blocks to be parsable. We also check here whether we need to nudge the
  // CMS collector thread to start a new cycle (if it's not already active).
  assert(   Thread::current()->is_VM_thread()
         || (   CMSScavengeBeforeRemark
             && Thread::current()->is_ConcurrentGC_thread()),
         "Incorrect thread type for epilogue execution");
  
  if (!_between_prologue_and_epilogue) {
    // We have already been invoked; this is a gc_epilogue delegation
    // from yet another CMS generation that we are responsible for, just
    // ignore it since all relevant work has already been done.
    return;
  }
  assert(haveFreelistLocks(), "must have freelist locks");
  assert_lock_strong(bitMapLock());

  _cmsGen->gc_epilogue_work(full);
  _permGen->gc_epilogue_work(full);

  if (_collectorState == AbortablePreclean || _collectorState == Precleaning) {
    // in case sampling was not already enabled, enable it
    _start_sampling = true;
  }
  // reset _eden_chunk_array so sampling starts afresh
  _eden_chunk_index = 0;

  size_t cms_used   = _cmsGen->cmsSpace()->used();
  size_t perm_used  = _permGen->cmsSpace()->used();

  // update performance counters - this uses a special version of
  // update_counters() that allows the utilization to be passed as a
  // parameter, avoiding multiple calls to used().
  //
  _cmsGen->update_counters(cms_used);
  _permGen->update_counters(perm_used);

  if (CMSIncrementalMode) {
    icms_update_allocation_limits();
  }

  bitMapLock()->unlock();
  releaseFreelistLocks();

  _between_prologue_and_epilogue = false;  // ready for next cycle
}

void ConcurrentMarkSweepGeneration::gc_epilogue(bool full) {
  collector()->gc_epilogue(full);

  // Also reset promotion tracking in par gc thread states.
  if (ParallelGCThreads > 0) {
    for (uint i = 0; i < ParallelGCThreads; i++) {
      _par_gc_thread_states[i]->promo.stopTrackingPromotions();
    }
  }
}

void ConcurrentMarkSweepGeneration::gc_epilogue_work(bool full) {
  assert(!incremental_collection_failed(), "Should have been cleared");
  cmsSpace()->setPreconsumptionDirtyCardClosure(NULL);
  cmsSpace()->gc_epilogue();
    // Print stat counters
  NOT_PRODUCT(
    assert(_numObjectsAllocated == 0, "check");
    assert(_numWordsAllocated == 0, "check");
    if (Verbose && PrintGC) {
      gclog_or_tty->print("Promoted "SIZE_FORMAT" objects, "
                          SIZE_FORMAT" bytes",
                 _numObjectsPromoted, _numWordsPromoted*sizeof(HeapWord));
    }
    _numObjectsPromoted = 0;
    _numWordsPromoted   = 0;
  )

  if (PrintGC && Verbose) {
    // Call down the chain in contiguous_available needs the freelistLock
    // so print this out before releasing the freeListLock.
    gclog_or_tty->print(" Contiguous available "SIZE_FORMAT" bytes ",
                        contiguous_available());
  }
}

#ifndef PRODUCT
bool CMSCollector::have_cms_token() {
  Thread* thr = Thread::current();
  if (thr->is_VM_thread()) {
    return ConcurrentMarkSweepThread::vm_thread_has_cms_token();
  } else if (thr->is_ConcurrentGC_thread()) {
    return ConcurrentMarkSweepThread::cms_thread_has_cms_token();
  } else if (thr->is_GC_task_thread()) {
    return ConcurrentMarkSweepThread::vm_thread_has_cms_token() &&
           ParGCRareEvent_lock->owned_by_self();
  }
  return false;
}
#endif

// Check reachability of the given heap address in CMS generation,
// treating all other generations as roots.
bool CMSCollector::is_cms_reachable(HeapWord* addr) {
  // We could "guarantee" below, rather than assert, but i'll
  // leave these as "asserts" so that an adventurous debugger
  // could try this in the product build provided some subset of
  // the conditions were met, provided they were intersted in the
  // results and knew that the computation below wouldn't interfere
  // with other concurrent computations mutating the structures
  // being read or written.
  assert(SafepointSynchronize::is_at_safepoint(),
         "Else mutations in object graph will make answer suspect");
  assert(have_cms_token(), "Should hold cms token");
  assert(haveFreelistLocks(), "must hold free list locks");
  assert_lock_strong(bitMapLock());

  // Clear the marking bit map array before starting, but, just
  // for kicks, first report if the given address is already marked
  gclog_or_tty->print_cr("Start: Address 0x%x is%s marked", addr,
                _markBitMap.isMarked(addr) ? "" : " not");

  if (verify_after_remark()) {
    MutexLockerEx x(verification_mark_bm()->lock(), Mutex::_no_safepoint_check_flag);
    bool result = verification_mark_bm()->isMarked(addr);
    gclog_or_tty->print_cr("TransitiveMark: Address 0x%x %s marked", addr,
                           result ? "IS" : "is NOT");
    return result;
  } else {
    gclog_or_tty->print_cr("Could not compute result");
    return false;
  }
}

////////////////////////////////////////////////////////
// CMS Verification Support
////////////////////////////////////////////////////////
// Following the remark phase, the following invariant
// should hold -- each object in the CMS heap which is
// marked in markBitMap() should be marked in the verification_mark_bm().

class VerifyMarkedClosure: public BitMapClosure {
  CMSBitMap* _marks;
  bool       _failed;

 public:
  VerifyMarkedClosure(CMSBitMap* bm): _marks(bm), _failed(false) {}

  bool do_bit(size_t offset) {
    HeapWord* addr = _marks->offsetToHeapWord(offset);
    if (!_marks->isMarked(addr)) {
      oop(addr)->print();
      gclog_or_tty->print_cr(" ("INTPTR_FORMAT" should have been marked)", addr);
      _failed = true;
    }
    return true;
  }

  bool failed() { return _failed; }
};

bool CMSCollector::verify_after_remark() {
  gclog_or_tty->print(" [Verifying CMS Marking... ");
  MutexLockerEx ml(verification_mark_bm()->lock(), Mutex::_no_safepoint_check_flag);
  static bool init = false;

  assert(SafepointSynchronize::is_at_safepoint(),
         "Else mutations in object graph will make answer suspect");
  assert(have_cms_token(),
         "Else there may be mutual interference in use of "
         " verification data structures");
  assert(_collectorState > Marking && _collectorState <= Sweeping,
         "Else marking info checked here may be obsolete");
  assert(haveFreelistLocks(), "must hold free list locks");
  assert_lock_strong(bitMapLock());


  // Allocate marking bit map if not already allocated
  if (!init) { // first time
    if (!verification_mark_bm()->allocate(_span)) {
      return false;
    }
    init = true;
  }

  assert(verification_mark_stack()->isEmpty(), "Should be empty");

  // Turn off refs discovery -- so we will be tracing through refs.
  // This is as intended, because by this time
  // GC must already have cleared any refs that need to be cleared,
  // and traced those that need to be marked; moreover,
  // the marking done here is not going to intefere in any
  // way with the marking information used by GC.
  NoRefDiscovery no_discovery(ref_processor());

  COMPILER2_PRESENT(DerivedPointerTableDeactivate dpt_deact;)

  // Clear any marks from a previous round
  verification_mark_bm()->clear_all();
  assert(verification_mark_stack()->isEmpty(), "markStack should be empty");
  assert(overflow_list_is_empty(), "overflow list should be empty");

  GenCollectedHeap* gch = GenCollectedHeap::heap();
  gch->ensure_parsability(false);  // fill TLABs, but no need to retire them
  // Update the saved marks which may affect the root scans.
  gch->save_marks();
  
  if (CMSRemarkVerifyVariant == 1) {
    // In this first variant of verification, we complete
    // all marking, then check if the new marks-verctor is
    // a subset of the CMS marks-vector.
    verify_after_remark_work_1();
  } else if (CMSRemarkVerifyVariant == 2) {
    // In this second variant of verification, we flag an error
    // (i.e. an object reachable in the new marks-vector not reachable
    // in the CMS marks-vector) immediately, also indicating the
    // identify of an object (A) that references the unmarked object (B) --
    // presumably, a mutation to A failed to be picked up by preclean/remark?
    verify_after_remark_work_2();
  } else {
    warning("Unrecognized value %d for CMSRemarkVerifyVariant",
            CMSRemarkVerifyVariant);
  }
  gclog_or_tty->print(" done] ");
  return true;
}

void CMSCollector::verify_after_remark_work_1() {
  ResourceMark rm;
  HandleMark  hm;
  GenCollectedHeap* gch = GenCollectedHeap::heap();

  // Mark from roots one level into CMS
  MarkRefsIntoClosure notOlder(_span, verification_mark_bm(), true /* nmethods */);
  gch->rem_set()->prepare_for_younger_refs_iterate(false); // Not parallel.
  
  gch->gen_process_strong_roots(_cmsGen->level(),
                                true,   // younger gens are roots
                                true,   // collecting perm gen
                                SharedHeap::ScanningOption(roots_scanning_options()),
                                NULL, &notOlder);

  // Now mark from the roots
  assert(_revisitStack.isEmpty(), "Should be empty");
  MarkFromRootsClosure markFromRootsClosure(this, _span,
    verification_mark_bm(), verification_mark_stack(), &_revisitStack,
    false /* don't yield */, true /* verifying */);
  assert(_restart_addr == NULL, "Expected pre-condition");
  verification_mark_bm()->iterate(&markFromRootsClosure);
  while (_restart_addr != NULL) {
    // Deal with stack overflow: by restarting at the indicated
    // address.
    HeapWord* ra = _restart_addr;
    markFromRootsClosure.reset(ra);
    _restart_addr = NULL;
    verification_mark_bm()->iterate(&markFromRootsClosure, ra, _span.end());
  }
  assert(verification_mark_stack()->isEmpty(), "Should have been drained");
  verify_work_stacks_empty();
  // Should reset the revisit stack above, since no class tree
  // surgery is forthcoming.
  _revisitStack.reset(); // throwing away all contents

  // Marking completed -- now verify that each bit marked in
  // verification_mark_bm() is also marked in markBitMap(); flag all
  // errors by printing corresponding objects.
  VerifyMarkedClosure vcl(markBitMap());
  verification_mark_bm()->iterate(&vcl);
  if (vcl.failed()) {
    gclog_or_tty->print("Verification failed");
    Universe::heap()->print();
    fatal(" ... aborting");
  }
}

void CMSCollector::verify_after_remark_work_2() {
  ResourceMark rm;
  HandleMark  hm;
  GenCollectedHeap* gch = GenCollectedHeap::heap();

  // Mark from roots one level into CMS
  MarkRefsIntoVerifyClosure notOlder(_span, verification_mark_bm(),
                                     markBitMap(), true /* nmethods */);
  gch->rem_set()->prepare_for_younger_refs_iterate(false); // Not parallel.
  gch->gen_process_strong_roots(_cmsGen->level(),
				true,   // younger gens are roots
				true,   // collecting perm gen
                                SharedHeap::ScanningOption(roots_scanning_options()),
				NULL, &notOlder);

  // Now mark from the roots
  assert(_revisitStack.isEmpty(), "Should be empty");
  MarkFromRootsVerifyClosure markFromRootsClosure(this, _span,
    verification_mark_bm(), markBitMap(), verification_mark_stack());
  assert(_restart_addr == NULL, "Expected pre-condition");
  verification_mark_bm()->iterate(&markFromRootsClosure);
  while (_restart_addr != NULL) {
    // Deal with stack overflow: by restarting at the indicated
    // address.
    HeapWord* ra = _restart_addr;
    markFromRootsClosure.reset(ra);
    _restart_addr = NULL;
    verification_mark_bm()->iterate(&markFromRootsClosure, ra, _span.end());
  }
  assert(verification_mark_stack()->isEmpty(), "Should have been drained");
  verify_work_stacks_empty();
  // Should reset the revisit stack above, since no class tree
  // surgery is forthcoming.
  _revisitStack.reset(); // throwing away all contents

  // Marking completed -- now verify that each bit marked in
  // verification_mark_bm() is also marked in markBitMap(); flag all
  // errors by printing corresponding objects.
  VerifyMarkedClosure vcl(markBitMap());
  verification_mark_bm()->iterate(&vcl);
  assert(!vcl.failed(), "Else verification above should not have succeeded");
}

void ConcurrentMarkSweepGeneration::save_marks() {
  // delegate to CMS space
  cmsSpace()->save_marks();
  for (uint i = 0; i < ParallelGCThreads; i++) {
    _par_gc_thread_states[i]->promo.startTrackingPromotions();
  }
}

bool ConcurrentMarkSweepGeneration::no_allocs_since_save_marks() {
  return cmsSpace()->no_allocs_since_save_marks();
}

#define CMS_SINCE_SAVE_MARKS_DEFN(OopClosureType, nv_suffix)    \
                                                                \
void ConcurrentMarkSweepGeneration::                            \
oop_since_save_marks_iterate##nv_suffix(OopClosureType* cl) {   \
  cl->set_generation(this);                                     \
  cmsSpace()->oop_since_save_marks_iterate##nv_suffix(cl);      \
  cl->reset_generation();                                       \
  save_marks();                                                 \
}

ALL_SINCE_SAVE_MARKS_CLOSURES(CMS_SINCE_SAVE_MARKS_DEFN)

void
ConcurrentMarkSweepGeneration::object_iterate_since_last_GC(ObjectClosure* blk)
{
  // Not currently implemented; need to do the following. -- ysr.
  // dld -- I think that is used for some sort of allocation profiler.  So it
  // really means the objects allocated by the mutator since the last
  // GC.  We could potentially implement this cheaply by recording only
  // the direct allocations in a side data structure.
  //
  // I think we probably ought not to be required to support these
  // iterations at any arbitrary point; I think there ought to be some
  // call to enable/disable allocation profiling in a generation/space,
  // and the iterator ought to return the objects allocated in the
  // gen/space since the enable call, or the last iterator call (which
  // will probably be at a GC.)  That way, for gens like CM&S that would
  // require some extra data structure to support this, we only pay the
  // cost when it's in use...
  cmsSpace()->object_iterate_since_last_GC(blk);
}

void
ConcurrentMarkSweepGeneration::younger_refs_iterate(OopsInGenClosure* cl) {
  cl->set_generation(this);
  younger_refs_in_space_iterate(_cmsSpace, cl);
  cl->reset_generation();
}

void
ConcurrentMarkSweepGeneration::oop_iterate(MemRegion mr, OopClosure* cl) {
  if (freelistLock()->owned_by_self()) {
    Generation::oop_iterate(mr, cl);
  } else {
    MutexLockerEx x(freelistLock(), Mutex::_no_safepoint_check_flag);
    Generation::oop_iterate(mr, cl);
  }
}

void
ConcurrentMarkSweepGeneration::oop_iterate(OopClosure* cl) {
  if (freelistLock()->owned_by_self()) {
    Generation::oop_iterate(cl);
  } else {
    MutexLockerEx x(freelistLock(), Mutex::_no_safepoint_check_flag);
    Generation::oop_iterate(cl);
  }
}

void
ConcurrentMarkSweepGeneration::object_iterate(ObjectClosure* cl) {
  if (freelistLock()->owned_by_self()) {
    Generation::object_iterate(cl);
  } else {
    MutexLockerEx x(freelistLock(), Mutex::_no_safepoint_check_flag);
    Generation::object_iterate(cl);
  }
}

void
ConcurrentMarkSweepGeneration::pre_adjust_pointers() {
}

void
ConcurrentMarkSweepGeneration::post_compact() {
}

void
ConcurrentMarkSweepGeneration::prepare_for_verify() {
  // Fix the linear allocation blocks to look like free blocks.

  // Locks are normally acquired/released in gc_prologue/gc_epilogue, but those
  // are not called when the heap is verified during universe initialization and
  // at vm shutdown.
  if (freelistLock()->owned_by_self()) {
    cmsSpace()->prepare_for_verify();
  } else {
    MutexLockerEx fll(freelistLock(), Mutex::_no_safepoint_check_flag);
    cmsSpace()->prepare_for_verify();
  }
}

void
ConcurrentMarkSweepGeneration::verify(bool allow_dirty /* ignored */) {
  // Locks are normally acquired/released in gc_prologue/gc_epilogue, but those
  // are not called when the heap is verified during universe initialization and
  // at vm shutdown.
  if (freelistLock()->owned_by_self()) {
    cmsSpace()->verify(false /* ignored */);
  } else {
    MutexLockerEx fll(freelistLock(), Mutex::_no_safepoint_check_flag);
    cmsSpace()->verify(false /* ignored */);
  }
}

void CMSCollector::verify(bool allow_dirty /* ignored */) {
  _cmsGen->verify(allow_dirty);
  _permGen->verify(allow_dirty);
}

#ifndef PRODUCT
bool CMSCollector::overflow_list_is_empty() const {
  assert(_num_par_pushes >= 0, "Inconsistency");
  if (_overflow_list == NULL) {
    assert(_num_par_pushes == 0, "Inconsistency");
  }
  return _overflow_list == NULL;
}

// The methods verify_work_stacks_empty() and verify_overflow_empty()
// merely consolidate assertion checks that appear to occur together frequently.
void CMSCollector::verify_work_stacks_empty() const {
  assert(_markStack.isEmpty(), "Marking stack should be empty");
  assert(overflow_list_is_empty(), "Overflow list should be empty");
}

void CMSCollector::verify_overflow_empty() const {
  assert(overflow_list_is_empty(), "Overflow list should be empty");
  assert(no_preserved_marks(), "No preserved marks");
}
#endif // PRODUCT

// Decide if we want to enable class unloading as part of the
// ensuing concurrent GC cycle. We will collect the perm gen and
// unload classes if it's the case that:
// (1) an explicit gc request has been made and the flag
//     ExplicitGCInvokesConcurrentAndUnloadsClasses is set, OR
// (2) (a) class unloading is enabled at the command line, and
//     (b) (i)   perm gen threshold has been crossed, or
//         (ii)  old gen is getting really full, or
//         (iii) the previous N CMS collections did not collect the
//               perm gen
// NOTE: Provided there is no change in the state of the heap between
// calls to this method, it should have idempotent results. Moreover,
// its results should be monotonically increasing (i.e. going from 0 to 1,
// but not 1 to 0) between successive calls between which the heap was
// not collected. For the implementation below, it must thus rely on
// the property that concurrent_cycles_since_last_unload()
// will not decrease unless a collection cycle happened and that
// _permGen->should_concurrent_collect() and _cmsGen->is_too_full() are
// themselves also monotonic in that sense. See check_monotonicity()
// below.
bool CMSCollector::update_should_unload_classes() {
  _should_unload_classes = false;
  // Condition 1 above
  if (_full_gc_requested && ExplicitGCInvokesConcurrentAndUnloadsClasses) {
    _should_unload_classes = true;
  } else if (CMSClassUnloadingEnabled) { // Condition 2.a above
    // Disjuncts 2.b.(i,ii,iii) above
    _should_unload_classes = (concurrent_cycles_since_last_unload() >=
                              CMSClassUnloadingMaxInterval)
                           || _permGen->should_concurrent_collect()
                           || _cmsGen->is_too_full();
  }
  return _should_unload_classes;
}

bool ConcurrentMarkSweepGeneration::is_too_full() const {
  bool res = should_concurrent_collect();
  res = res && (occupancy() > (double)CMSIsTooFullPercentage/100.0);
  return res;
}

void CMSCollector::setup_cms_unloading_and_verification_state() {
  const  bool should_verify =    VerifyBeforeGC || VerifyAfterGC || VerifyDuringGC
                             || VerifyBeforeExit;
  const  int  rso           =    SharedHeap::SO_Symbols | SharedHeap::SO_Strings
                             |   SharedHeap::SO_CodeCache;

  if (should_unload_classes()) {   // Should unload classes this cycle
    remove_root_scanning_option(rso);  // Shrink the root set appropriately
    set_verifying(should_verify);    // Set verification state for this cycle
    return;                            // Nothing else needs to be done at this time
  }

  // Not unloading classes this cycle
  assert(!should_unload_classes(), "Inconsitency!");
  if ((!verifying() || unloaded_classes_last_cycle()) && should_verify) {
    // We were not verifying, or we _were_ unloading classes in the last cycle,
    // AND some verification options are enabled this cycle; in this case,
    // we must make sure that the deadness map is allocated if not already so,
    // and cleared (if already allocated previously --
    // CMSBitMap::sizeInBits() is used to determine if it's allocated).
    if (perm_gen_verify_bit_map()->sizeInBits() == 0) {
      if (!perm_gen_verify_bit_map()->allocate(_permGen->reserved())) {
        warning("Failed to allocate permanent generation verification CMS Bit Map;\n"
                "permanent generation verification disabled");
        return;  // Note that we leave verification disabled, so we'll retry this
                 // allocation next cycle. We _could_ remember this failure
                 // and skip further attempts and permanently disable verification
                 // attempts if that is considered more desirable.
      }
      assert(perm_gen_verify_bit_map()->covers(_permGen->reserved()),
              "_perm_gen_ver_bit_map inconsistency?");
    } else {
      perm_gen_verify_bit_map()->clear_all();
    }
    // Include symbols, strings and code cache elements to prevent their resurrection.
    add_root_scanning_option(rso);
    set_verifying(true);
  } else if (verifying() && !should_verify) {
    // We were verifying, but some verification flags got disabled.
    set_verifying(false);
    // Exclude symbols, strings and code cache elements from root scanning to
    // reduce IM and RM pauses.
    remove_root_scanning_option(rso);
  }
}


#ifndef PRODUCT
HeapWord* CMSCollector::block_start(const void* p) const {
  const HeapWord* addr = (HeapWord*)p;
  if (_span.contains(p)) {
    if (_cmsGen->cmsSpace()->is_in_reserved(addr)) {
      return _cmsGen->cmsSpace()->block_start(p);
    } else {
      assert(_permGen->cmsSpace()->is_in_reserved(addr),
	     "Inconsistent _span?");
      return _permGen->cmsSpace()->block_start(p);
    }
  }
  return NULL;
}
#endif

HeapWord*
ConcurrentMarkSweepGeneration::expand_and_allocate(size_t word_size,
                                                   bool   tlab,
						   bool   parallel) {
  assert(!tlab, "Can't deal with TLAB allocation");
  MutexLockerEx x(freelistLock(), Mutex::_no_safepoint_check_flag);
  expand(word_size*HeapWordSize, MinHeapDeltaBytes,
    CMSExpansionCause::_satisfy_allocation);
  if (GCExpandToAllocateDelayMillis > 0) {
    os::sleep(Thread::current(), GCExpandToAllocateDelayMillis, false);
  }
  return have_lock_and_allocate(word_size, tlab);
}

// YSR: All of this generation expansion/shrinking stuff is an exact copy of
// OneContigSpaceCardGeneration, which makes me wonder if we should move this
// to CardGeneration and share it...
bool ConcurrentMarkSweepGeneration::expand(size_t bytes, size_t expand_bytes) {
  return CardGeneration::expand(bytes, expand_bytes);
}

void ConcurrentMarkSweepGeneration::expand(size_t bytes, size_t expand_bytes,
  CMSExpansionCause::Cause cause)
{

  bool success = expand(bytes, expand_bytes);

  // remember why we expanded; this information is used
  // by shouldConcurrentCollect() when making decisions on whether to start
  // a new CMS cycle.
  if (success) {
    set_expansion_cause(cause);
    if (PrintGCDetails && Verbose) {
      gclog_or_tty->print_cr("Expanded CMS gen for %s", 
	CMSExpansionCause::to_string(cause));
    }
  }
}

HeapWord* ConcurrentMarkSweepGeneration::expand_and_par_lab_allocate(CMSParGCThreadState* ps, size_t word_sz) {
  HeapWord* res = NULL;
  MutexLocker x(ParGCRareEvent_lock);
  while (true) {
    // Expansion by some other thread might make alloc OK now:
    res = ps->lab.alloc(word_sz);
    if (res != NULL) return res;
    // If there's not enough expansion space available, give up.
    if (_virtual_space.uncommitted_size() < (word_sz * HeapWordSize)) {
      return NULL;
    }
    // Otherwise, we try expansion.
    expand(word_sz*HeapWordSize, MinHeapDeltaBytes,
      CMSExpansionCause::_allocate_par_lab);
    // Now go around the loop and try alloc again;
    // A competing par_promote might beat us to the expansion space,
    // so we may go around the loop again if promotion fails agaion.
    if (GCExpandToAllocateDelayMillis > 0) {
      os::sleep(Thread::current(), GCExpandToAllocateDelayMillis, false);
    }
  }
}


bool ConcurrentMarkSweepGeneration::expand_and_ensure_spooling_space(
  PromotionInfo* promo) {
  MutexLocker x(ParGCRareEvent_lock);
  size_t refill_size_bytes = promo->refillSize() * HeapWordSize;
  while (true) {
    // Expansion by some other thread might make alloc OK now:
    if (promo->ensure_spooling_space()) {
      assert(promo->has_spooling_space(),
             "Post-condition of successful ensure_spooling_space()");
      return true;
    }
    // If there's not enough expansion space available, give up.
    if (_virtual_space.uncommitted_size() < refill_size_bytes) {
      return false;
    }
    // Otherwise, we try expansion.
    expand(refill_size_bytes, MinHeapDeltaBytes,
      CMSExpansionCause::_allocate_par_spooling_space);
    // Now go around the loop and try alloc again;
    // A competing allocation might beat us to the expansion space,
    // so we may go around the loop again if allocation fails again.
    if (GCExpandToAllocateDelayMillis > 0) {
      os::sleep(Thread::current(), GCExpandToAllocateDelayMillis, false);
    }
  }
}



void ConcurrentMarkSweepGeneration::shrink(size_t bytes) {
  assert_locked_or_safepoint(Heap_lock);
  size_t size = ReservedSpace::page_align_size_down(bytes);
  if (size > 0) {
    shrink_by(size);
  }
}

bool ConcurrentMarkSweepGeneration::grow_by(size_t bytes) {
  assert_locked_or_safepoint(Heap_lock);
  bool result = _virtual_space.expand_by(bytes);
  if (result) {
    HeapWord* old_end = _cmsSpace->end();
    size_t new_word_size = 
      heap_word_size(_virtual_space.committed_size());
    MemRegion mr(_cmsSpace->bottom(), new_word_size);
    _bts->resize(new_word_size);  // resize the block offset shared array
    Universe::heap()->barrier_set()->resize_covered_region(mr);
    // Hmmmm... why doesn't CFLS::set_end verify locking?
    // This is quite ugly; FIX ME XXX
    _cmsSpace->assert_locked();
    _cmsSpace->set_end((HeapWord*)_virtual_space.high());

    // update the space and generation capacity counters
    if (UsePerfData) {
      _space_counters->update_capacity();
      _gen_counters->update_all();
    }

    if (Verbose && PrintGC) {
      size_t new_mem_size = _virtual_space.committed_size();
      size_t old_mem_size = new_mem_size - bytes;
      gclog_or_tty->print_cr("Expanding %s from %ldK by %ldK to %ldK",
                    name(), old_mem_size/K, bytes/K, new_mem_size/K);
    }
  }
  return result;
}

bool ConcurrentMarkSweepGeneration::grow_to_reserved() {
  assert_locked_or_safepoint(Heap_lock);
  bool success = true;
  const size_t remaining_bytes = _virtual_space.uncommitted_size();
  if (remaining_bytes > 0) {
    success = grow_by(remaining_bytes);
    DEBUG_ONLY(if (!success) warning("grow to reserved failed");)
  }
  return success;
}

void ConcurrentMarkSweepGeneration::shrink_by(size_t bytes) {
  assert_locked_or_safepoint(Heap_lock);
  assert_lock_strong(freelistLock());
  // XXX Fix when compaction is implemented.
  warning("Shrinking of CMS not yet implemented");
  return;
}


// Simple ctor/dtor wrapper for accounting & timer chores around concurrent
// phases.
class CMSPhaseAccounting: public StackObj {
 public:
  CMSPhaseAccounting(CMSCollector *collector, 
		     const char *phase, 
		     bool print_cr = true);
  ~CMSPhaseAccounting();

 private:
  CMSCollector *_collector;
  const char *_phase;
  elapsedTimer _wallclock;
  bool _print_cr;

 public:
  // Not MT-safe; so do not pass around these StackObj's
  // where they may be accessed by other threads.
  jlong wallclock_millis() {
    assert(_wallclock.is_active(), "Wall clock should not stop");
    _wallclock.stop();  // to record time
    jlong ret = _wallclock.milliseconds();
    _wallclock.start(); // restart
    return ret;
  }
};

CMSPhaseAccounting::CMSPhaseAccounting(CMSCollector *collector,
				       const char *phase,
				       bool print_cr) :
  _collector(collector), _phase(phase), _print_cr(print_cr) {

  if (PrintCMSStatistics != 0) {
    _collector->resetYields();
  }
  if (PrintGCDetails && PrintGCTimeStamps) {
    gclog_or_tty->date_stamp(PrintGCDateStamps);
    gclog_or_tty->stamp();
    gclog_or_tty->print_cr(": [%s-concurrent-%s-start]", 
      _collector->cmsGen()->short_name(), _phase);
  }
  _collector->resetTimer();
  _wallclock.start();
  _collector->startTimer();
}

CMSPhaseAccounting::~CMSPhaseAccounting() {
  assert(_wallclock.is_active(), "Wall clock should not have stopped");
  _collector->stopTimer();
  _wallclock.stop();
  if (PrintGCDetails) {
    gclog_or_tty->date_stamp(PrintGCDateStamps);
    if (PrintGCTimeStamps) {
      gclog_or_tty->stamp();
      gclog_or_tty->print(": ");
    }
    gclog_or_tty->print("[%s-concurrent-%s: %3.3f/%3.3f secs]", 
		 _collector->cmsGen()->short_name(),
		 _phase, _collector->timerValue(), _wallclock.seconds());
    if (_print_cr) {
      gclog_or_tty->print_cr("");
    }
    if (PrintCMSStatistics != 0) {
      gclog_or_tty->print_cr(" (CMS-concurrent-%s yielded %d times)", _phase,
		    _collector->yields());
    }
  }
}

// CMS work

// Checkpoint the roots into this generation from outside
// this generation. [Note this initial checkpoint need only
// be approximate -- we'll do a catch up phase subsequently.]
void CMSCollector::checkpointRootsInitial(bool asynch) {
  assert(_collectorState == InitialMarking, "Wrong collector state");
  check_correct_thread_executing();
  ReferenceProcessor* rp = ref_processor();
  SpecializationStats::clear();
  assert(_restart_addr == NULL, "Control point invariant");
  if (asynch) {
    // acquire locks for subsequent manipulations
    MutexLockerEx x(bitMapLock(),
                    Mutex::_no_safepoint_check_flag);
    checkpointRootsInitialWork(asynch);
    rp->verify_no_references_recorded();
    rp->enable_discovery(); // enable ("weak") refs discovery
    _collectorState = Marking;
  } else {
    // (Weak) Refs discovery: this is controlled from genCollectedHeap::do_collection
    // which recognizes if we are a CMS generation, and doesn't try to turn on
    // discovery; verify that they aren't meddling.
    assert(!rp->discovery_is_atomic(),
           "incorrect setting of discovery predicate");
    assert(!rp->discovery_enabled(), "genCollectedHeap shouldn't control "
           "ref discovery for this generation kind");
    // already have locks
    checkpointRootsInitialWork(asynch);
    rp->enable_discovery(); // now enable ("weak") refs discovery
    _collectorState = Marking;
  }
  SpecializationStats::print();
}

void CMSCollector::checkpointRootsInitialWork(bool asynch) {
  assert(SafepointSynchronize::is_at_safepoint(), "world should be stopped");
  assert(_collectorState == InitialMarking, "just checking");

  // If there has not been a GC[n-1] since last GC[n] cycle completed,
  // precede our marking with a collection of all
  // younger generations to keep floating garbage to a minimum.
  // XXX: we won't do this for now -- it's an optimization to be done later.

  // already have locks
  assert_lock_strong(bitMapLock());
  assert(_markBitMap.isAllClear(), "was reset at end of previous cycle");

  // Setup the verification and class unloading state for this
  // CMS collection cycle.
  setup_cms_unloading_and_verification_state();

  NOT_PRODUCT(TraceTime t("\ncheckpointRootsInitialWork", 
    PrintGCDetails && Verbose, true, gclog_or_tty);)
  if (UseAdaptiveSizePolicy) {
    size_policy()->checkpoint_roots_initial_begin();
  }

  // Reset all the PLAB chunk arrays if necessary.
  if (_survivor_plab_array != NULL && !CMSPLABRecordAlways) {
    reset_survivor_plab_arrays();
  }

  ResourceMark rm;
  HandleMark  hm;

  FalseClosure falseClosure;
  // In the case of a synchronous collection, we will elide the
  // remark step, so it's important to catch all the nmethod oops
  // in this step; hence the last argument to the constrcutor below.
  MarkRefsIntoClosure notOlder(_span, &_markBitMap, !asynch /* nmethods */);
  GenCollectedHeap* gch = GenCollectedHeap::heap();

  verify_work_stacks_empty();
  verify_overflow_empty();

  gch->ensure_parsability(false);  // fill TLABs, but no need to retire them
  // Update the saved marks which may affect the root scans.
  gch->save_marks();

  // weak reference processing has not started yet.
  ref_processor()->set_enqueuing_is_done(false);

  {
    COMPILER2_PRESENT(DerivedPointerTableDeactivate dpt_deact;)
    gch->rem_set()->prepare_for_younger_refs_iterate(false); // Not parallel.
    gch->gen_process_strong_roots(_cmsGen->level(),
				  true,   // younger gens are roots
				  true,   // collecting perm gen
                                  SharedHeap::ScanningOption(roots_scanning_options()),
				  NULL, &notOlder);
  }

  // Clear mod-union table; it will be dirtied in the prologue of
  // CMS generation per each younger generation collection.

  assert(_modUnionTable.isAllClear(),
       "Was cleared in most recent final checkpoint phase"
       " or no bits are set in the gc_prologue before the start of the next "
       "subsequent marking phase.");

  // Temporarily disabled, since pre/post-consumption closures don't
  // care about precleaned cards
  #if 0
  {
    MemRegion mr = MemRegion((HeapWord*)_virtual_space.low(),
			     (HeapWord*)_virtual_space.high());
    _ct->ct_bs()->preclean_dirty_cards(mr);
  }
  #endif

  // Save the end of the used_region of the constituent generations
  // to be used to limit the extent of sweep in each generation.
  save_sweep_limits();
  if (UseAdaptiveSizePolicy) {
    size_policy()->checkpoint_roots_initial_end(gch->gc_cause());
  }
  verify_overflow_empty();
}

bool CMSCollector::markFromRoots(bool asynch) {
  // we might be tempted to assert that:
  // assert(asynch == !SafepointSynchronize::is_at_safepoint(),
  //        "inconsistent argument?");
  // However that wouldn't be right, because it's possible that
  // a safepoint is indeed in progress as a younger generation
  // stop-the-world GC happens even as we mark in this generation.
  assert(_collectorState == Marking, "inconsistent state?");
  check_correct_thread_executing();
  verify_overflow_empty();

  bool res;
  if (asynch) {

    // Start the timers for adaptive size policy for the concurrent phases
    // Do it here so that the foreground MS can use the concurrent
    // timer since a foreground MS might has the sweep done concurrently
    // or STW.
    if (UseAdaptiveSizePolicy) {
      size_policy()->concurrent_marking_begin();
    }

    // Weak ref discovery note: We may be discovering weak
    // refs in this generation concurrent (but interleaved) with
    // weak ref discovery by a younger generation collector.

    CMSTokenSyncWithLocks ts(true, bitMapLock());
    TraceCPUTime tcpu(PrintGCDetails, true, gclog_or_tty);
    CMSPhaseAccounting pa(this, "mark", !PrintGCDetails);
    res = markFromRootsWork(asynch);
    if (res) {
      _collectorState = Precleaning;
    } else { // We failed and a foreground collection wants to take over
      assert(_foregroundGCIsActive, "internal state inconsistency");
      assert(_restart_addr == NULL,  "foreground will restart from scratch");
      if (PrintGCDetails) {
        gclog_or_tty->print_cr("bailing out to foreground collection");
      }
    }
    if (UseAdaptiveSizePolicy) {
      size_policy()->concurrent_marking_end();
    }
  } else {
    assert(SafepointSynchronize::is_at_safepoint(),
           "inconsistent with asynch == false");
    if (UseAdaptiveSizePolicy) {
      size_policy()->ms_collection_marking_begin();
    }
    // already have locks
    res = markFromRootsWork(asynch);
    _collectorState = FinalMarking;
    if (UseAdaptiveSizePolicy) {
      GenCollectedHeap* gch = GenCollectedHeap::heap();
      size_policy()->ms_collection_marking_end(gch->gc_cause());
    }
  }
  verify_overflow_empty();
  return res;
}

bool CMSCollector::markFromRootsWork(bool asynch) {
  // iterate over marked bits in bit map, doing a full scan and mark
  // from these roots using the following algorithm:
  // . if oop is to the right of the current scan pointer,
  //   mark corresponding bit (we'll process it later)
  // . else (oop is to left of current scan pointer)
  //   push oop on marking stack
  // . drain the marking stack

  // Note that when we do a marking step we need to hold the
  // bit map lock -- recall that direct allocation (by mutators)
  // and promotion (by younger generation collectors) is also
  // marking the bit map. [the so-called allocate live policy.]
  // Because the implementation of bit map marking is not
  // robust wrt simultaneous marking of bits in the same word,
  // we need to make sure that there is no such interference
  // between concurrent such updates.

  // already have locks
  assert_lock_strong(bitMapLock());

  // Clear the revisit stack, just in case there are any
  // obsolete contents from a short-circuited previous CMS cycle.
  _revisitStack.reset();
  verify_work_stacks_empty();
  verify_overflow_empty();
  assert(_revisitStack.isEmpty(), "tabula rasa");

  bool result = false;
  if (CMSConcurrentMTEnabled && ParallelCMSThreads > 0) {
    result = do_marking_mt(asynch);
  } else {
    result = do_marking_st(asynch);
  }
  return result;
}

// Forward decl
class CMSConcMarkingTask;

class CMSConcMarkingTerminator: public ParallelTaskTerminator {
  CMSCollector*       _collector;
  CMSConcMarkingTask* _task;
  bool _yield;
 protected:
  virtual void yield();
 public:
  // "n_threads" is the number of threads to be terminated.
  // "queue_set" is a set of work queues of other threads.
  // "collector" is the CMS collector associated with this task terminator.
  // "yield" indicates whether we need the gang as a whole to yield.
  CMSConcMarkingTerminator(int n_threads, TaskQueueSetSuper* queue_set,
                           CMSCollector* collector, bool yield) :
    ParallelTaskTerminator(n_threads, queue_set),
    _collector(collector),
    _yield(yield) { }
 
  void set_task(CMSConcMarkingTask* task) {
    _task = task;
  }
};

// MT Concurrent Marking Task
class CMSConcMarkingTask: public YieldingFlexibleGangTask {
  CMSCollector* _collector;
  YieldingFlexibleWorkGang* _workers;        // the whole gang
  int           _n_workers;                  // requested/desired # workers
  bool          _asynch;
  bool          _result;
  CompactibleFreeListSpace*  _cms_space;
  CompactibleFreeListSpace* _perm_space;
  HeapWord*     _global_finger;
  HeapWord*     _restart_addr;

  //  Exposed here for yielding support
  Mutex* const _bit_map_lock;

  // The per thread work queues, available here for stealing
  OopTaskQueueSet*  _task_queues;
  CMSConcMarkingTerminator _term;

 public:
  CMSConcMarkingTask(CMSCollector* collector, 
                 CompactibleFreeListSpace* cms_space,
                 CompactibleFreeListSpace* perm_space,
                 bool asynch, int n_workers,
                 YieldingFlexibleWorkGang* workers,
                 OopTaskQueueSet* task_queues):
    YieldingFlexibleGangTask("Concurrent marking done multi-threaded"),
    _collector(collector),
    _cms_space(cms_space),
    _perm_space(perm_space),
    _asynch(asynch), _n_workers(n_workers), _result(true),
    _workers(workers), _task_queues(task_queues),
    _term(n_workers, task_queues, _collector, asynch),
    _bit_map_lock(collector->bitMapLock())
  {
    assert(n_workers <= workers->total_workers(),
           "Else termination won't work correctly today"); // XXX FIX ME!
    _requested_size = n_workers;
    _term.set_task(this);
    assert(_cms_space->bottom() < _perm_space->bottom(),
           "Finger incorrectly initialized below");
    _restart_addr = _global_finger = _cms_space->bottom();
  }


  OopTaskQueueSet* task_queues()  { return _task_queues; }

  OopTaskQueue* work_queue(int i) { return task_queues()->queue(i); }

  HeapWord** global_finger_addr() { return &_global_finger; }

  CMSConcMarkingTerminator* terminator() { return &_term; }

  void work(int i);
    
  virtual void coordinator_yield();  // stuff done by coordinator
  bool result() { return _result; }

  void reset(HeapWord* ra) {
<<<<<<< HEAD
    assert(_global_finger >= _cms_space->end(),  "Postcondition of ::work(i)");
    assert(_global_finger >= _perm_space->end(), "Postcondition of ::work(i)");
    assert(ra             <  _perm_space->end(), "ra too large");
=======
    assert(_global_finger >= _cms_space->end(), "Postcondition of ::work(i)");
    assert(_global_finger >= _perm_space->end(), "Postcondition of ::work(i)");
    assert(ra < _perm_space->end(), "ra too large");
>>>>>>> 2571633a
    _restart_addr = _global_finger = ra;
    _term.reset_for_reuse();
  }

  static bool get_work_from_overflow_stack(CMSMarkStack* ovflw_stk,
                                           OopTaskQueue* work_q);

 private:
  void do_scan_and_mark(int i, CompactibleFreeListSpace* sp);
  void do_work_steal(int i);
  void bump_global_finger(HeapWord* f);
};

void CMSConcMarkingTerminator::yield() {
  if (ConcurrentMarkSweepThread::should_yield() &&
      !_collector->foregroundGCIsActive() &&
      _yield) {
    _task->yield();
  } else {
    ParallelTaskTerminator::yield();
  }
}

////////////////////////////////////////////////////////////////
// Concurrent Marking Algorithm Sketch
////////////////////////////////////////////////////////////////
// Until all tasks exhausted (both spaces):
// -- claim next available chunk
// -- bump global finger via CAS
// -- find first object that starts in this chunk
//    and start scanning bitmap from that position
// -- scan marked objects for oops
// -- CAS-mark target, and if successful:
//    . if target oop is above global finger (volatile read)
//      nothing to do
//    . if target oop is in chunk and above local finger
//        then nothing to do
//    . else push on work-queue
// -- Deal with possible overflow issues:
//    . local work-queue overflow causes stuff to be pushed on
//      global (common) overflow queue
//    . always first empty local work queue
//    . then get a batch of oops from global work queue if any
//    . then do work stealing
// -- When all tasks claimed (both spaces)
//    and local work queue empty, 
//    then in a loop do:
//    . check global overflow stack; steal a batch of oops and trace
//    . try to steal from other threads oif GOS is empty
//    . if neither is available, offer termination
// -- Terminate and return result
//
void CMSConcMarkingTask::work(int i) {
  elapsedTimer _timer;
  ResourceMark rm;
  HandleMark hm;

  DEBUG_ONLY(_collector->verify_overflow_empty();)

  // Before we begin work, our work queue should be empty
  assert(work_queue(i)->size() == 0, "Expected to be empty");
  // Scan the bitmap covering _cms_space, tracing through grey objects.
  _timer.start();
  do_scan_and_mark(i, _cms_space);
  _timer.stop();
  if (PrintCMSStatistics != 0) {
    gclog_or_tty->print_cr("Finished cms space scanning in %dth thread: %3.3f sec",
      i, _timer.seconds()); // XXX: need xxx/xxx type of notation, two timers
  }

  // ... do the same for the _perm_space
  _timer.reset();
  _timer.start();
  do_scan_and_mark(i, _perm_space);
  _timer.stop();
  if (PrintCMSStatistics != 0) {
    gclog_or_tty->print_cr("Finished perm space scanning in %dth thread: %3.3f sec",
      i, _timer.seconds()); // XXX: need xxx/xxx type of notation, two timers
  }

  // ... do work stealing
  _timer.reset();
  _timer.start();
  do_work_steal(i);
  _timer.stop();
  if (PrintCMSStatistics != 0) {
    gclog_or_tty->print_cr("Finished work stealing in %dth thread: %3.3f sec",
      i, _timer.seconds()); // XXX: need xxx/xxx type of notation, two timers
  }
  assert(_collector->_markStack.isEmpty(), "Should have been emptied");
  assert(work_queue(i)->size() == 0, "Should have been emptied");
  // Note that under the current task protocol, the
  // following assertion is true even of the spaces
  // expanded since the completion of the concurrent
  // marking. XXX This will likely change under a strict
  // ABORT semantics.
  assert(_global_finger >  _cms_space->end() &&
         _global_finger >= _perm_space->end(),
         "All tasks have been completed");
  DEBUG_ONLY(_collector->verify_overflow_empty();)
}

void CMSConcMarkingTask::bump_global_finger(HeapWord* f) {
  HeapWord* read = _global_finger;
  HeapWord* cur  = read;
  while (f > read) {
    cur = read;
    read = (HeapWord*) Atomic::cmpxchg_ptr(f, &_global_finger, cur);
    if (cur == read) {
      // our cas succeeded
      assert(_global_finger >= f, "protocol consistency");
      break;
    }
  }
}

// This is really inefficient, and should be redone by
// using (not yet available) block-read and -write interfaces to the
// stack and the work_queue. XXX FIX ME !!!
bool CMSConcMarkingTask::get_work_from_overflow_stack(CMSMarkStack* ovflw_stk,
                                                      OopTaskQueue* work_q) {
  // Fast lock-free check
  if (ovflw_stk->length() == 0) {
    return false;
  }
  assert(work_q->size() == 0, "Shouldn't steal");
  MutexLockerEx ml(ovflw_stk->par_lock(),
                   Mutex::_no_safepoint_check_flag);
  // Grab up to 1/4 the size of the work queue
  size_t num = MIN2((size_t)(work_q->max_elems() - work_q->size())/4,
                    (size_t)ParGCDesiredObjsFromOverflowList);
  num = MIN2(num, ovflw_stk->length());
  for (int i = (int) num; i > 0; i--) {
    oop cur = ovflw_stk->pop();
    assert(cur != NULL, "Counted wrong?");
    work_q->push(cur);
  }
  return num > 0;
}

void CMSConcMarkingTask::do_scan_and_mark(int i, CompactibleFreeListSpace* sp) {
  SequentialSubTasksDone* pst = sp->conc_par_seq_tasks();
  int n_tasks = pst->n_tasks();
  // We allow that there may be no tasks to do here because
  // we are restarting after a stack overflow.
  assert(pst->valid() || n_tasks == 0, "Uninitialized use?");
  int nth_task = 0;

  HeapWord* aligned_start = sp->bottom();
  if (sp->used_region().contains(_restart_addr)) {
    // Align down to a card boundary for the start of 0th task
    // for this space.
    aligned_start =
<<<<<<< HEAD
      (HeapWord*)align_size_down((uintptr_t)_restart_addr,
                                 CardTableModRefBS::card_size);
  }

=======
       (HeapWord*)align_size_down((uintptr_t)_restart_addr,
                                     CardTableModRefBS::card_size);
  }
  
>>>>>>> 2571633a
  size_t chunk_size = sp->marking_task_size();
  while (!pst->is_task_claimed(/* reference */ nth_task)) {
    // Having claimed the nth task in this space,
    // compute the chunk that it corresponds to:
    MemRegion span = MemRegion(aligned_start + nth_task*chunk_size,
                               aligned_start + (nth_task+1)*chunk_size);
    // Try and bump the global finger via a CAS;
    // note that we need to do the global finger bump
    // _before_ taking the intersection below, because
    // the task corresponding to that region will be
    // deemed done even if the used_region() expands
    // because of allocation -- as it almost certainly will
    // during start-up while the threads yield in the
    // closure below.
    HeapWord* finger = span.end();
    bump_global_finger(finger);   // atomically
    // There are null tasks here corresponding to chunks
    // beyond the "top" address of the space.
    span = span.intersection(sp->used_region());
    if (!span.is_empty()) {  // Non-null task
      HeapWord* prev_obj;
      assert(!span.contains(_restart_addr) || nth_task == 0,
<<<<<<< HEAD
             "Inconsistency");
=======
              "Inconsistency");
>>>>>>> 2571633a
      if (nth_task == 0) {
        // For the 0th task, we'll not need to compute a block_start.
        if (span.contains(_restart_addr)) {
          // In the case of a restart because of stack overflow,
          // we might additionally skip a chunk prefix.
<<<<<<< HEAD
          prev_obj = _restart_addr;
=======
          prev_obj = _restart_addr; 
>>>>>>> 2571633a
        } else {
          prev_obj = span.start();
        }
      } else {
        // We want to skip the first object because
        // the protocol is to scan any object in its entirety
        // that _starts_ in this span; a fortiori, any
        // object starting in an earlier span is scanned
        // as part of an earlier claimed task.
        // Below we use the "careful" version of block_start
        // so we do not try to navigate uninitialized objects.
        prev_obj = sp->block_start_careful(span.start());
        // Below we use a variant of block_size that uses the
        // Printezis bits to avoid waiting for allocated
        // objects to become initialized/parsable.
        while (prev_obj < span.start()) {
          size_t sz = sp->block_size_no_stall(prev_obj, _collector);
          if (sz > 0) {
            prev_obj += sz;
          } else {
            // In this case we may end up doing a bit of redundant
            // scanning, but that appears unavoidable, short of
            // locking the free list locks; see bug 6324141.
            break;
<<<<<<< HEAD
          }
=======
          } 
>>>>>>> 2571633a
        }
      }
      if (prev_obj < span.end()) {
        MemRegion my_span = MemRegion(prev_obj, span.end());
        // Do the marking work within a non-empty span --
        // the last argument to the constructor indicates whether the
        // iteration should be incremental with periodic yields.
        Par_MarkFromRootsClosure cl(this, _collector, my_span,
                                    &_collector->_markBitMap,
                                    work_queue(i),
                                    &_collector->_markStack,
                                    &_collector->_revisitStack,
                                    _asynch);
        _collector->_markBitMap.iterate(&cl, my_span.start(), my_span.end());
      } // else nothing to do for this task
    }   // else nothing to do for this task
  }
  // We'd be tempted to assert here that since there are no
  // more tasks left to claim in this space, the global_finger
  // must exceed space->top() and a fortiori space->end(). However,
  // that would not quite be correct because the bumping of
  // global_finger occurs strictly after the claiming of a task,
  // so by the time we reach here the global finger may not yet
  // have been bumped up by the thread that claimed the last
  // task.
  pst->all_tasks_completed();
}

class Par_ConcMarkingClosure: public OopClosure {
 private:
  CMSCollector* _collector;
  MemRegion     _span;
  CMSBitMap*    _bit_map;
  CMSMarkStack* _overflow_stack;
  CMSMarkStack* _revisit_stack;     // XXXXXX Check proper use
  OopTaskQueue* _work_queue;
 protected:
  DO_OOP_WORK_DEFN
 public:
  Par_ConcMarkingClosure(CMSCollector* collector, OopTaskQueue* work_queue,
                         CMSBitMap* bit_map, CMSMarkStack* overflow_stack):
    _collector(collector),
    _span(_collector->_span),
    _work_queue(work_queue),
    _bit_map(bit_map),
    _overflow_stack(overflow_stack) { }   // need to initialize revisit stack etc.
  virtual void do_oop(oop* p);
  virtual void do_oop(narrowOop* p);
  void trim_queue(size_t max);
  void handle_stack_overflow(HeapWord* lost);
};

// Grey object scanning during work stealing phase --
// the salient assumption here is that any references
// that are in these stolen objects being scanned must
// already have been initialized (else they would not have
// been published), so we do not need to check for
<<<<<<< HEAD
// uninitialized objects before pushing here.
void Par_ConcMarkingClosure::do_oop(oop obj) {
  assert(obj->is_oop_or_null(true), "expected an oop or NULL");
  HeapWord* addr = (HeapWord*)obj;
=======
// uninitialized objects before pushing here. 
void Par_ConcMarkingClosure::do_oop(oop* p) {
  oop    this_oop = *p;
  assert(this_oop->is_oop_or_null(true),
         "expected an oop or NULL");
  HeapWord* addr = (HeapWord*)this_oop;
>>>>>>> 2571633a
  // Check if oop points into the CMS generation
  // and is not marked
  if (_span.contains(addr) && !_bit_map->isMarked(addr)) {
    // a white object ...
    // If we manage to "claim" the object, by being the
    // first thread to mark it, then we push it on our
    // marking stack
    if (_bit_map->par_mark(addr)) {     // ... now grey
      // push on work queue (grey set)
      bool simulate_overflow = false;
      NOT_PRODUCT(
        if (CMSMarkStackOverflowALot &&
            _collector->simulate_overflow()) {
          // simulate a stack overflow
          simulate_overflow = true;
        }
      )
      if (simulate_overflow ||
          !(_work_queue->push(obj) || _overflow_stack->par_push(obj))) {
        // stack overflow
        if (PrintCMSStatistics != 0) {
          gclog_or_tty->print_cr("CMS marking stack overflow (benign) at "
                                 SIZE_FORMAT, _overflow_stack->capacity());
        }
        // We cannot assert that the overflow stack is full because
        // it may have been emptied since.
        assert(simulate_overflow ||
               _work_queue->size() == _work_queue->max_elems(),
              "Else push should have succeeded");
        handle_stack_overflow(addr);
      }
    } // Else, some other thread got there first
  }
}

void Par_ConcMarkingClosure::do_oop(oop* p)       { Par_ConcMarkingClosure::do_oop_work(p); }
void Par_ConcMarkingClosure::do_oop(narrowOop* p) { Par_ConcMarkingClosure::do_oop_work(p); }

void Par_ConcMarkingClosure::trim_queue(size_t max) {
  while (_work_queue->size() > max) {
    oop new_oop;
    if (_work_queue->pop_local(new_oop)) {
      assert(new_oop->is_oop(), "Should be an oop");
      assert(_bit_map->isMarked((HeapWord*)new_oop), "Grey object");
      assert(_span.contains((HeapWord*)new_oop), "Not in span");
      assert(new_oop->is_parsable(), "Should be parsable");
      new_oop->oop_iterate(this);  // do_oop() above
    }
  }
}

// Upon stack overflow, we discard (part of) the stack,
// remembering the least address amongst those discarded
// in CMSCollector's _restart_address.
void Par_ConcMarkingClosure::handle_stack_overflow(HeapWord* lost) {
  // We need to do this under a mutex to prevent other
  // workers from interfering with the work done below.
  MutexLockerEx ml(_overflow_stack->par_lock(),
                   Mutex::_no_safepoint_check_flag);
  // Remember the least grey address discarded
  HeapWord* ra = (HeapWord*)_overflow_stack->least_value(lost);
  _collector->lower_restart_addr(ra);
  _overflow_stack->reset();  // discard stack contents
  _overflow_stack->expand(); // expand the stack if possible
}


void CMSConcMarkingTask::do_work_steal(int i) {
  OopTaskQueue* work_q = work_queue(i);
  oop obj_to_scan;
  CMSBitMap* bm = &(_collector->_markBitMap);
  CMSMarkStack* ovflw = &(_collector->_markStack);
  int* seed = _collector->hash_seed(i);
  Par_ConcMarkingClosure cl(_collector, work_q, bm, ovflw);
  while (true) {
    cl.trim_queue(0);
    assert(work_q->size() == 0, "Should have been emptied above");
    if (get_work_from_overflow_stack(ovflw, work_q)) {
      // Can't assert below because the work obtained from the
      // overflow stack may already have been stolen from us.
      // assert(work_q->size() > 0, "Work from overflow stack");
      continue;
    } else if (task_queues()->steal(i, seed, /* reference */ obj_to_scan)) {
      assert(obj_to_scan->is_oop(), "Should be an oop");
      assert(bm->isMarked((HeapWord*)obj_to_scan), "Grey object");
      obj_to_scan->oop_iterate(&cl);
    } else if (terminator()->offer_termination()) {
      assert(work_q->size() == 0, "Impossible!");
      break;
    }
  }
}

// This is run by the CMS (coordinator) thread.
void CMSConcMarkingTask::coordinator_yield() {
  assert(ConcurrentMarkSweepThread::cms_thread_has_cms_token(),
         "CMS thread should hold CMS token");
  
  // First give up the locks, then yield, then re-lock
  // We should probably use a constructor/destructor idiom to
  // do this unlock/lock or modify the MutexUnlocker class to
  // serve our purpose. XXX
  assert_lock_strong(_bit_map_lock);
  _bit_map_lock->unlock();
  ConcurrentMarkSweepThread::desynchronize(true);
  ConcurrentMarkSweepThread::acknowledge_yield_request();
  _collector->stopTimer();
  if (PrintCMSStatistics != 0) {
    _collector->incrementYields();
  }
  _collector->icms_wait();

  // It is possible for whichever thread initiated the yield request
  // not to get a chance to wake up and take the bitmap lock between
  // this thread releasing it and reacquiring it. So, while the
  // should_yield() flag is on, let's sleep for a bit to give the
  // other thread a chance to wake up. The limit imposed on the number
  // of iterations is defensive, to avoid any unforseen circumstances
  // putting us into an infinite loop. Since it's always been this
  // (coordinator_yield()) method that was observed to cause the
  // problem, we are using a parameter (CMSCoordinatorYieldSleepCount)
  // which is by default non-zero. For the other seven methods that
  // also perform the yield operation, as are using a different
  // parameter (CMSYieldSleepCount) which is by default zero. This way we
  // can enable the sleeping for those methods too, if necessary.
  // See 6442774.
  //
  // We really need to reconsider the synchronization between the GC
  // thread and the yield-requesting threads in the future and we
  // should really use wait/notify, which is the recommended
  // way of doing this type of interaction. Additionally, we should
  // consolidate the eight methods that do the yield operation and they
  // are almost identical into one for better maintenability and
  // readability. See 6445193.
  //
  // Tony 2006.06.29
  for (unsigned i = 0; i < CMSCoordinatorYieldSleepCount &&
<<<<<<< HEAD
                   ConcurrentMarkSweepThread::should_yield() &&
                   !CMSCollector::foregroundGCIsActive(); ++i) {
=======
	               ConcurrentMarkSweepThread::should_yield() &&
	               !CMSCollector::foregroundGCIsActive(); ++i) {
>>>>>>> 2571633a
    os::sleep(Thread::current(), 1, false);
    ConcurrentMarkSweepThread::acknowledge_yield_request();
  }

  ConcurrentMarkSweepThread::synchronize(true);
  _bit_map_lock->lock_without_safepoint_check();
  _collector->startTimer();
}

bool CMSCollector::do_marking_mt(bool asynch) {
  assert(ParallelCMSThreads > 0 && conc_workers() != NULL, "precondition");
  // In the future this would be determined ergonomically, based
  // on #cpu's, # active mutator threads (and load), and mutation rate.
  int num_workers = ParallelCMSThreads;

  CompactibleFreeListSpace* cms_space  = _cmsGen->cmsSpace();
  CompactibleFreeListSpace* perm_space = _permGen->cmsSpace();
  
  CMSConcMarkingTask tsk(this, cms_space, perm_space,
                         asynch, num_workers /* number requested XXX */,
                         conc_workers(), task_queues());

  // Since the actual number of workers we get may be different
  // from the number we requested above, do we need to do anything different
  // below? In particular, may be we need to subclass the SequantialSubTasksDone
  // class?? XXX
  cms_space ->initialize_sequential_subtasks_for_marking(num_workers);
  perm_space->initialize_sequential_subtasks_for_marking(num_workers);
  
  // Refs discovery is already non-atomic.
  assert(!ref_processor()->discovery_is_atomic(), "Should be non-atomic");
  // Mutate the Refs discovery so it is MT during the
  // multi-threaded marking phase.
  ReferenceProcessorMTMutator mt(ref_processor(), num_workers > 1);
  
  conc_workers()->start_task(&tsk);
  while (tsk.yielded()) {
    tsk.coordinator_yield();
    conc_workers()->continue_task(&tsk);
  }
  // If the task was aborted, _restart_addr will be non-NULL
  assert(tsk.completed() || _restart_addr != NULL, "Inconsistency");
  while (_restart_addr != NULL) {
    // XXX For now we do not make use of ABORTED state and have not
    // yet implemented the right abort semantics (even in the original
    // single-threaded CMS case). That needs some more investigation
    // and is deferred for now; see CR# TBF. 07252005YSR. XXX
    assert(!CMSAbortSemantics || tsk.aborted(), "Inconsistency");
    // If _restart_addr is non-NULL, a marking stack overflow
    // occured; we need to do a fresh marking iteration from the
    // indicated restart address.
    if (_foregroundGCIsActive && asynch) {
      // We may be running into repeated stack overflows, having
      // reached the limit of the stack size, while making very
      // slow forward progress. It may be best to bail out and
      // let the foreground collector do its job.
      // Clear _restart_addr, so that foreground GC
      // works from scratch. This avoids the headache of
      // a "rescan" which would otherwise be needed because
      // of the dirty mod union table & card table.
      _restart_addr = NULL;
      return false;
    }
    // Adjust the task to restart from _restart_addr
    tsk.reset(_restart_addr);
    cms_space ->initialize_sequential_subtasks_for_marking(num_workers,
                  _restart_addr);
    perm_space->initialize_sequential_subtasks_for_marking(num_workers,
                  _restart_addr);
    _restart_addr = NULL;
    // Get the workers going again
    conc_workers()->start_task(&tsk);
    while (tsk.yielded()) {
      tsk.coordinator_yield();
      conc_workers()->continue_task(&tsk);
    }
  }
  assert(tsk.completed(), "Inconsistency");
  assert(tsk.result() == true, "Inconsistency");
  return true;
}

bool CMSCollector::do_marking_st(bool asynch) {
  ResourceMark rm;
  HandleMark   hm;

  MarkFromRootsClosure markFromRootsClosure(this, _span, &_markBitMap,
    &_markStack, &_revisitStack, CMSYield && asynch);
  // the last argument to iterate indicates whether the iteration
  // should be incremental with periodic yields.
  _markBitMap.iterate(&markFromRootsClosure);
  // If _restart_addr is non-NULL, a marking stack overflow
  // occured; we need to do a fresh iteration from the
  // indicated restart address.
  while (_restart_addr != NULL) {
    if (_foregroundGCIsActive && asynch) {
      // We may be running into repeated stack overflows, having
      // reached the limit of the stack size, while making very
      // slow forward progress. It may be best to bail out and
      // let the foreground collector do its job.
      // Clear _restart_addr, so that foreground GC
      // works from scratch. This avoids the headache of
      // a "rescan" which would otherwise be needed because
      // of the dirty mod union table & card table.
      _restart_addr = NULL;
      return false;  // indicating failure to complete marking
    }
    // Deal with stack overflow:
    // we restart marking from _restart_addr
    HeapWord* ra = _restart_addr;
    markFromRootsClosure.reset(ra);
    _restart_addr = NULL;
    _markBitMap.iterate(&markFromRootsClosure, ra, _span.end());
  }
  return true;
}

void CMSCollector::preclean() {
  check_correct_thread_executing();
  assert(Thread::current()->is_ConcurrentGC_thread(), "Wrong thread");
  verify_work_stacks_empty();
  verify_overflow_empty();
  _abort_preclean = false;
  if (CMSPrecleaningEnabled) {
    _eden_chunk_index = 0;
    size_t used = get_eden_used();
    size_t capacity = get_eden_capacity();
    // Don't start sampling unless we will get sufficiently
    // many samples.
    if (used < (capacity/(CMSScheduleRemarkSamplingRatio * 100)
                * CMSScheduleRemarkEdenPenetration)) {
      _start_sampling = true;
    } else {
      _start_sampling = false;
    }
    TraceCPUTime tcpu(PrintGCDetails, true, gclog_or_tty);
    CMSPhaseAccounting pa(this, "preclean", !PrintGCDetails);
    preclean_work(CMSPrecleanRefLists1, CMSPrecleanSurvivors1);
  }
  CMSTokenSync x(true); // is cms thread
  if (CMSPrecleaningEnabled) {
    sample_eden();
    _collectorState = AbortablePreclean;
  } else {
    _collectorState = FinalMarking;
  }
  verify_work_stacks_empty();
  verify_overflow_empty();
}

// Try and schedule the remark such that young gen
// occupancy is CMSScheduleRemarkEdenPenetration %.
void CMSCollector::abortable_preclean() {
  check_correct_thread_executing();
  assert(CMSPrecleaningEnabled,  "Inconsistent control state");
  assert(_collectorState == AbortablePreclean, "Inconsistent control state");

  // If Eden's current occupancy is below this threshold,
  // immediately schedule the remark; else preclean
  // past the next scavenge in an effort to
  // schedule the pause as described avove. By choosing
  // CMSScheduleRemarkEdenSizeThreshold >= max eden size
  // we will never do an actual abortable preclean cycle.
  if (get_eden_used() > CMSScheduleRemarkEdenSizeThreshold) {
    TraceCPUTime tcpu(PrintGCDetails, true, gclog_or_tty);
    CMSPhaseAccounting pa(this, "abortable-preclean", !PrintGCDetails);
    // We need more smarts in the abortable preclean
    // loop below to deal with cases where allocation
    // in young gen is very very slow, and our precleaning
    // is running a losing race against a horde of
    // mutators intent on flooding us with CMS updates
    // (dirty cards).
    // One, admittedly dumb, strategy is to give up
    // after a certain number of abortable precleaning loops
    // or after a certain maximum time. We want to make
    // this smarter in the next iteration.
    // XXX FIX ME!!! YSR
    size_t loops = 0, workdone = 0, cumworkdone = 0, waited = 0;
    while (!(should_abort_preclean() ||
             ConcurrentMarkSweepThread::should_terminate())) {
      workdone = preclean_work(CMSPrecleanRefLists2, CMSPrecleanSurvivors2); 
      cumworkdone += workdone;
      loops++;
      // Voluntarily terminate abortable preclean phase if we have
      // been at it for too long.
      if ((CMSMaxAbortablePrecleanLoops != 0) &&
          loops >= CMSMaxAbortablePrecleanLoops) {
        if (PrintGCDetails) {
          gclog_or_tty->print(" CMS: abort preclean due to loops ");
        }
        break;
      }
      if (pa.wallclock_millis() > CMSMaxAbortablePrecleanTime) {
        if (PrintGCDetails) {
          gclog_or_tty->print(" CMS: abort preclean due to time ");
        }
        break;
      }
      // If we are doing little work each iteration, we should
      // take a short break.
      if (workdone < CMSAbortablePrecleanMinWorkPerIteration) {
        // Sleep for some time, waiting for work to accumulate
        stopTimer();
        cmsThread()->wait_on_cms_lock(CMSAbortablePrecleanWaitMillis);
        startTimer();
        waited++;
      }
    }
    if (PrintCMSStatistics > 0) {
      gclog_or_tty->print(" [%d iterations, %d waits, %d cards)] ",
                          loops, waited, cumworkdone);
    }
  }
  CMSTokenSync x(true); // is cms thread
  if (_collectorState != Idling) {
    assert(_collectorState == AbortablePreclean,
           "Spontaneous state transition?");
    _collectorState = FinalMarking;
  } // Else, a foreground collection completed this CMS cycle.
  return;
}

// Respond to an Eden sampling opportunity
void CMSCollector::sample_eden() {
  // Make sure a young gc cannot sneak in between our
  // reading and recording of a sample.
  assert(Thread::current()->is_ConcurrentGC_thread(),
         "Only the cms thread may collect Eden samples");
  assert(ConcurrentMarkSweepThread::cms_thread_has_cms_token(),
         "Should collect samples while holding CMS token");
  if (!_start_sampling) {
    return;
  }
  if (_eden_chunk_array) {
    if (_eden_chunk_index < _eden_chunk_capacity) {
      _eden_chunk_array[_eden_chunk_index] = *_top_addr;   // take sample
      assert(_eden_chunk_array[_eden_chunk_index] <= *_end_addr,
             "Unexpected state of Eden");
      // We'd like to check that what we just sampled is an oop-start address;
      // however, we cannot do that here since the object may not yet have been
      // initialized. So we'll instead do the check when we _use_ this sample
      // later.
      if (_eden_chunk_index == 0 ||
          (pointer_delta(_eden_chunk_array[_eden_chunk_index],
                         _eden_chunk_array[_eden_chunk_index-1])
           >= CMSSamplingGrain)) {
        _eden_chunk_index++;  // commit sample
      }
    }
  }
  if ((_collectorState == AbortablePreclean) && !_abort_preclean) {
    size_t used = get_eden_used();
    size_t capacity = get_eden_capacity();
    assert(used <= capacity, "Unexpected state of Eden");
    if (used >  (capacity/100 * CMSScheduleRemarkEdenPenetration)) {
      _abort_preclean = true;
    }
  }
}


size_t CMSCollector::preclean_work(bool clean_refs, bool clean_survivor) {
  assert(_collectorState == Precleaning ||
         _collectorState == AbortablePreclean, "incorrect state");
  ResourceMark rm;
  HandleMark   hm;
  // Do one pass of scrubbing the discovered reference lists
  // to remove any reference objects with strongly-reachable
  // referents.
  if (clean_refs) {
    ReferenceProcessor* rp = ref_processor();
    CMSPrecleanRefsYieldClosure yield_cl(this);
    assert(rp->span().equals(_span), "Spans should be equal");
    CMSKeepAliveClosure keep_alive(this, _span, &_markBitMap,
                                   &_markStack, true /* preclean */);
    CMSDrainMarkingStackClosure complete_trace(this,
                                   _span, &_markBitMap, &_markStack,
                                   &keep_alive, true /* preclean */);

    // We don't want this step to interfere with a young
    // collection because we don't want to take CPU
    // or memory bandwidth away from the young GC threads
    // (which may be as many as there are CPUs).
    // Note that we don't need to protect ourselves from
    // interference with mutators because they can't
    // manipulate the discovered reference lists nor affect
    // the computed reachability of the referents, the
    // only properties manipulated by the precleaning
    // of these reference lists.
    stopTimer();
    CMSTokenSyncWithLocks x(true /* is cms thread */,
                            bitMapLock());
    startTimer();
    sample_eden();
    // The following will yield to allow foreground
    // collection to proceed promptly. XXX YSR:
    // The code in this method may need further
    // tweaking for better performance and some restructuring
    // for cleaner interfaces.
    rp->preclean_discovered_references(
          rp->is_alive_non_header(), &keep_alive, &complete_trace,
          &yield_cl);
  }

  if (clean_survivor) {  // preclean the active survivor space(s)
    assert(_young_gen->kind() == Generation::DefNew ||
           _young_gen->kind() == Generation::ParNew ||
           _young_gen->kind() == Generation::ASParNew,
         "incorrect type for cast");
    DefNewGeneration* dng = (DefNewGeneration*)_young_gen;
    PushAndMarkClosure pam_cl(this, _span, ref_processor(),
                             &_markBitMap, &_modUnionTable,
                             &_markStack, &_revisitStack,
                             true /* precleaning phase */);
    stopTimer();
    CMSTokenSyncWithLocks ts(true /* is cms thread */,
                             bitMapLock());
    startTimer();
    unsigned int before_count =
      GenCollectedHeap::heap()->total_collections();
    SurvivorSpacePrecleanClosure
      sss_cl(this, _span, &_markBitMap, &_markStack,
             &pam_cl, before_count, CMSYield);
    dng->from()->object_iterate_careful(&sss_cl);
    dng->to()->object_iterate_careful(&sss_cl);
  }
  MarkRefsIntoAndScanClosure
    mrias_cl(_span, ref_processor(), &_markBitMap, &_modUnionTable,
             &_markStack, &_revisitStack, this, CMSYield,
             true /* precleaning phase */);
  // CAUTION: The following closure has persistent state that may need to
  // be reset upon a decrease in the sequence of addresses it
  // processes.
  ScanMarkedObjectsAgainCarefullyClosure
    smoac_cl(this, _span,
      &_markBitMap, &_markStack, &_revisitStack, &mrias_cl, CMSYield);

  // Preclean dirty cards in ModUnionTable and CardTable using
  // appropriate convergence criterion;
  // repeat CMSPrecleanIter times unless we find that
  // we are losing.
  assert(CMSPrecleanIter < 10, "CMSPrecleanIter is too large");
  assert(CMSPrecleanNumerator < CMSPrecleanDenominator,
         "Bad convergence multiplier");
  assert(CMSPrecleanThreshold >= 100,
         "Unreasonably low CMSPrecleanThreshold");

  size_t numIter, cumNumCards, lastNumCards, curNumCards;
  for (numIter = 0, cumNumCards = lastNumCards = curNumCards = 0;
       numIter < CMSPrecleanIter;
       numIter++, lastNumCards = curNumCards, cumNumCards += curNumCards) {
    curNumCards  = preclean_mod_union_table(_cmsGen, &smoac_cl);
    if (CMSPermGenPrecleaningEnabled) {
      curNumCards  += preclean_mod_union_table(_permGen, &smoac_cl);
    }
    if (Verbose && PrintGCDetails) {
      gclog_or_tty->print(" (modUnionTable: %d cards)", curNumCards);
    }
    // Either there are very few dirty cards, so re-mark
    // pause will be small anyway, or our pre-cleaning isn't
    // that much faster than the rate at which cards are being
    // dirtied, so we might as well stop and re-mark since
    // precleaning won't improve our re-mark time by much.
    if (curNumCards <= CMSPrecleanThreshold ||
        (numIter > 0 &&
         (curNumCards * CMSPrecleanDenominator >
         lastNumCards * CMSPrecleanNumerator))) {
      numIter++;
      cumNumCards += curNumCards;
      break;
    }
  }
  curNumCards = preclean_card_table(_cmsGen, &smoac_cl);
  if (CMSPermGenPrecleaningEnabled) {
    curNumCards += preclean_card_table(_permGen, &smoac_cl);
  }
  cumNumCards += curNumCards;
  if (PrintGCDetails && PrintCMSStatistics != 0) {
    gclog_or_tty->print_cr(" (cardTable: %d cards, re-scanned %d cards, %d iterations)",
		  curNumCards, cumNumCards, numIter);
  }
  return cumNumCards;   // as a measure of useful work done
}

// PRECLEANING NOTES:
// Precleaning involves:
// . reading the bits of the modUnionTable and clearing the set bits.
// . For the cards corresponding to the set bits, we scan the
//   objects on those cards. This means we need the free_list_lock
//   so that we can safely iterate over the CMS space when scanning
//   for oops.
// . When we scan the objects, we'll be both reading and setting
//   marks in the marking bit map, so we'll need the marking bit map.
// . For protecting _collector_state transitions, we take the CGC_lock.
//   Note that any races in the reading of of card table entries by the
//   CMS thread on the one hand and the clearing of those entries by the
//   VM thread or the setting of those entries by the mutator threads on the
//   other are quite benign. However, for efficiency it makes sense to keep
//   the VM thread from racing with the CMS thread while the latter is
//   dirty card info to the modUnionTable. We therefore also use the
//   CGC_lock to protect the reading of the card table and the mod union
//   table by the CM thread.
// . We run concurrently with mutator updates, so scanning
//   needs to be done carefully  -- we should not try to scan
//   potentially uninitialized objects.
//
// Locking strategy: While holding the CGC_lock, we scan over and
// reset a maximal dirty range of the mod union / card tables, then lock
// the free_list_lock and bitmap lock to do a full marking, then
// release these locks; and repeat the cycle. This allows for a
// certain amount of fairness in the sharing of these locks between
// the CMS collector on the one hand, and the VM thread and the
// mutators on the other.

// NOTE: preclean_mod_union_table() and preclean_card_table()
// further below are largely identical; if you need to modify
// one of these methods, please check the other method too.

size_t CMSCollector::preclean_mod_union_table(
  ConcurrentMarkSweepGeneration* gen,
  ScanMarkedObjectsAgainCarefullyClosure* cl) {
  verify_work_stacks_empty();
  verify_overflow_empty();

  // strategy: starting with the first card, accumulate contiguous
  // ranges of dirty cards; clear these cards, then scan the region
  // covered by these cards.

  // Since all of the MUT is committed ahead, we can just use
  // that, in case the generations expand while we are precleaning.
  // It might also be fine to just use the committed part of the
  // generation, but we might potentially miss cards when the
  // generation is rapidly expanding while we are in the midst
  // of precleaning.
  HeapWord* startAddr = gen->reserved().start();
  HeapWord* endAddr   = gen->reserved().end();

  cl->setFreelistLock(gen->freelistLock());   // needed for yielding

  size_t numDirtyCards, cumNumDirtyCards;
  HeapWord *nextAddr, *lastAddr;
  for (cumNumDirtyCards = numDirtyCards = 0,
       nextAddr = lastAddr = startAddr;
       nextAddr < endAddr;
       nextAddr = lastAddr, cumNumDirtyCards += numDirtyCards) {

    ResourceMark rm;
    HandleMark   hm;

    MemRegion dirtyRegion;
    {
      stopTimer();
      CMSTokenSync ts(true);
      startTimer();
      sample_eden();
      // Get dirty region starting at nextOffset (inclusive),
      // simultaneously clearing it.
      dirtyRegion = 
        _modUnionTable.getAndClearMarkedRegion(nextAddr, endAddr);
      assert(dirtyRegion.start() >= nextAddr,
             "returned region inconsistent?");
    }
    // Remember where the next search should begin.
    // The returned region (if non-empty) is a right open interval,
    // so lastOffset is obtained from the right end of that
    // interval.
    lastAddr = dirtyRegion.end();
    // Should do something more transparent and less hacky XXX
    numDirtyCards =
      _modUnionTable.heapWordDiffToOffsetDiff(dirtyRegion.word_size());

    // We'll scan the cards in the dirty region (with periodic
    // yields for foreground GC as needed).
    if (!dirtyRegion.is_empty()) {
      assert(numDirtyCards > 0, "consistency check");
      HeapWord* stop_point = NULL;
      stopTimer();
      CMSTokenSyncWithLocks ts(true, gen->freelistLock(),
                               bitMapLock());
      startTimer();
      {
        verify_work_stacks_empty();
        verify_overflow_empty();
        sample_eden();
        stop_point =
          gen->cmsSpace()->object_iterate_careful_m(dirtyRegion, cl);
      }
      if (stop_point != NULL) {
        // The careful iteration stopped early either because it found an
        // uninitialized object, or because we were in the midst of an
        // "abortable preclean", which should now be aborted. Redirty
        // the bits corresponding to the partially-scanned or unscanned
        // cards. We'll either restart at the next block boundary or
        // abort the preclean.
        assert((CMSPermGenPrecleaningEnabled && (gen == _permGen)) ||
               (_collectorState == AbortablePreclean && should_abort_preclean()),
               "Unparsable objects should only be in perm gen.");
        _modUnionTable.mark_range(MemRegion(stop_point, dirtyRegion.end()));
        if (should_abort_preclean()) {
          break; // out of preclean loop
        } else {
          // Compute the next address at which preclean should pick up;
          // might need bitMapLock in order to read P-bits.
          lastAddr = next_card_start_after_block(stop_point);
        }
      }
    } else {
      assert(lastAddr == endAddr, "consistency check");
      assert(numDirtyCards == 0, "consistency check");
      break;
    }
  }
  verify_work_stacks_empty();
  verify_overflow_empty();
  return cumNumDirtyCards;
}

// NOTE: preclean_mod_union_table() above and preclean_card_table()
// below are largely identical; if you need to modify
// one of these methods, please check the other method too.

size_t CMSCollector::preclean_card_table(ConcurrentMarkSweepGeneration* gen,
  ScanMarkedObjectsAgainCarefullyClosure* cl) {
  // strategy: it's similar to precleamModUnionTable above, in that
  // we accumulate contiguous ranges of dirty cards, mark these cards
  // precleaned, then scan the region covered by these cards.
  HeapWord* endAddr   = (HeapWord*)(gen->_virtual_space.high());
  HeapWord* startAddr = (HeapWord*)(gen->_virtual_space.low());

  cl->setFreelistLock(gen->freelistLock());   // needed for yielding

  size_t numDirtyCards, cumNumDirtyCards;
  HeapWord *lastAddr, *nextAddr;

  for (cumNumDirtyCards = numDirtyCards = 0,
       nextAddr = lastAddr = startAddr;
       nextAddr < endAddr;
       nextAddr = lastAddr, cumNumDirtyCards += numDirtyCards) {

    ResourceMark rm;
    HandleMark   hm;

    MemRegion dirtyRegion;
    {
      // See comments in "Precleaning notes" above on why we
      // do this locking. XXX Could the locking overheads be
      // too high when dirty cards are sparse? [I don't think so.]
      stopTimer();
      CMSTokenSync x(true); // is cms thread
      startTimer();
      sample_eden();
      // Get and clear dirty region from card table
      dirtyRegion = _ct->ct_bs()->dirty_card_range_after_reset(
                                    MemRegion(nextAddr, endAddr),
                                    true,
                                    CardTableModRefBS::precleaned_card_val());

      assert(dirtyRegion.start() >= nextAddr,
             "returned region inconsistent?");
    }
    lastAddr = dirtyRegion.end();
    numDirtyCards =
      dirtyRegion.word_size()/CardTableModRefBS::card_size_in_words;

    if (!dirtyRegion.is_empty()) {
      stopTimer();
      CMSTokenSyncWithLocks ts(true, gen->freelistLock(), bitMapLock());
      startTimer();
      sample_eden();
      verify_work_stacks_empty();
      verify_overflow_empty();
      HeapWord* stop_point =
        gen->cmsSpace()->object_iterate_careful_m(dirtyRegion, cl);
      if (stop_point != NULL) {
        // The careful iteration stopped early because it found an
        // uninitialized object.  Redirty the bits corresponding to the
        // partially-scanned or unscanned cards, and start again at the
        // next block boundary.
        assert(CMSPermGenPrecleaningEnabled ||
               (_collectorState == AbortablePreclean && should_abort_preclean()),
               "Unparsable objects should only be in perm gen.");
        _ct->ct_bs()->invalidate(MemRegion(stop_point, dirtyRegion.end()));
        if (should_abort_preclean()) {
          break; // out of preclean loop
        } else {
          // Compute the next address at which preclean should pick up.
          lastAddr = next_card_start_after_block(stop_point);
        }
      }
    } else {
      break;
    }
  }
  verify_work_stacks_empty();
  verify_overflow_empty();
  return cumNumDirtyCards;
}

void CMSCollector::checkpointRootsFinal(bool asynch,
  bool clear_all_soft_refs, bool init_mark_was_synchronous) {
  assert(_collectorState == FinalMarking, "incorrect state transition?");
  check_correct_thread_executing();
  // world is stopped at this checkpoint
  assert(SafepointSynchronize::is_at_safepoint(),
         "world should be stopped");
  verify_work_stacks_empty();
  verify_overflow_empty();

  SpecializationStats::clear();
  if (PrintGCDetails) {
    gclog_or_tty->print("[YG occupancy: "SIZE_FORMAT" K ("SIZE_FORMAT" K)]",
                        _young_gen->used() / K,
                        _young_gen->capacity() / K);
  }
  if (asynch) {
    if (CMSScavengeBeforeRemark) {
      GenCollectedHeap* gch = GenCollectedHeap::heap();
      // Temporarily set flag to false, GCH->do_collection will
      // expect it to be false and set to true
      FlagSetting fl(gch->_is_gc_active, false);
      NOT_PRODUCT(TraceTime t("Scavenge-Before-Remark", 
	PrintGCDetails && Verbose, true, gclog_or_tty);)
      int level = _cmsGen->level() - 1;
      if (level >= 0) {
        gch->do_collection(true,        // full (i.e. force, see below)
                           false,       // !clear_all_soft_refs
                           0,           // size
                           false,       // is_tlab
                           level        // max_level
                          );
      }
    }
    FreelistLocker x(this);
    MutexLockerEx y(bitMapLock(),
                    Mutex::_no_safepoint_check_flag);
    assert(!init_mark_was_synchronous, "but that's impossible!");
    checkpointRootsFinalWork(asynch, clear_all_soft_refs, false);
  } else {
    // already have all the locks
    checkpointRootsFinalWork(asynch, clear_all_soft_refs,
                             init_mark_was_synchronous);
  }
  verify_work_stacks_empty();
  verify_overflow_empty();
  SpecializationStats::print();
}

void CMSCollector::checkpointRootsFinalWork(bool asynch,
  bool clear_all_soft_refs, bool init_mark_was_synchronous) {

  NOT_PRODUCT(TraceTime tr("checkpointRootsFinalWork", PrintGCDetails, false, gclog_or_tty);)

  assert(haveFreelistLocks(), "must have free list locks");
  assert_lock_strong(bitMapLock());

  if (UseAdaptiveSizePolicy) {
    size_policy()->checkpoint_roots_final_begin();
  }

  ResourceMark rm;
  HandleMark   hm;

  GenCollectedHeap* gch = GenCollectedHeap::heap();

  if (should_unload_classes()) {
    CodeCache::gc_prologue();
  }
  assert(haveFreelistLocks(), "must have free list locks");
  assert_lock_strong(bitMapLock());

  if (!init_mark_was_synchronous) {
    // We might assume that we need not fill TLAB's when
    // CMSScavengeBeforeRemark is set, because we may have just done
    // a scavenge which would have filled all TLAB's -- and besides
    // Eden would be empty. This however may not always be the case --
    // for instance although we asked for a scavenge, it may not have
    // happened because of a JNI critical section. We probably need
    // a policy for deciding whether we can in that case wait until
    // the critical section releases and then do the remark following
    // the scavenge, and skip it here. In the absence of that policy,
    // or of an indication of whether the scavenge did indeed occur,
    // we cannot rely on TLAB's having been filled and must do
    // so here just in case a scavenge did not happen.
    gch->ensure_parsability(false);  // fill TLAB's, but no need to retire them
    // Update the saved marks which may affect the root scans.
    gch->save_marks();
  
    {
      COMPILER2_PRESENT(DerivedPointerTableDeactivate dpt_deact;)
  
      // Note on the role of the mod union table:
      // Since the marker in "markFromRoots" marks concurrently with
      // mutators, it is possible for some reachable objects not to have been
      // scanned. For instance, an only reference to an object A was
      // placed in object B after the marker scanned B. Unless B is rescanned,
      // A would be collected. Such updates to references in marked objects
      // are detected via the mod union table which is the set of all cards
      // dirtied since the first checkpoint in this GC cycle and prior to
      // the most recent young generation GC, minus those cleaned up by the
      // concurrent precleaning.
      if (CMSParallelRemarkEnabled && ParallelGCThreads > 0) {
        TraceTime t("Rescan (parallel) ", PrintGCDetails, false, gclog_or_tty);
        do_remark_parallel();
      } else {
        TraceTime t("Rescan (non-parallel) ", PrintGCDetails, false,
                    gclog_or_tty);
        do_remark_non_parallel();
      }
    }
  } else {
    assert(!asynch, "Can't have init_mark_was_synchronous in asynch mode");
    // The initial mark was stop-world, so there's no rescanning to
    // do; go straight on to the next step below.
  }
  verify_work_stacks_empty();
  verify_overflow_empty();

  {
    NOT_PRODUCT(TraceTime ts("refProcessingWork", PrintGCDetails, false, gclog_or_tty);)
    refProcessingWork(asynch, clear_all_soft_refs);
  }
  verify_work_stacks_empty();
  verify_overflow_empty();

  if (should_unload_classes()) {
    CodeCache::gc_epilogue();
  }

  // If we encountered any (marking stack / work queue) overflow
  // events during the current CMS cycle, take appropriate
  // remedial measures, where possible, so as to try and avoid
  // recurrence of that condition.
  assert(_markStack.isEmpty(), "No grey objects");
  size_t ser_ovflw = _ser_pmc_remark_ovflw + _ser_pmc_preclean_ovflw +
                     _ser_kac_ovflw        + _ser_kac_preclean_ovflw;
  if (ser_ovflw > 0) {
    if (PrintCMSStatistics != 0) {
      gclog_or_tty->print_cr("Marking stack overflow (benign) "
        "(pmc_pc="SIZE_FORMAT", pmc_rm="SIZE_FORMAT", kac="SIZE_FORMAT
        ", kac_preclean="SIZE_FORMAT")",
        _ser_pmc_preclean_ovflw, _ser_pmc_remark_ovflw,
        _ser_kac_ovflw, _ser_kac_preclean_ovflw);
    }
    _markStack.expand();
    _ser_pmc_remark_ovflw = 0;
    _ser_pmc_preclean_ovflw = 0;
    _ser_kac_preclean_ovflw = 0;
    _ser_kac_ovflw = 0;
  }
  if (_par_pmc_remark_ovflw > 0 || _par_kac_ovflw > 0) {
    if (PrintCMSStatistics != 0) {
      gclog_or_tty->print_cr("Work queue overflow (benign) "
        "(pmc_rm="SIZE_FORMAT", kac="SIZE_FORMAT")",
        _par_pmc_remark_ovflw, _par_kac_ovflw);
    }
    _par_pmc_remark_ovflw = 0;
    _par_kac_ovflw = 0;
  }
  if (PrintCMSStatistics != 0) {
     if (_markStack._hit_limit > 0) {
       gclog_or_tty->print_cr(" (benign) Hit max stack size limit ("SIZE_FORMAT")",
                              _markStack._hit_limit);
     }
     if (_markStack._failed_double > 0) {
       gclog_or_tty->print_cr(" (benign) Failed stack doubling ("SIZE_FORMAT"),"
                              " current capacity "SIZE_FORMAT,
                              _markStack._failed_double,
                              _markStack.capacity());
     }
  }
  _markStack._hit_limit = 0;
  _markStack._failed_double = 0;

  if ((VerifyAfterGC || VerifyDuringGC) &&
      GenCollectedHeap::heap()->total_collections() >= VerifyGCStartAt) {
    verify_after_remark();
  }

  // Change under the freelistLocks.
  _collectorState = Sweeping;
  // Call isAllClear() under bitMapLock
  assert(_modUnionTable.isAllClear(), "Should be clear by end of the"
    " final marking");
  if (UseAdaptiveSizePolicy) {
    size_policy()->checkpoint_roots_final_end(gch->gc_cause());
  }
}

// Parallel remark task
class CMSParRemarkTask: public AbstractGangTask {
  CMSCollector* _collector;
  WorkGang*     _workers;
  int           _n_workers;
  CompactibleFreeListSpace* _cms_space;
  CompactibleFreeListSpace* _perm_space;

  // The per-thread work queues, available here for stealing.
  OopTaskQueueSet*       _task_queues;
  ParallelTaskTerminator _term;

 public:
  CMSParRemarkTask(CMSCollector* collector,
                   CompactibleFreeListSpace* cms_space,
                   CompactibleFreeListSpace* perm_space,
                   int n_workers, WorkGang* workers,
                   OopTaskQueueSet* task_queues):
    AbstractGangTask("Rescan roots and grey objects in parallel"),
    _collector(collector),
    _cms_space(cms_space), _perm_space(perm_space),
    _n_workers(n_workers),
    _workers(workers),
    _task_queues(task_queues),
    _term(workers->total_workers(), task_queues) { }

  OopTaskQueueSet* task_queues() { return _task_queues; }

  OopTaskQueue* work_queue(int i) { return task_queues()->queue(i); }

  ParallelTaskTerminator* terminator() { return &_term; }

  void work(int i);

 private:
  // Work method in support of parallel rescan ... of young gen spaces
  void do_young_space_rescan(int i, Par_MarkRefsIntoAndScanClosure* cl,
                             ContiguousSpace* space,
                             HeapWord** chunk_array, size_t chunk_top);

  // ... of  dirty cards in old space
  void do_dirty_card_rescan_tasks(CompactibleFreeListSpace* sp, int i,
                                  Par_MarkRefsIntoAndScanClosure* cl);

  // ... work stealing for the above
  void do_work_steal(int i, Par_MarkRefsIntoAndScanClosure* cl, int* seed);
};

void CMSParRemarkTask::work(int i) {
  elapsedTimer _timer;
  ResourceMark rm;
  HandleMark   hm;

  // ---------- rescan from roots --------------
  _timer.start();
  GenCollectedHeap* gch = GenCollectedHeap::heap();
  Par_MarkRefsIntoAndScanClosure par_mrias_cl(_collector,
    _collector->_span, _collector->ref_processor(),
    &(_collector->_markBitMap),
    work_queue(i), &(_collector->_revisitStack));

  // Rescan young gen roots first since these are likely
  // coarsely partitioned and may, on that account, constitute
  // the critical path; thus, it's best to start off that
  // work first.
  // ---------- young gen roots --------------
  {
    DefNewGeneration* dng = _collector->_young_gen->as_DefNewGeneration();
    EdenSpace* eden_space = dng->eden();
    ContiguousSpace* from_space = dng->from();
    ContiguousSpace* to_space   = dng->to();

    HeapWord** eca = _collector->_eden_chunk_array;
    size_t     ect = _collector->_eden_chunk_index;
    HeapWord** sca = _collector->_survivor_chunk_array;
    size_t     sct = _collector->_survivor_chunk_index;

    assert(ect <= _collector->_eden_chunk_capacity, "out of bounds");
    assert(sct <= _collector->_survivor_chunk_capacity, "out of bounds");

    do_young_space_rescan(i, &par_mrias_cl, to_space, NULL, 0);
    do_young_space_rescan(i, &par_mrias_cl, from_space, sca, sct);
    do_young_space_rescan(i, &par_mrias_cl, eden_space, eca, ect);

    _timer.stop();
    if (PrintCMSStatistics != 0) {
      gclog_or_tty->print_cr(
        "Finished young gen rescan work in %dth thread: %3.3f sec",
        i, _timer.seconds());
    }
  }

  // ---------- remaining roots --------------
  _timer.reset();
  _timer.start();
  gch->gen_process_strong_roots(_collector->_cmsGen->level(),
				false,     // yg was scanned above
				true,      // collecting perm gen
                                SharedHeap::ScanningOption(_collector->CMSCollector::roots_scanning_options()),
				NULL, &par_mrias_cl);
  _timer.stop();
  if (PrintCMSStatistics != 0) {
    gclog_or_tty->print_cr(
      "Finished remaining root rescan work in %dth thread: %3.3f sec",
      i, _timer.seconds());
  }

  // ---------- rescan dirty cards ------------
  _timer.reset();
  _timer.start();

  // Do the rescan tasks for each of the two spaces
  // (cms_space and perm_space) in turn.
  do_dirty_card_rescan_tasks(_cms_space, i, &par_mrias_cl);
  do_dirty_card_rescan_tasks(_perm_space, i, &par_mrias_cl);
  _timer.stop();
  if (PrintCMSStatistics != 0) {
    gclog_or_tty->print_cr(
      "Finished dirty card rescan work in %dth thread: %3.3f sec",
      i, _timer.seconds());
  }

  // ---------- steal work from other threads ...
  // ---------- ... and drain overflow list.
  _timer.reset();
  _timer.start();
  do_work_steal(i, &par_mrias_cl, _collector->hash_seed(i));
  _timer.stop();
  if (PrintCMSStatistics != 0) {
    gclog_or_tty->print_cr(
      "Finished work stealing in %dth thread: %3.3f sec",
      i, _timer.seconds());
  }
}

void
CMSParRemarkTask::do_young_space_rescan(int i,
  Par_MarkRefsIntoAndScanClosure* cl, ContiguousSpace* space,
  HeapWord** chunk_array, size_t chunk_top) {
  // Until all tasks completed:
  // . claim an unclaimed task
  // . compute region boundaries corresponding to task claimed
  //   using chunk_array
  // . par_oop_iterate(cl) over that region

  ResourceMark rm;
  HandleMark   hm;

  SequentialSubTasksDone* pst = space->par_seq_tasks();
  assert(pst->valid(), "Uninitialized use?");

  int nth_task = 0;
  int n_tasks  = pst->n_tasks();

  HeapWord *start, *end;
  while (!pst->is_task_claimed(/* reference */ nth_task)) {
    // We claimed task # nth_task; compute its boundaries.
    if (chunk_top == 0) {  // no samples were taken
      assert(nth_task == 0 && n_tasks == 1, "Can have only 1 EdenSpace task");
      start = space->bottom();
      end   = space->top();
    } else if (nth_task == 0) {
      start = space->bottom();
      end   = chunk_array[nth_task];
    } else if (nth_task < (jint)chunk_top) {
      assert(nth_task >= 1, "Control point invariant");
      start = chunk_array[nth_task - 1];
      end   = chunk_array[nth_task];
    } else {
      assert(nth_task == (jint)chunk_top, "Control point invariant");
      start = chunk_array[chunk_top - 1];
      end   = space->top();
    }
    MemRegion mr(start, end);
    // Verify that mr is in space
    assert(mr.is_empty() || space->used_region().contains(mr),
           "Should be in space");
    // Verify that "start" is an object boundary
    assert(mr.is_empty() || oop(mr.start())->is_oop(),
           "Should be an oop");
    space->par_oop_iterate(mr, cl);
  }
  pst->all_tasks_completed();
}

void
CMSParRemarkTask::do_dirty_card_rescan_tasks(
  CompactibleFreeListSpace* sp, int i,
  Par_MarkRefsIntoAndScanClosure* cl) {
  // Until all tasks completed:
  // . claim an unclaimed task
  // . compute region boundaries corresponding to task claimed
  // . transfer dirty bits ct->mut for that region
  // . apply rescanclosure to dirty mut bits for that region

  ResourceMark rm;
  HandleMark   hm;

  OopTaskQueue* work_q = work_queue(i);
  ModUnionClosure modUnionClosure(&(_collector->_modUnionTable));
  // CAUTION! CAUTION! CAUTION! CAUTION! CAUTION! CAUTION! CAUTION!
  // CAUTION: This closure has state that persists across calls to
  // the work method dirty_range_iterate_clear() in that it has
  // imbedded in it a (subtype of) UpwardsObjectClosure. The
  // use of that state in the imbedded UpwardsObjectClosure instance
  // assumes that the cards are always iterated (even if in parallel
  // by several threads) in monotonically increasing order per each
  // thread. This is true of the implementation below which picks
  // card ranges (chunks) in monotonically increasing order globally
  // and, a-fortiori, in monotonically increasing order per thread
  // (the latter order being a subsequence of the former).
  // If the work code below is ever reorganized into a more chaotic
  // work-partitioning form than the current "sequential tasks"
  // paradigm, the use of that persistent state will have to be
  // revisited and modified appropriately. See also related
  // bug 4756801 work on which should examine this code to make
  // sure that the changes there do not run counter to the
  // assumptions made here and necessary for correctness and
  // efficiency. Note also that this code might yield inefficient
  // behaviour in the case of very large objects that span one or
  // more work chunks. Such objects would potentially be scanned 
  // several times redundantly. Work on 4756801 should try and
  // address that performance anomaly if at all possible. XXX
  MemRegion  full_span  = _collector->_span;
  CMSBitMap* bm    = &(_collector->_markBitMap);     // shared
  CMSMarkStack* rs = &(_collector->_revisitStack);   // shared
  MarkFromDirtyCardsClosure
    greyRescanClosure(_collector, full_span, // entire span of interest
                      sp, bm, work_q, rs, cl);

  SequentialSubTasksDone* pst = sp->conc_par_seq_tasks();
  assert(pst->valid(), "Uninitialized use?");
  int nth_task = 0;
  const int alignment = CardTableModRefBS::card_size * BitsPerWord;
  MemRegion span = sp->used_region();
  HeapWord* start_addr = span.start();
  HeapWord* end_addr = (HeapWord*)round_to((intptr_t)span.end(),
                                           alignment);
  const size_t chunk_size = sp->rescan_task_size(); // in HeapWord units
  assert((HeapWord*)round_to((intptr_t)start_addr, alignment) ==
         start_addr, "Check alignment");
  assert((size_t)round_to((intptr_t)chunk_size, alignment) ==
         chunk_size, "Check alignment");

  while (!pst->is_task_claimed(/* reference */ nth_task)) {
    // Having claimed the nth_task, compute corresponding mem-region,
    // which is a-fortiori aligned correctly (i.e. at a MUT bopundary).
    // The alignment restriction ensures that we do not need any
    // synchronization with other gang-workers while setting or
    // clearing bits in thus chunk of the MUT.
    MemRegion this_span = MemRegion(start_addr + nth_task*chunk_size,
                                    start_addr + (nth_task+1)*chunk_size);
    // The last chunk's end might be way beyond end of the
    // used region. In that case pull back appropriately.
    if (this_span.end() > end_addr) {
      this_span.set_end(end_addr);
      assert(!this_span.is_empty(), "Program logic (calculation of n_tasks)");
    }
    // Iterate over the dirty cards covering this chunk, marking them
    // precleaned, and setting the corresponding bits in the mod union
    // table. Since we have been careful to partition at Card and MUT-word
    // boundaries no synchronization is needed between parallel threads.
    _collector->_ct->ct_bs()->dirty_card_iterate(this_span,
                                                 &modUnionClosure);

    // Having transferred these marks into the modUnionTable,
    // rescan the marked objects on the dirty cards in the modUnionTable.
    // Even if this is at a synchronous collection, the initial marking
    // may have been done during an asynchronous collection so there
    // may be dirty bits in the mod-union table.
    _collector->_modUnionTable.dirty_range_iterate_clear(
                  this_span, &greyRescanClosure);
    _collector->_modUnionTable.verifyNoOneBitsInRange(
                                 this_span.start(),
                                 this_span.end());
  }
  pst->all_tasks_completed();  // declare that i am done
}

// . see if we can share work_queues with ParNew? XXX
void
CMSParRemarkTask::do_work_steal(int i, Par_MarkRefsIntoAndScanClosure* cl,
                                int* seed) {
  OopTaskQueue* work_q = work_queue(i);
  NOT_PRODUCT(int num_steals = 0;)
  oop obj_to_scan;
  CMSBitMap* bm = &(_collector->_markBitMap);

  while (true) {
    // Completely finish any left over work from (an) earlier round(s)
    cl->trim_queue(0);
    size_t num_from_overflow_list = MIN2((size_t)(work_q->max_elems() - work_q->size())/4,
                                         (size_t)ParGCDesiredObjsFromOverflowList);
    // Now check if there's any work in the overflow list
    if (_collector->par_take_from_overflow_list(num_from_overflow_list,
                                                work_q)) {
      // found something in global overflow list;
      // not yet ready to go stealing work from others.
      // We'd like to assert(work_q->size() != 0, ...)
      // because we just took work from the overflow list,
      // but of course we can't since all of that could have
      // been already stolen from us.
      // "He giveth and He taketh away."
      continue;
    }
    // Verify that we have no work before we resort to stealing
    assert(work_q->size() == 0, "Have work, shouldn't steal");
    // Try to steal from other queues that have work
    if (task_queues()->steal(i, seed, /* reference */ obj_to_scan)) {
      NOT_PRODUCT(num_steals++;)
      assert(obj_to_scan->is_oop(), "Oops, not an oop!");
      assert(bm->isMarked((HeapWord*)obj_to_scan), "Stole an unmarked oop?");
      // Do scanning work
      obj_to_scan->oop_iterate(cl);
      // Loop around, finish this work, and try to steal some more
    } else if (terminator()->offer_termination()) {
        break;  // nirvana from the infinite cycle
    }
  }
  NOT_PRODUCT(
    if (PrintCMSStatistics != 0) {
      gclog_or_tty->print("\n\t(%d: stole %d oops)", i, num_steals);
    }
  )
  assert(work_q->size() == 0 && _collector->overflow_list_is_empty(),
         "Else our work is not yet done");
}

// Return a thread-local PLAB recording array, as appropriate.
void* CMSCollector::get_data_recorder(int thr_num) {
  if (_survivor_plab_array != NULL &&
      (CMSPLABRecordAlways ||
       (_collectorState > Marking && _collectorState < FinalMarking))) {
    assert(thr_num < (int)ParallelGCThreads, "thr_num is out of bounds");
    ChunkArray* ca = &_survivor_plab_array[thr_num];
    ca->reset();   // clear it so that fresh data is recorded
    return (void*) ca;
  } else {
    return NULL;
  }
}

// Reset all the thread-local PLAB recording arrays
void CMSCollector::reset_survivor_plab_arrays() {
  for (uint i = 0; i < ParallelGCThreads; i++) {
    _survivor_plab_array[i].reset();
  }
}

// Merge the per-thread plab arrays into the global survivor chunk
// array which will provide the partitioning of the survivor space
// for CMS rescan.
void CMSCollector::merge_survivor_plab_arrays(ContiguousSpace* surv) {
  assert(_survivor_plab_array  != NULL, "Error");
  assert(_survivor_chunk_array != NULL, "Error");
  assert(_collectorState == FinalMarking, "Error");
  for (uint j = 0; j < ParallelGCThreads; j++) {
    _cursor[j] = 0;
  }
  HeapWord* top = surv->top();
  size_t i;
  for (i = 0; i < _survivor_chunk_capacity; i++) {  // all sca entries
    HeapWord* min_val = top;          // Higher than any PLAB address
    uint      min_tid = 0;            // position of min_val this round
    for (uint j = 0; j < ParallelGCThreads; j++) {
      ChunkArray* cur_sca = &_survivor_plab_array[j];
      if (_cursor[j] == cur_sca->end()) {
        continue;
      }
      assert(_cursor[j] < cur_sca->end(), "ctl pt invariant");
      HeapWord* cur_val = cur_sca->nth(_cursor[j]);
      assert(surv->used_region().contains(cur_val), "Out of bounds value");
      if (cur_val < min_val) {
        min_tid = j;
        min_val = cur_val;
      } else {
        assert(cur_val < top, "All recorded addresses should be less");
      }
    }
    // At this point min_val and min_tid are respectively
    // the least address in _survivor_plab_array[j]->nth(_cursor[j])
    // and the thread (j) that witnesses that address.
    // We record this address in the _survivor_chunk_array[i]
    // and increment _cursor[min_tid] prior to the next round i.
    if (min_val == top) {
      break;
    }
    _survivor_chunk_array[i] = min_val;
    _cursor[min_tid]++;
  }
  // We are all done; record the size of the _survivor_chunk_array
  _survivor_chunk_index = i; // exclusive: [0, i)
  if (PrintCMSStatistics > 0) {
    gclog_or_tty->print(" (Survivor:" SIZE_FORMAT "chunks) ", i);
  }
  // Verify that we used up all the recorded entries
  #ifdef ASSERT
    size_t total = 0;
    for (uint j = 0; j < ParallelGCThreads; j++) {
      assert(_cursor[j] == _survivor_plab_array[j].end(), "Ctl pt invariant");
      total += _cursor[j];
    }
    assert(total == _survivor_chunk_index, "Ctl Pt Invariant");
    // Check that the merged array is in sorted order
    if (total > 0) {
      for (size_t i = 0; i < total - 1; i++) {
        if (PrintCMSStatistics > 0) {
          gclog_or_tty->print(" (chunk" SIZE_FORMAT ":" INTPTR_FORMAT ") ",
                              i, _survivor_chunk_array[i]);
        }
        assert(_survivor_chunk_array[i] < _survivor_chunk_array[i+1],
               "Not sorted");
      }
    }
  #endif // ASSERT
}

// Set up the space's par_seq_tasks structure for work claiming
// for parallel rescan of young gen.
// See ParRescanTask where this is currently used.
void
CMSCollector::
initialize_sequential_subtasks_for_young_gen_rescan(int n_threads) {
  assert(n_threads > 0, "Unexpected n_threads argument");
  DefNewGeneration* dng = (DefNewGeneration*)_young_gen;

  // Eden space
  {
    SequentialSubTasksDone* pst = dng->eden()->par_seq_tasks();
    assert(!pst->valid(), "Clobbering existing data?");
    // Each valid entry in [0, _eden_chunk_index) represents a task.
    size_t n_tasks = _eden_chunk_index + 1;
    assert(n_tasks == 1 || _eden_chunk_array != NULL, "Error");
    pst->set_par_threads(n_threads);
    pst->set_n_tasks((int)n_tasks);
  }

  // Merge the survivor plab arrays into _survivor_chunk_array
  if (_survivor_plab_array != NULL) {
    merge_survivor_plab_arrays(dng->from());
  } else {
    assert(_survivor_chunk_index == 0, "Error");
  }

  // To space
  {
    SequentialSubTasksDone* pst = dng->to()->par_seq_tasks();
    assert(!pst->valid(), "Clobbering existing data?");
    pst->set_par_threads(n_threads);
    pst->set_n_tasks(1);
    assert(pst->valid(), "Error");
  }

  // From space
  {
    SequentialSubTasksDone* pst = dng->from()->par_seq_tasks();
    assert(!pst->valid(), "Clobbering existing data?");
    size_t n_tasks = _survivor_chunk_index + 1;
    assert(n_tasks == 1 || _survivor_chunk_array != NULL, "Error");
    pst->set_par_threads(n_threads);
    pst->set_n_tasks((int)n_tasks);
    assert(pst->valid(), "Error");
  }
}

// Parallel version of remark
void CMSCollector::do_remark_parallel() {
  GenCollectedHeap* gch = GenCollectedHeap::heap();
  WorkGang* workers = gch->workers();
  assert(workers != NULL, "Need parallel worker threads.");
  int n_workers = workers->total_workers();
  CompactibleFreeListSpace* cms_space  = _cmsGen->cmsSpace();
  CompactibleFreeListSpace* perm_space = _permGen->cmsSpace();

  CMSParRemarkTask tsk(this,
    cms_space, perm_space,
    n_workers, workers, task_queues());

  // Set up for parallel process_strong_roots work.
  gch->set_par_threads(n_workers);
  gch->change_strong_roots_parity();
  // We won't be iterating over the cards in the card table updating
  // the younger_gen cards, so we shouldn't call the following else
  // the verification code as well as subsequent younger_refs_iterate
  // code would get confused. XXX
  // gch->rem_set()->prepare_for_younger_refs_iterate(true); // parallel

  // The young gen rescan work will not be done as part of
  // process_strong_roots (which currently doesn't knw how to
  // parallelize such a scan), but rather will be broken up into
  // a set of parallel tasks (via the sampling that the [abortable]
  // preclean phase did of EdenSpace, plus the [two] tasks of
  // scanning the [two] survivor spaces. Further fine-grain
  // parallelization of the scanning of the survivor spaces
  // themselves, and of precleaning of the younger gen itself
  // is deferred to the future.
  initialize_sequential_subtasks_for_young_gen_rescan(n_workers);

  // The dirty card rescan work is broken up into a "sequence"
  // of parallel tasks (per constituent space) that are dynamically
  // claimed by the parallel threads.
  cms_space->initialize_sequential_subtasks_for_rescan(n_workers);
  perm_space->initialize_sequential_subtasks_for_rescan(n_workers);
  
  // It turns out that even when we're using 1 thread, doing the work in a
  // separate thread causes wide variance in run times.  We can't help this
  // in the multi-threaded case, but we special-case n=1 here to get
  // repeatable measurements of the 1-thread overhead of the parallel code.
  if (n_workers > 1) {
    // Make refs discovery MT-safe
    ReferenceProcessorMTMutator mt(ref_processor(), true);
    workers->run_task(&tsk);
  } else {
    tsk.work(0);
  }
  gch->set_par_threads(0);  // 0 ==> non-parallel.
  // restore, single-threaded for now, any preserved marks
  // as a result of work_q overflow
  restore_preserved_marks_if_any();
}

// Non-parallel version of remark
void CMSCollector::do_remark_non_parallel() {
  ResourceMark rm;
  HandleMark   hm;
  GenCollectedHeap* gch = GenCollectedHeap::heap();
  MarkRefsIntoAndScanClosure
    mrias_cl(_span, ref_processor(), &_markBitMap, &_modUnionTable,
             &_markStack, &_revisitStack, this,
             false /* should_yield */, false /* not precleaning */);
  MarkFromDirtyCardsClosure
    markFromDirtyCardsClosure(this, _span,
                              NULL,  // space is set further below
                              &_markBitMap, &_markStack, &_revisitStack,
                              &mrias_cl);
  {
    TraceTime t("grey object rescan", PrintGCDetails, false, gclog_or_tty);
    // Iterate over the dirty cards, setting the corresponding bits in the
    // mod union table.
    {
      ModUnionClosure modUnionClosure(&_modUnionTable);
      _ct->ct_bs()->dirty_card_iterate(
                      _cmsGen->used_region(),
                      &modUnionClosure);
      _ct->ct_bs()->dirty_card_iterate(
                      _permGen->used_region(),
                      &modUnionClosure);
    }
    // Having transferred these marks into the modUnionTable, we just need
    // to rescan the marked objects on the dirty cards in the modUnionTable.
    // The initial marking may have been done during an asynchronous
    // collection so there may be dirty bits in the mod-union table.
    const int alignment =
      CardTableModRefBS::card_size * BitsPerWord;
    { 
      // ... First handle dirty cards in CMS gen
      markFromDirtyCardsClosure.set_space(_cmsGen->cmsSpace());
      MemRegion ur = _cmsGen->used_region();
      HeapWord* lb = ur.start();
      HeapWord* ub = (HeapWord*)round_to((intptr_t)ur.end(), alignment);
      MemRegion cms_span(lb, ub);
      _modUnionTable.dirty_range_iterate_clear(cms_span,
                                               &markFromDirtyCardsClosure);
      verify_work_stacks_empty();
      if (PrintCMSStatistics != 0) {
        gclog_or_tty->print(" (re-scanned "SIZE_FORMAT" dirty cards in cms gen) ",
          markFromDirtyCardsClosure.num_dirty_cards());
      }
    } 
    {
      // .. and then repeat for dirty cards in perm gen
      markFromDirtyCardsClosure.set_space(_permGen->cmsSpace());
      MemRegion ur = _permGen->used_region();
      HeapWord* lb = ur.start();
      HeapWord* ub = (HeapWord*)round_to((intptr_t)ur.end(), alignment);
      MemRegion perm_span(lb, ub);
      _modUnionTable.dirty_range_iterate_clear(perm_span,
                                               &markFromDirtyCardsClosure);
      verify_work_stacks_empty();
      if (PrintCMSStatistics != 0) {
        gclog_or_tty->print(" (re-scanned "SIZE_FORMAT" dirty cards in perm gen) ",
          markFromDirtyCardsClosure.num_dirty_cards());
      }
    }
  }
  if (VerifyDuringGC &&
      GenCollectedHeap::heap()->total_collections() >= VerifyGCStartAt) {
    HandleMark hm;  // Discard invalid handles created during verification
    Universe::verify(true);
  }
  {
    TraceTime t("root rescan", PrintGCDetails, false, gclog_or_tty);

    verify_work_stacks_empty();
  
    gch->rem_set()->prepare_for_younger_refs_iterate(false); // Not parallel.
    gch->gen_process_strong_roots(_cmsGen->level(),
				  true,  // younger gens as roots
				  true,  // collecting perm gen
                                  SharedHeap::ScanningOption(roots_scanning_options()),
				  NULL, &mrias_cl);
  }
  verify_work_stacks_empty();
  // Restore evacuated mark words, if any, used for overflow list links
  if (!CMSOverflowEarlyRestoration) {
    restore_preserved_marks_if_any();
  }
  verify_overflow_empty();
}

////////////////////////////////////////////////////////
// Parallel Reference Processing Task Proxy Class
////////////////////////////////////////////////////////
class CMSRefProcTaskProxy: public AbstractGangTask {
  typedef AbstractRefProcTaskExecutor::ProcessTask ProcessTask;
  CMSCollector*          _collector;
  CMSBitMap*             _mark_bit_map;
  const MemRegion        _span;
  OopTaskQueueSet*       _task_queues;
  ParallelTaskTerminator _term;
  ProcessTask&           _task;

public:
  CMSRefProcTaskProxy(ProcessTask&     task,
                      CMSCollector*    collector,
                      const MemRegion& span,
                      CMSBitMap*       mark_bit_map,
                      int              total_workers,
                      OopTaskQueueSet* task_queues):
    AbstractGangTask("Process referents by policy in parallel"),
    _task(task),
    _collector(collector), _span(span), _mark_bit_map(mark_bit_map),
    _task_queues(task_queues),
    _term(total_workers, task_queues)
    {
      assert(_collector->_span.equals(_span) && !_span.is_empty(),
<<<<<<< HEAD
             "Inconsistency in _span");
    }

=======
             "Inconsistency in _span"); 
    }
>>>>>>> 2571633a
  OopTaskQueueSet* task_queues() { return _task_queues; }

  OopTaskQueue* work_queue(int i) { return task_queues()->queue(i); }

  ParallelTaskTerminator* terminator() { return &_term; }
  
  void do_work_steal(int i,
                     CMSParDrainMarkingStackClosure* drain,
                     CMSParKeepAliveClosure* keep_alive,
                     int* seed);

  virtual void work(int i);
};

void CMSRefProcTaskProxy::work(int i) {
  assert(_collector->_span.equals(_span), "Inconsistency in _span");
  CMSParKeepAliveClosure par_keep_alive(_collector, _span,
                                        _mark_bit_map, work_queue(i));
  CMSParDrainMarkingStackClosure par_drain_stack(_collector, _span,
                                                 _mark_bit_map, work_queue(i));
  CMSIsAliveClosure is_alive_closure(_span, _mark_bit_map);
  _task.work(i, is_alive_closure, par_keep_alive, par_drain_stack);
  if (_task.marks_oops_alive()) {
    do_work_steal(i, &par_drain_stack, &par_keep_alive,
                  _collector->hash_seed(i));
  }
  assert(work_queue(i)->size() == 0, "work_queue should be empty");
  assert(_collector->_overflow_list == NULL, "non-empty _overflow_list");
}

class CMSRefEnqueueTaskProxy: public AbstractGangTask {
  typedef AbstractRefProcTaskExecutor::EnqueueTask EnqueueTask;
  EnqueueTask& _task;

public:
  CMSRefEnqueueTaskProxy(EnqueueTask& task)
    : AbstractGangTask("Enqueue reference objects in parallel"),
      _task(task)
  { }

  virtual void work(int i)
  {
    _task.work(i);
  }
};

CMSParKeepAliveClosure::CMSParKeepAliveClosure(CMSCollector* collector,
  MemRegion span, CMSBitMap* bit_map, OopTaskQueue* work_queue):
   _collector(collector),
   _span(span),
   _bit_map(bit_map),
   _work_queue(work_queue),
   _mark_and_push(collector, span, bit_map, work_queue),
   _low_water_mark(MIN2((uint)(work_queue->max_elems()/4),
                        (uint)(CMSWorkQueueDrainThreshold * ParallelGCThreads)))
{ }

// . see if we can share work_queues with ParNew? XXX
void CMSRefProcTaskProxy::do_work_steal(int i,
  CMSParDrainMarkingStackClosure* drain,
  CMSParKeepAliveClosure* keep_alive,
  int* seed) {
  OopTaskQueue* work_q = work_queue(i);
  NOT_PRODUCT(int num_steals = 0;)
  oop obj_to_scan;

  while (true) {
    // Completely finish any left over work from (an) earlier round(s)
    drain->trim_queue(0);
    size_t num_from_overflow_list = MIN2((size_t)(work_q->max_elems() - work_q->size())/4,
                                         (size_t)ParGCDesiredObjsFromOverflowList);
    // Now check if there's any work in the overflow list
    if (_collector->par_take_from_overflow_list(num_from_overflow_list,
                                                work_q)) {
      // Found something in global overflow list;
      // not yet ready to go stealing work from others.
      // We'd like to assert(work_q->size() != 0, ...)
      // because we just took work from the overflow list,
      // but of course we can't, since all of that might have
      // been already stolen from us.
      continue;
    }
    // Verify that we have no work before we resort to stealing
    assert(work_q->size() == 0, "Have work, shouldn't steal");
    // Try to steal from other queues that have work
    if (task_queues()->steal(i, seed, /* reference */ obj_to_scan)) {
      NOT_PRODUCT(num_steals++;)
      assert(obj_to_scan->is_oop(), "Oops, not an oop!");
      assert(_mark_bit_map->isMarked((HeapWord*)obj_to_scan), "Stole an unmarked oop?");
      // Do scanning work
      obj_to_scan->oop_iterate(keep_alive);
      // Loop around, finish this work, and try to steal some more
    } else if (terminator()->offer_termination()) {
      break;  // nirvana from the infinite cycle
    }
  }
  NOT_PRODUCT(
    if (PrintCMSStatistics != 0) {
      gclog_or_tty->print("\n\t(%d: stole %d oops)", i, num_steals);
    }
  )
}

void CMSRefProcTaskExecutor::execute(ProcessTask& task)
{
  GenCollectedHeap* gch = GenCollectedHeap::heap();
  WorkGang* workers = gch->workers();
  assert(workers != NULL, "Need parallel worker threads.");
  int n_workers = workers->total_workers();
  CMSRefProcTaskProxy rp_task(task, &_collector, 
                              _collector.ref_processor()->span(), 
                              _collector.markBitMap(), 
                              n_workers, _collector.task_queues());
  workers->run_task(&rp_task);
}

void CMSRefProcTaskExecutor::execute(EnqueueTask& task)
{

  GenCollectedHeap* gch = GenCollectedHeap::heap();
  WorkGang* workers = gch->workers();
  assert(workers != NULL, "Need parallel worker threads.");
  CMSRefEnqueueTaskProxy enq_task(task);
  workers->run_task(&enq_task);
}

void CMSCollector::refProcessingWork(bool asynch, bool clear_all_soft_refs) {

  ResourceMark rm;
  HandleMark   hm;

  ReferenceProcessor* rp = ref_processor();
  assert(rp->span().equals(_span), "Spans should be equal");
  assert(!rp->enqueuing_is_done(), "Enqueuing should not be complete");
  // Process weak references.
  rp->setup_policy(clear_all_soft_refs);
  verify_work_stacks_empty();

  CMSKeepAliveClosure cmsKeepAliveClosure(this, _span, &_markBitMap,
                                          &_markStack, false /* !preclean */);
  CMSDrainMarkingStackClosure cmsDrainMarkingStackClosure(this,
                                _span, &_markBitMap, &_markStack,
                                &cmsKeepAliveClosure, false /* !preclean */);
  {
    TraceTime t("weak refs processing", PrintGCDetails, false, gclog_or_tty);
    if (rp->processing_is_mt()) {
      CMSRefProcTaskExecutor task_executor(*this);
<<<<<<< HEAD
      rp->process_discovered_references(&_is_alive_closure,
=======
      rp->process_discovered_references(soft_ref_policy, 
                                        &_is_alive_closure,
>>>>>>> 2571633a
                                        &cmsKeepAliveClosure,
                                        &cmsDrainMarkingStackClosure,
                                        &task_executor);
    } else {
      rp->process_discovered_references(&_is_alive_closure,
                                        &cmsKeepAliveClosure,
                                        &cmsDrainMarkingStackClosure,
                                        NULL);
    }
    verify_work_stacks_empty();
  }

  if (should_unload_classes()) {
    {
      TraceTime t("class unloading", PrintGCDetails, false, gclog_or_tty);

      // Follow SystemDictionary roots and unload classes
      bool purged_class = SystemDictionary::do_unloading(&_is_alive_closure);

      // Follow CodeCache roots and unload any methods marked for unloading
      CodeCache::do_unloading(&_is_alive_closure,
                              &cmsKeepAliveClosure,
                              purged_class);

      cmsDrainMarkingStackClosure.do_void();
      verify_work_stacks_empty();

      // Update subklass/sibling/implementor links in KlassKlass descendants
      assert(!_revisitStack.isEmpty(), "revisit stack should not be empty");
      oop k;
      while ((k = _revisitStack.pop()) != NULL) {
        ((Klass*)(oopDesc*)k)->follow_weak_klass_links(
                       &_is_alive_closure,
                       &cmsKeepAliveClosure);
      }
      assert(!ClassUnloading ||
             (_markStack.isEmpty() && overflow_list_is_empty()),
             "Should not have found new reachable objects");
      assert(_revisitStack.isEmpty(), "revisit stack should have been drained");
      cmsDrainMarkingStackClosure.do_void();
      verify_work_stacks_empty();
    }
     
    {
      TraceTime t("scrub symbol & string tables", PrintGCDetails, false, gclog_or_tty);
      // Now clean up stale oops in SymbolTable and StringTable
      SymbolTable::unlink(&_is_alive_closure);
      StringTable::unlink(&_is_alive_closure);
    }
  }

  verify_work_stacks_empty();
  // Restore any preserved marks as a result of mark stack or
  // work queue overflow
  restore_preserved_marks_if_any();  // done single-threaded for now

  rp->set_enqueuing_is_done(true);
  if (rp->processing_is_mt()) {
    CMSRefProcTaskExecutor task_executor(*this);
    rp->enqueue_discovered_references(&task_executor);
  } else {
    rp->enqueue_discovered_references(NULL);
  }
  rp->verify_no_references_recorded();
  assert(!rp->discovery_enabled(), "should have been disabled");

  // JVMTI object tagging is based on JNI weak refs. If any of these
  // refs were cleared then JVMTI needs to update its maps and
  // maybe post ObjectFrees to agents.
  JvmtiExport::cms_ref_processing_epilogue();
}

#ifndef PRODUCT
void CMSCollector::check_correct_thread_executing() {
  Thread* t = Thread::current();
  // Only the VM thread or the CMS thread should be here.
  assert(t->is_ConcurrentGC_thread() || t->is_VM_thread(),
         "Unexpected thread type");
  // If this is the vm thread, the foreground process 
  // should not be waiting.  Note that _foregroundGCIsActive is 
  // true while the foreground collector is waiting.
  if (_foregroundGCShouldWait) {
    // We cannot be the VM thread
    assert(t->is_ConcurrentGC_thread(),
           "Should be CMS thread");
  } else {
    // We can be the CMS thread only if we are in a stop-world
    // phase of CMS collection.
    if (t->is_ConcurrentGC_thread()) {
      assert(_collectorState == InitialMarking ||
             _collectorState == FinalMarking, 
             "Should be a stop-world phase");
      // The CMS thread should be holding the CMS_token.
      assert(ConcurrentMarkSweepThread::cms_thread_has_cms_token(),
             "Potential interference with concurrently "
             "executing VM thread");
    }
  }
}
#endif

void CMSCollector::sweep(bool asynch) {
  assert(_collectorState == Sweeping, "just checking");
  check_correct_thread_executing();
  verify_work_stacks_empty();
  verify_overflow_empty();
  incrementSweepCount();
  _sweep_timer.stop();
  _sweep_estimate.sample(_sweep_timer.seconds());
  size_policy()->avg_cms_free_at_sweep()->sample(_cmsGen->free());

  // PermGen verification support: If perm gen sweeping is disabled in
  // this cycle, we preserve the perm gen object "deadness" information
  // in the perm_gen_verify_bit_map. In order to do that we traverse
  // all blocks in perm gen and mark all dead objects.
  if (verifying() && !should_unload_classes()) {
    assert(perm_gen_verify_bit_map()->sizeInBits() != 0,
           "Should have already been allocated");
    MarkDeadObjectsClosure mdo(this, _permGen->cmsSpace(),
                               markBitMap(), perm_gen_verify_bit_map());
    if (asynch) {
      CMSTokenSyncWithLocks ts(true, _permGen->freelistLock(),
                               bitMapLock());
      _permGen->cmsSpace()->blk_iterate(&mdo);
    } else {
      // In the case of synchronous sweep, we already have
      // the requisite locks/tokens.
      _permGen->cmsSpace()->blk_iterate(&mdo);
    }
  }

  if (asynch) {
    TraceCPUTime tcpu(PrintGCDetails, true, gclog_or_tty);
    CMSPhaseAccounting pa(this, "sweep", !PrintGCDetails);
    // First sweep the old gen then the perm gen
    {
      CMSTokenSyncWithLocks ts(true, _cmsGen->freelistLock(),
                               bitMapLock());
      sweepWork(_cmsGen, asynch);
    }

    // Now repeat for perm gen
    if (should_unload_classes()) {
      CMSTokenSyncWithLocks ts(true, _permGen->freelistLock(),
                             bitMapLock());
      sweepWork(_permGen, asynch);
    }

    // Update Universe::_heap_*_at_gc figures.
    // We need all the free list locks to make the abstract state
    // transition from Sweeping to Resetting. See detailed note
    // further below.
    {
      CMSTokenSyncWithLocks ts(true, _cmsGen->freelistLock(),
                               _permGen->freelistLock());
      // Update heap occupancy information which is used as
      // input to soft ref clearing policy at the next gc.
      Universe::update_heap_info_at_gc();
      _collectorState = Resizing;
    }
  } else {
    // already have needed locks
    sweepWork(_cmsGen,  asynch);

    if (should_unload_classes()) {
      sweepWork(_permGen, asynch);
    }
    // Update heap occupancy information which is used as
    // input to soft ref clearing policy at the next gc.
    Universe::update_heap_info_at_gc();
    _collectorState = Resizing;
  }
  verify_work_stacks_empty();
  verify_overflow_empty();

  _sweep_timer.reset();
  _sweep_timer.start();

  update_time_of_last_gc(os::javaTimeMillis());

  // NOTE on abstract state transitions:
  // Mutators allocate-live and/or mark the mod-union table dirty
  // based on the state of the collection.  The former is done in
  // the interval [Marking, Sweeping] and the latter in the interval
  // [Marking, Sweeping).  Thus the transitions into the Marking state
  // and out of the Sweeping state must be synchronously visible 
  // globally to the mutators.
  // The transition into the Marking state happens with the world
  // stopped so the mutators will globally see it.  Sweeping is
  // done asynchronously by the background collector so the transition
  // from the Sweeping state to the Resizing state must be done
  // under the freelistLock (as is the check for whether to 
  // allocate-live and whether to dirty the mod-union table).
  assert(_collectorState == Resizing, "Change of collector state to"
    " Resizing must be done under the freelistLocks (plural)");

  // Now that sweeping has been completed, if the GCH's
  // incremental_collection_will_fail flag is set, clear it,
  // thus inviting a younger gen collection to promote into
  // this generation. If such a promotion may still fail,
  // the flag will be set again when a young collection is
  // attempted.
  // I think the incremental_collection_will_fail flag's use
  // is specific to a 2 generation collection policy, so i'll
  // assert that that's the configuration we are operating within.
  // The use of the flag can and should be generalized appropriately
  // in the future to deal with a general n-generation system.

  GenCollectedHeap* gch = GenCollectedHeap::heap();
  assert(gch->collector_policy()->is_two_generation_policy(),
         "Resetting of incremental_collection_will_fail flag"
         " may be incorrect otherwise");
  gch->clear_incremental_collection_will_fail();
  gch->update_full_collections_completed(_collection_count_start);
}

// FIX ME!!! Looks like this belongs in CFLSpace, with
// CMSGen merely delegating to it.
void ConcurrentMarkSweepGeneration::setNearLargestChunk() {
  double nearLargestPercent = 0.999;
  HeapWord*  minAddr        = _cmsSpace->bottom();
  HeapWord*  largestAddr    = 
    (HeapWord*) _cmsSpace->dictionary()->findLargestDict();
  if (largestAddr == 0) {
    // The dictionary appears to be empty.  In this case 
    // try to coalesce at the end of the heap.
    largestAddr = _cmsSpace->end();
  }
  size_t largestOffset     = pointer_delta(largestAddr, minAddr);
  size_t nearLargestOffset =
    (size_t)((double)largestOffset * nearLargestPercent) - MinChunkSize;
  _cmsSpace->set_nearLargestChunk(minAddr + nearLargestOffset);
}

bool ConcurrentMarkSweepGeneration::isNearLargestChunk(HeapWord* addr) {
  return addr >= _cmsSpace->nearLargestChunk();
}

FreeChunk* ConcurrentMarkSweepGeneration::find_chunk_at_end() {
  return _cmsSpace->find_chunk_at_end();
}

void ConcurrentMarkSweepGeneration::update_gc_stats(int current_level,
						    bool full) {
  // The next lower level has been collected.  Gather any statistics
  // that are of interest at this point.
  if (!full && (current_level + 1) == level()) {
    // Gather statistics on the young generation collection.
    collector()->stats().record_gc0_end(used());
  }
}

CMSAdaptiveSizePolicy* ConcurrentMarkSweepGeneration::size_policy() {
  GenCollectedHeap* gch = GenCollectedHeap::heap();
  assert(gch->kind() == CollectedHeap::GenCollectedHeap,
    "Wrong type of heap");
  CMSAdaptiveSizePolicy* sp = (CMSAdaptiveSizePolicy*)
    gch->gen_policy()->size_policy();
  assert(sp->is_gc_cms_adaptive_size_policy(),
    "Wrong type of size policy");
  return sp; 
}

void ConcurrentMarkSweepGeneration::rotate_debug_collection_type() {
  if (PrintGCDetails && Verbose) {
    gclog_or_tty->print("Rotate from %d ", _debug_collection_type);
  }
  _debug_collection_type = (CollectionTypes) (_debug_collection_type + 1);
  _debug_collection_type = 
    (CollectionTypes) (_debug_collection_type % Unknown_collection_type);
  if (PrintGCDetails && Verbose) {
    gclog_or_tty->print_cr("to %d ", _debug_collection_type);
  }
}

void CMSCollector::sweepWork(ConcurrentMarkSweepGeneration* gen,
  bool asynch) {
  // We iterate over the space(s) underlying this generation,
  // checking the mark bit map to see if the bits corresponding
  // to specific blocks are marked or not. Blocks that are
  // marked are live and are not swept up. All remaining blocks
  // are swept up, with coalescing on-the-fly as we sweep up
  // contiguous free and/or garbage blocks:
  // We need to ensure that the sweeper synchronizes with allocators
  // and stop-the-world collectors. In particular, the following
  // locks are used:
  // . CMS token: if this is held, a stop the world collection cannot occur
  // . freelistLock: if this is held no allocation can occur from this
  //                 generation by another thread
  // . bitMapLock: if this is held, no other thread can access or update
  //
    
  // Note that we need to hold the freelistLock if we use
  // block iterate below; else the iterator might go awry if
  // a mutator (or promotion) causes block contents to change
  // (for instance if the allocator divvies up a block).
  // If we hold the free list lock, for all practical purposes
  // young generation GC's can't occur (they'll usually need to
  // promote), so we might as well prevent all young generation
  // GC's while we do a sweeping step. For the same reason, we might
  // as well take the bit map lock for the entire duration
  
  // check that we hold the requisite locks
  assert(have_cms_token(), "Should hold cms token");
  assert(   (asynch && ConcurrentMarkSweepThread::cms_thread_has_cms_token())
         || (!asynch && ConcurrentMarkSweepThread::vm_thread_has_cms_token()),
        "Should possess CMS token to sweep");
  assert_lock_strong(gen->freelistLock());
  assert_lock_strong(bitMapLock());
  
  assert(!_sweep_timer.is_active(), "Was switched off in an outer context");
  gen->cmsSpace()->beginSweepFLCensus((float)(_sweep_timer.seconds()),
                                      _sweep_estimate.padded_average());
  gen->setNearLargestChunk();

  {
    SweepClosure sweepClosure(this, gen, &_markBitMap,
                            CMSYield && asynch);
    gen->cmsSpace()->blk_iterate_careful(&sweepClosure);
    // We need to free-up/coalesce garbage/blocks from a
    // co-terminal free run. This is done in the SweepClosure
    // destructor; so, do not remove this scope, else the
    // end-of-sweep-census below will be off by a little bit.
  }
  gen->cmsSpace()->sweep_completed();
  gen->cmsSpace()->endSweepFLCensus(sweepCount());
  if (should_unload_classes()) {                // unloaded classes this cycle,
    _concurrent_cycles_since_last_unload = 0;   // ... reset count
  } else {                                      // did not unload classes,
    _concurrent_cycles_since_last_unload++;     // ... increment count
  }
}

// Reset CMS data structures (for now just the marking bit map)
// preparatory for the next cycle.
void CMSCollector::reset(bool asynch) {
  GenCollectedHeap* gch = GenCollectedHeap::heap();
  CMSAdaptiveSizePolicy* sp = size_policy();
  AdaptiveSizePolicyOutput(sp, gch->total_collections());
  if (asynch) {
    CMSTokenSyncWithLocks ts(true, bitMapLock());

    // If the state is not "Resetting", the foreground  thread
    // has done a collection and the resetting.
    if (_collectorState != Resetting) {
      assert(_collectorState == Idling, "The state should only change"
	" because the foreground collector has finished the collection");
      return;
    }

    // Clear the mark bitmap (no grey objects to start with)
    // for the next cycle.
    TraceCPUTime tcpu(PrintGCDetails, true, gclog_or_tty);
    CMSPhaseAccounting cmspa(this, "reset", !PrintGCDetails);

    HeapWord* curAddr = _markBitMap.startWord();
    while (curAddr < _markBitMap.endWord()) {
      size_t remaining  = pointer_delta(_markBitMap.endWord(), curAddr); 
      MemRegion chunk(curAddr, MIN2(CMSBitMapYieldQuantum, remaining));
      _markBitMap.clear_large_range(chunk);
      if (ConcurrentMarkSweepThread::should_yield() &&
          !foregroundGCIsActive() &&
          CMSYield) {
        assert(ConcurrentMarkSweepThread::cms_thread_has_cms_token(),
               "CMS thread should hold CMS token");
        assert_lock_strong(bitMapLock());
        bitMapLock()->unlock();
        ConcurrentMarkSweepThread::desynchronize(true);
        ConcurrentMarkSweepThread::acknowledge_yield_request();
        stopTimer();
        if (PrintCMSStatistics != 0) {
          incrementYields();
        }
        icms_wait();

<<<<<<< HEAD
        // See the comment in coordinator_yield()
        for (unsigned i = 0; i < CMSYieldSleepCount &&
                         ConcurrentMarkSweepThread::should_yield() &&
                         !CMSCollector::foregroundGCIsActive(); ++i) {
          os::sleep(Thread::current(), 1, false);
          ConcurrentMarkSweepThread::acknowledge_yield_request();
        }
=======
	// See the comment in coordinator_yield()
	for (unsigned i = 0; i < CMSYieldSleepCount &&
	                ConcurrentMarkSweepThread::should_yield() &&
	                !CMSCollector::foregroundGCIsActive(); ++i) {
	  os::sleep(Thread::current(), 1, false);    
	  ConcurrentMarkSweepThread::acknowledge_yield_request();
	}
>>>>>>> 2571633a

        ConcurrentMarkSweepThread::synchronize(true);
        bitMapLock()->lock_without_safepoint_check();
        startTimer();
      }
      curAddr = chunk.end();
    }
    _collectorState = Idling;
  } else {
    // already have the lock
    assert(_collectorState == Resetting, "just checking");
    assert_lock_strong(bitMapLock());
    _markBitMap.clear_all();
    _collectorState = Idling;
  }

  // Stop incremental mode after a cycle completes, so that any future cycles
  // are triggered by allocation.
  stop_icms();

  NOT_PRODUCT(
    if (RotateCMSCollectionTypes) {
      _cmsGen->rotate_debug_collection_type();
    }
  )
}

void CMSCollector::do_CMS_operation(CMS_op_type op) {
  gclog_or_tty->date_stamp(PrintGC && PrintGCDateStamps);
  TraceCPUTime tcpu(PrintGCDetails, true, gclog_or_tty);
  TraceTime t("GC", PrintGC, !PrintGCDetails, gclog_or_tty);
  TraceCollectorStats tcs(counters());

  switch (op) {
    case CMS_op_checkpointRootsInitial: {
      checkpointRootsInitial(true);       // asynch
      if (PrintGC) {
        _cmsGen->printOccupancy("initial-mark");
      }
      break;
    }
    case CMS_op_checkpointRootsFinal: {
      checkpointRootsFinal(true,    // asynch
                           false,   // !clear_all_soft_refs
                           false);  // !init_mark_was_synchronous
      if (PrintGC) {
        _cmsGen->printOccupancy("remark");
      }
      break;
    }
    default:
      fatal("No such CMS_op");
  }
}

#ifndef PRODUCT
size_t const CMSCollector::skip_header_HeapWords() {
  return FreeChunk::header_size();
}

// Try and collect here conditions that should hold when
// CMS thread is exiting. The idea is that the foreground GC
// thread should not be blocked if it wants to terminate
// the CMS thread and yet continue to run the VM for a while
// after that.
void CMSCollector::verify_ok_to_terminate() const {
  assert(Thread::current()->is_ConcurrentGC_thread(), 
         "should be called by CMS thread");
  assert(!_foregroundGCShouldWait, "should be false");
  // We could check here that all the various low-level locks
  // are not held by the CMS thread, but that is overkill; see
  // also CMSThread::verify_ok_to_terminate() where the CGC_lock
  // is checked.
}
#endif

size_t CMSCollector::block_size_using_printezis_bits(HeapWord* addr) const {
   assert(_markBitMap.isMarked(addr) && _markBitMap.isMarked(addr + 1),
          "missing Printezis mark?");
  HeapWord* nextOneAddr = _markBitMap.getNextMarkedWordAddress(addr + 2);
  size_t size = pointer_delta(nextOneAddr + 1, addr);
  assert(size == CompactibleFreeListSpace::adjustObjectSize(size),
         "alignment problem");
  assert(size >= 3, "Necessary for Printezis marks to work");
  return size;
}

// A variant of the above (block_size_using_printezis_bits()) except
// that we return 0 if the P-bits are not yet set.
size_t CMSCollector::block_size_if_printezis_bits(HeapWord* addr) const {
  if (_markBitMap.isMarked(addr)) {
    assert(_markBitMap.isMarked(addr + 1), "Missing Printezis bit?");
    HeapWord* nextOneAddr = _markBitMap.getNextMarkedWordAddress(addr + 2);
    size_t size = pointer_delta(nextOneAddr + 1, addr);
    assert(size == CompactibleFreeListSpace::adjustObjectSize(size),
           "alignment problem");
    assert(size >= 3, "Necessary for Printezis marks to work");
    return size;
  } else {
    assert(!_markBitMap.isMarked(addr + 1), "Bit map inconsistency?");
    return 0;
  }
}

HeapWord* CMSCollector::next_card_start_after_block(HeapWord* addr) const {
  size_t sz = 0;
  oop p = (oop)addr;
  if (p->klass_or_null() != NULL && p->is_parsable()) {
    sz = CompactibleFreeListSpace::adjustObjectSize(p->size());
  } else {
    sz = block_size_using_printezis_bits(addr);
  }
  assert(sz > 0, "size must be nonzero");
  HeapWord* next_block = addr + sz;
  HeapWord* next_card  = (HeapWord*)round_to((uintptr_t)next_block,
                                             CardTableModRefBS::card_size);
  assert(round_down((uintptr_t)addr,      CardTableModRefBS::card_size) <
         round_down((uintptr_t)next_card, CardTableModRefBS::card_size),
         "must be different cards");
  return next_card;
}


// CMS Bit Map Wrapper /////////////////////////////////////////

// Construct a CMS bit map infrastructure, but don't create the 
// bit vector itself. That is done by a separate call CMSBitMap::allocate()
// further below.
CMSBitMap::CMSBitMap(int shifter, int mutex_rank, const char* mutex_name):
  _bm(),
  _shifter(shifter),
  _lock(mutex_rank >= 0 ? new Mutex(mutex_rank, mutex_name, true) : NULL)
{
  _bmStartWord = 0;
  _bmWordSize  = 0;
}

bool CMSBitMap::allocate(MemRegion mr) {
  _bmStartWord = mr.start();
  _bmWordSize  = mr.word_size();
  ReservedSpace brs(ReservedSpace::allocation_align_size_up(
                     (_bmWordSize >> (_shifter + LogBitsPerByte)) + 1));
  if (!brs.is_reserved()) {
    warning("CMS bit map allocation failure");
    return false;
  }
  // For now we'll just commit all of the bit map up fromt.
  // Later on we'll try to be more parsimonious with swap.
  if (!_virtual_space.initialize(brs, brs.size())) {
    warning("CMS bit map backing store failure");
    return false;
  }
  assert(_virtual_space.committed_size() == brs.size(),
         "didn't reserve backing store for all of CMS bit map?");
  _bm.set_map((BitMap::bm_word_t*)_virtual_space.low());
  assert(_virtual_space.committed_size() << (_shifter + LogBitsPerByte) >=
         _bmWordSize, "inconsistency in bit map sizing");
  _bm.set_size(_bmWordSize >> _shifter);

  // bm.clear(); // can we rely on getting zero'd memory? verify below
  assert(isAllClear(),
         "Expected zero'd memory from ReservedSpace constructor");
  assert(_bm.size() == heapWordDiffToOffsetDiff(sizeInWords()),
         "consistency check");
  return true;
}

void CMSBitMap::dirty_range_iterate_clear(MemRegion mr, MemRegionClosure* cl) {
  HeapWord *next_addr, *end_addr, *last_addr;
  assert_locked();
  assert(covers(mr), "out-of-range error");
  // XXX assert that start and end are appropriately aligned
  for (next_addr = mr.start(), end_addr = mr.end();
       next_addr < end_addr; next_addr = last_addr) {
    MemRegion dirty_region = getAndClearMarkedRegion(next_addr, end_addr);
    last_addr = dirty_region.end();
    if (!dirty_region.is_empty()) {
      cl->do_MemRegion(dirty_region);
    } else {
      assert(last_addr == end_addr, "program logic");
      return;
    }
  }
}

#ifndef PRODUCT
void CMSBitMap::assert_locked() const {
  CMSLockVerifier::assert_locked(lock());
}

bool CMSBitMap::covers(MemRegion mr) const {
  // assert(_bm.map() == _virtual_space.low(), "map inconsistency");
  assert((size_t)_bm.size() == (_bmWordSize >> _shifter),
         "size inconsistency");
  return (mr.start() >= _bmStartWord) &&
         (mr.end()   <= endWord());
}

bool CMSBitMap::covers(HeapWord* start, size_t size) const {
    return (start >= _bmStartWord && (start + size) <= endWord());
}

void CMSBitMap::verifyNoOneBitsInRange(HeapWord* left, HeapWord* right) {
  // verify that there are no 1 bits in the interval [left, right)
  FalseBitMapClosure falseBitMapClosure;
  iterate(&falseBitMapClosure, left, right);
}

void CMSBitMap::region_invariant(MemRegion mr)
{
  assert_locked();
  // mr = mr.intersection(MemRegion(_bmStartWord, _bmWordSize));
  assert(!mr.is_empty(), "unexpected empty region");
  assert(covers(mr), "mr should be covered by bit map");
  // convert address range into offset range
  size_t start_ofs = heapWordToOffset(mr.start());
  // Make sure that end() is appropriately aligned
  assert(mr.end() == (HeapWord*)round_to((intptr_t)mr.end(),
                        (1 << (_shifter+LogHeapWordSize))),
         "Misaligned mr.end()");
  size_t end_ofs   = heapWordToOffset(mr.end());
  assert(end_ofs > start_ofs, "Should mark at least one bit");
}

#endif

bool CMSMarkStack::allocate(size_t size) {
  // allocate a stack of the requisite depth
  ReservedSpace rs(ReservedSpace::allocation_align_size_up(
                   size * sizeof(oop)));
  if (!rs.is_reserved()) {
    warning("CMSMarkStack allocation failure");
    return false;
  }
  if (!_virtual_space.initialize(rs, rs.size())) {
    warning("CMSMarkStack backing store failure");
    return false;
  }
  assert(_virtual_space.committed_size() == rs.size(),
         "didn't reserve backing store for all of CMS stack?");
  _base = (oop*)(_virtual_space.low());
  _index = 0;
  _capacity = size;
  NOT_PRODUCT(_max_depth = 0);
  return true;
}

// XXX FIX ME !!! In the MT case we come in here holding a
// leaf lock. For printing we need to take a further lock
// which has lower rank. We need to recallibrate the two
// lock-ranks involved in order to be able to rpint the
// messages below. (Or defer the printing to the caller.
// For now we take the expedient path of just disabling the
// messages for the problematic case.)
void CMSMarkStack::expand() {
  assert(_capacity <= CMSMarkStackSizeMax, "stack bigger than permitted");
  if (_capacity == CMSMarkStackSizeMax) {
    if (_hit_limit++ == 0 && !CMSConcurrentMTEnabled && PrintGCDetails) {
      // We print a warning message only once per CMS cycle.
      gclog_or_tty->print_cr(" (benign) Hit CMSMarkStack max size limit");
    }
    return;
  }
  // Double capacity if possible
  size_t new_capacity = MIN2(_capacity*2, CMSMarkStackSizeMax);
  // Do not give up existing stack until we have managed to
  // get the double capacity that we desired.
  ReservedSpace rs(ReservedSpace::allocation_align_size_up(
                   new_capacity * sizeof(oop)));
  if (rs.is_reserved()) {
    // Release the backing store associated with old stack
    _virtual_space.release();
    // Reinitialize virtual space for new stack
    if (!_virtual_space.initialize(rs, rs.size())) {
      fatal("Not enough swap for expanded marking stack");
    }
    _base = (oop*)(_virtual_space.low());
    _index = 0;
    _capacity = new_capacity;
  } else if (_failed_double++ == 0 && !CMSConcurrentMTEnabled && PrintGCDetails) {
    // Failed to double capacity, continue;
    // we print a detail message only once per CMS cycle.
    gclog_or_tty->print(" (benign) Failed to expand marking stack from "SIZE_FORMAT"K to "
            SIZE_FORMAT"K",
            _capacity / K, new_capacity / K);
  }
}


// Closures
// XXX: there seems to be a lot of code  duplication here;
// should refactor and consolidate common code.

// This closure is used to mark refs into the CMS generation in
// the CMS bit map. Called at the first checkpoint. This closure
// assumes that we do not need to re-mark dirty cards; if the CMS
// generation on which this is used is not an oldest (modulo perm gen)
// generation then this will lose younger_gen cards!

MarkRefsIntoClosure::MarkRefsIntoClosure(
  MemRegion span, CMSBitMap* bitMap, bool should_do_nmethods):
    _span(span),
    _bitMap(bitMap),
    _should_do_nmethods(should_do_nmethods)
{
    assert(_ref_processor == NULL, "deliberately left NULL");
    assert(_bitMap->covers(_span), "_bitMap/_span mismatch");
}

void MarkRefsIntoClosure::do_oop(oop obj) {
  // if p points into _span, then mark corresponding bit in _markBitMap
  assert(obj->is_oop(), "expected an oop");
  HeapWord* addr = (HeapWord*)obj;
  if (_span.contains(addr)) {
    // this should be made more efficient
    _bitMap->mark(addr);
  }
}

void MarkRefsIntoClosure::do_oop(oop* p)       { MarkRefsIntoClosure::do_oop_work(p); }
void MarkRefsIntoClosure::do_oop(narrowOop* p) { MarkRefsIntoClosure::do_oop_work(p); }

// A variant of the above, used for CMS marking verification.
MarkRefsIntoVerifyClosure::MarkRefsIntoVerifyClosure(
  MemRegion span, CMSBitMap* verification_bm, CMSBitMap* cms_bm,
  bool should_do_nmethods):
    _span(span),
    _verification_bm(verification_bm),
    _cms_bm(cms_bm),
    _should_do_nmethods(should_do_nmethods) {
    assert(_ref_processor == NULL, "deliberately left NULL");
    assert(_verification_bm->covers(_span), "_verification_bm/_span mismatch");
}

void MarkRefsIntoVerifyClosure::do_oop(oop obj) {
  // if p points into _span, then mark corresponding bit in _markBitMap
  assert(obj->is_oop(), "expected an oop");
  HeapWord* addr = (HeapWord*)obj;
  if (_span.contains(addr)) {
    _verification_bm->mark(addr);
    if (!_cms_bm->isMarked(addr)) {
      oop(addr)->print();
      gclog_or_tty->print_cr(" (" INTPTR_FORMAT " should have been marked)", addr);
      fatal("... aborting");
    }
  }
}

void MarkRefsIntoVerifyClosure::do_oop(oop* p)       { MarkRefsIntoVerifyClosure::do_oop_work(p); }
void MarkRefsIntoVerifyClosure::do_oop(narrowOop* p) { MarkRefsIntoVerifyClosure::do_oop_work(p); }

//////////////////////////////////////////////////
// MarkRefsIntoAndScanClosure
//////////////////////////////////////////////////

MarkRefsIntoAndScanClosure::MarkRefsIntoAndScanClosure(MemRegion span,
                                                       ReferenceProcessor* rp,
                                                       CMSBitMap* bit_map,
                                                       CMSBitMap* mod_union_table,
                                                       CMSMarkStack*  mark_stack,
                                                       CMSMarkStack*  revisit_stack,
                                                       CMSCollector* collector,
                                                       bool should_yield,
                                                       bool concurrent_precleaning):
  _collector(collector),
  _span(span),
  _bit_map(bit_map),
  _mark_stack(mark_stack),
  _pushAndMarkClosure(collector, span, rp, bit_map, mod_union_table,
                      mark_stack, revisit_stack, concurrent_precleaning),
  _yield(should_yield),
  _concurrent_precleaning(concurrent_precleaning),
  _freelistLock(NULL)
{
  _ref_processor = rp;
  assert(_ref_processor != NULL, "_ref_processor shouldn't be NULL");
}

// This closure is used to mark refs into the CMS generation at the
// second (final) checkpoint, and to scan and transitively follow
// the unmarked oops. It is also used during the concurrent precleaning
// phase while scanning objects on dirty cards in the CMS generation.
// The marks are made in the marking bit map and the marking stack is
// used for keeping the (newly) grey objects during the scan.
// The parallel version (Par_...) appears further below.
void MarkRefsIntoAndScanClosure::do_oop(oop obj) {
  if (obj != NULL) {
    assert(obj->is_oop(), "expected an oop");
    HeapWord* addr = (HeapWord*)obj;
    assert(_mark_stack->isEmpty(), "pre-condition (eager drainage)");
    assert(_collector->overflow_list_is_empty(),
           "overflow list should be empty");
    if (_span.contains(addr) &&
        !_bit_map->isMarked(addr)) {
      // mark bit map (object is now grey)
      _bit_map->mark(addr);
      // push on marking stack (stack should be empty), and drain the
      // stack by applying this closure to the oops in the oops popped
      // from the stack (i.e. blacken the grey objects)
      bool res = _mark_stack->push(obj);
      assert(res, "Should have space to push on empty stack");
      do {
        oop new_oop = _mark_stack->pop();
        assert(new_oop != NULL && new_oop->is_oop(), "Expected an oop");
        assert(new_oop->is_parsable(), "Found unparsable oop");
        assert(_bit_map->isMarked((HeapWord*)new_oop),
               "only grey objects on this stack");
        // iterate over the oops in this oop, marking and pushing
        // the ones in CMS heap (i.e. in _span).
        new_oop->oop_iterate(&_pushAndMarkClosure);
        // check if it's time to yield
        do_yield_check();
      } while (!_mark_stack->isEmpty() ||
               (!_concurrent_precleaning && take_from_overflow_list()));
        // if marking stack is empty, and we are not doing this
        // during precleaning, then check the overflow list
    }
    assert(_mark_stack->isEmpty(), "post-condition (eager drainage)");
    assert(_collector->overflow_list_is_empty(),
           "overflow list was drained above");
    // We could restore evacuated mark words, if any, used for
    // overflow list links here because the overflow list is
    // provably empty here. That would reduce the maximum
    // size requirements for preserved_{oop,mark}_stack.
    // But we'll just postpone it until we are all done
    // so we can just stream through.
    if (!_concurrent_precleaning && CMSOverflowEarlyRestoration) {
      _collector->restore_preserved_marks_if_any();
      assert(_collector->no_preserved_marks(), "No preserved marks");
    }
    assert(!CMSOverflowEarlyRestoration || _collector->no_preserved_marks(),
           "All preserved marks should have been restored above");
  }
}

void MarkRefsIntoAndScanClosure::do_oop(oop* p)       { MarkRefsIntoAndScanClosure::do_oop_work(p); }
void MarkRefsIntoAndScanClosure::do_oop(narrowOop* p) { MarkRefsIntoAndScanClosure::do_oop_work(p); }

void MarkRefsIntoAndScanClosure::do_yield_work() {
  assert(ConcurrentMarkSweepThread::cms_thread_has_cms_token(),
         "CMS thread should hold CMS token");
  assert_lock_strong(_freelistLock);
  assert_lock_strong(_bit_map->lock());
  // relinquish the free_list_lock and bitMaplock()
  _bit_map->lock()->unlock();
  _freelistLock->unlock();
  ConcurrentMarkSweepThread::desynchronize(true);
  ConcurrentMarkSweepThread::acknowledge_yield_request();
  _collector->stopTimer();
  GCPauseTimer p(_collector->size_policy()->concurrent_timer_ptr());
  if (PrintCMSStatistics != 0) {
    _collector->incrementYields();
  }
  _collector->icms_wait();

  // See the comment in coordinator_yield()
<<<<<<< HEAD
  for (unsigned i = 0;
       i < CMSYieldSleepCount &&
       ConcurrentMarkSweepThread::should_yield() &&
       !CMSCollector::foregroundGCIsActive();
       ++i) {
    os::sleep(Thread::current(), 1, false);
=======
  for (unsigned i = 0; i < CMSYieldSleepCount &&
	               ConcurrentMarkSweepThread::should_yield() &&
	               !CMSCollector::foregroundGCIsActive(); ++i) {
    os::sleep(Thread::current(), 1, false);    
>>>>>>> 2571633a
    ConcurrentMarkSweepThread::acknowledge_yield_request();
  }

  ConcurrentMarkSweepThread::synchronize(true);
  _freelistLock->lock_without_safepoint_check();
  _bit_map->lock()->lock_without_safepoint_check();
  _collector->startTimer();
}

///////////////////////////////////////////////////////////
// Par_MarkRefsIntoAndScanClosure: a parallel version of
//                                 MarkRefsIntoAndScanClosure
///////////////////////////////////////////////////////////
Par_MarkRefsIntoAndScanClosure::Par_MarkRefsIntoAndScanClosure(
  CMSCollector* collector, MemRegion span, ReferenceProcessor* rp,
  CMSBitMap* bit_map, OopTaskQueue* work_queue, CMSMarkStack*  revisit_stack):
  _span(span),
  _bit_map(bit_map),
  _work_queue(work_queue),
  _low_water_mark(MIN2((uint)(work_queue->max_elems()/4),
                       (uint)(CMSWorkQueueDrainThreshold * ParallelGCThreads))),
  _par_pushAndMarkClosure(collector, span, rp, bit_map, work_queue,
                          revisit_stack)
{
  _ref_processor = rp;
  assert(_ref_processor != NULL, "_ref_processor shouldn't be NULL");
}

// This closure is used to mark refs into the CMS generation at the
// second (final) checkpoint, and to scan and transitively follow
// the unmarked oops. The marks are made in the marking bit map and
// the work_queue is used for keeping the (newly) grey objects during
// the scan phase whence they are also available for stealing by parallel
// threads. Since the marking bit map is shared, updates are
// synchronized (via CAS).
void Par_MarkRefsIntoAndScanClosure::do_oop(oop obj) {
  if (obj != NULL) {
    // Ignore mark word because this could be an already marked oop
    // that may be chained at the end of the overflow list.
    assert(obj->is_oop(true), "expected an oop");
    HeapWord* addr = (HeapWord*)obj;
    if (_span.contains(addr) &&
        !_bit_map->isMarked(addr)) {
      // mark bit map (object will become grey):
      // It is possible for several threads to be
      // trying to "claim" this object concurrently;
      // the unique thread that succeeds in marking the
      // object first will do the subsequent push on
      // to the work queue (or overflow list).
      if (_bit_map->par_mark(addr)) {
        // push on work_queue (which may not be empty), and trim the
        // queue to an appropriate length by applying this closure to
        // the oops in the oops popped from the stack (i.e. blacken the
        // grey objects)
        bool res = _work_queue->push(obj);
        assert(res, "Low water mark should be less than capacity?");
        trim_queue(_low_water_mark);
      } // Else, another thread claimed the object
    }
  }
}

void Par_MarkRefsIntoAndScanClosure::do_oop(oop* p)       { Par_MarkRefsIntoAndScanClosure::do_oop_work(p); }
void Par_MarkRefsIntoAndScanClosure::do_oop(narrowOop* p) { Par_MarkRefsIntoAndScanClosure::do_oop_work(p); }

// This closure is used to rescan the marked objects on the dirty cards
// in the mod union table and the card table proper.
size_t ScanMarkedObjectsAgainCarefullyClosure::do_object_careful_m(
  oop p, MemRegion mr) {

  size_t size = 0;
  HeapWord* addr = (HeapWord*)p;
  DEBUG_ONLY(_collector->verify_work_stacks_empty();)
  assert(_span.contains(addr), "we are scanning the CMS generation");
  // check if it's time to yield
  if (do_yield_check()) {
    // We yielded for some foreground stop-world work,
    // and we have been asked to abort this ongoing preclean cycle.
    return 0;
  }
  if (_bitMap->isMarked(addr)) {
    // it's marked; is it potentially uninitialized?
    if (p->klass_or_null() != NULL) {
      if (CMSPermGenPrecleaningEnabled && !p->is_parsable()) {
        // Signal precleaning to redirty the card since
        // the klass pointer is already installed.
        assert(size == 0, "Initial value");
      } else {
        assert(p->is_parsable(), "must be parsable.");
        // an initialized object; ignore mark word in verification below
        // since we are running concurrent with mutators
        assert(p->is_oop(true), "should be an oop");
        if (p->is_objArray()) {
          // objArrays are precisely marked; restrict scanning
          // to dirty cards only.
          size = CompactibleFreeListSpace::adjustObjectSize(
                   p->oop_iterate(_scanningClosure, mr));
        } else {
          // A non-array may have been imprecisely marked; we need
          // to scan object in its entirety.
          size = CompactibleFreeListSpace::adjustObjectSize(
                   p->oop_iterate(_scanningClosure));
        }
        #ifdef DEBUG
          size_t direct_size =
            CompactibleFreeListSpace::adjustObjectSize(p->size());
          assert(size == direct_size, "Inconsistency in size");
          assert(size >= 3, "Necessary for Printezis marks to work");
          if (!_bitMap->isMarked(addr+1)) {
            _bitMap->verifyNoOneBitsInRange(addr+2, addr+size);
          } else {
            _bitMap->verifyNoOneBitsInRange(addr+2, addr+size-1);
            assert(_bitMap->isMarked(addr+size-1),
                   "inconsistent Printezis mark");
          }
        #endif // DEBUG
      }
    } else {
      // an unitialized object
      assert(_bitMap->isMarked(addr+1), "missing Printezis mark?");
      HeapWord* nextOneAddr = _bitMap->getNextMarkedWordAddress(addr + 2);
      size = pointer_delta(nextOneAddr + 1, addr);
      assert(size == CompactibleFreeListSpace::adjustObjectSize(size),
             "alignment problem");
      // Note that pre-cleaning needn't redirty the card. OopDesc::set_klass()
      // will dirty the card when the klass pointer is installed in the
      // object (signalling the completion of initialization).
    }
  } else {
    // Either a not yet marked object or an uninitialized object
    if (p->klass_or_null() == NULL || !p->is_parsable()) {
      // An uninitialized object, skip to the next card, since
      // we may not be able to read its P-bits yet.
      assert(size == 0, "Initial value");
    } else {
      // An object not (yet) reached by marking: we merely need to
      // compute its size so as to go look at the next block.
      assert(p->is_oop(true), "should be an oop"); 
      size = CompactibleFreeListSpace::adjustObjectSize(p->size());
    }
  }
  DEBUG_ONLY(_collector->verify_work_stacks_empty();)
  return size;
}

void ScanMarkedObjectsAgainCarefullyClosure::do_yield_work() {
  assert(ConcurrentMarkSweepThread::cms_thread_has_cms_token(),
         "CMS thread should hold CMS token");
  assert_lock_strong(_freelistLock);
  assert_lock_strong(_bitMap->lock());
  // relinquish the free_list_lock and bitMaplock()
  _bitMap->lock()->unlock();
  _freelistLock->unlock();
  ConcurrentMarkSweepThread::desynchronize(true);
  ConcurrentMarkSweepThread::acknowledge_yield_request();
  _collector->stopTimer();
  GCPauseTimer p(_collector->size_policy()->concurrent_timer_ptr());
  if (PrintCMSStatistics != 0) {
    _collector->incrementYields();
  }
  _collector->icms_wait();

  // See the comment in coordinator_yield()
  for (unsigned i = 0; i < CMSYieldSleepCount &&
<<<<<<< HEAD
                   ConcurrentMarkSweepThread::should_yield() &&
                   !CMSCollector::foregroundGCIsActive(); ++i) {
    os::sleep(Thread::current(), 1, false);
=======
	               ConcurrentMarkSweepThread::should_yield() &&
	               !CMSCollector::foregroundGCIsActive(); ++i) {
    os::sleep(Thread::current(), 1, false);    
>>>>>>> 2571633a
    ConcurrentMarkSweepThread::acknowledge_yield_request();
  }

  ConcurrentMarkSweepThread::synchronize(true);
  _freelistLock->lock_without_safepoint_check();
  _bitMap->lock()->lock_without_safepoint_check();
  _collector->startTimer();
}


//////////////////////////////////////////////////////////////////
// SurvivorSpacePrecleanClosure
//////////////////////////////////////////////////////////////////
// This (single-threaded) closure is used to preclean the oops in
// the survivor spaces.
size_t SurvivorSpacePrecleanClosure::do_object_careful(oop p) {

  HeapWord* addr = (HeapWord*)p;
  DEBUG_ONLY(_collector->verify_work_stacks_empty();)
  assert(!_span.contains(addr), "we are scanning the survivor spaces");
  assert(p->klass_or_null() != NULL, "object should be initializd");
  assert(p->is_parsable(), "must be parsable.");
  // an initialized object; ignore mark word in verification below
  // since we are running concurrent with mutators
  assert(p->is_oop(true), "should be an oop");
  // Note that we do not yield while we iterate over
  // the interior oops of p, pushing the relevant ones
  // on our marking stack.
  size_t size = p->oop_iterate(_scanning_closure);
  do_yield_check();
  // Observe that below, we do not abandon the preclean
  // phase as soon as we should; rather we empty the
  // marking stack before returning. This is to satisfy
  // some existing assertions. In general, it may be a
  // good idea to abort immediately and complete the marking
  // from the grey objects at a later time.
  while (!_mark_stack->isEmpty()) {
    oop new_oop = _mark_stack->pop();
    assert(new_oop != NULL && new_oop->is_oop(), "Expected an oop");
    assert(new_oop->is_parsable(), "Found unparsable oop");
    assert(_bit_map->isMarked((HeapWord*)new_oop),
           "only grey objects on this stack");
    // iterate over the oops in this oop, marking and pushing
    // the ones in CMS heap (i.e. in _span).
    new_oop->oop_iterate(_scanning_closure);
    // check if it's time to yield
    do_yield_check();
  }
  unsigned int after_count =
    GenCollectedHeap::heap()->total_collections();
  bool abort = (_before_count != after_count) ||
               _collector->should_abort_preclean();
  return abort ? 0 : size;
}

void SurvivorSpacePrecleanClosure::do_yield_work() {
  assert(ConcurrentMarkSweepThread::cms_thread_has_cms_token(),
         "CMS thread should hold CMS token");
  assert_lock_strong(_bit_map->lock());
  // Relinquish the bit map lock
  _bit_map->lock()->unlock();
  ConcurrentMarkSweepThread::desynchronize(true);
  ConcurrentMarkSweepThread::acknowledge_yield_request();
  _collector->stopTimer();
  GCPauseTimer p(_collector->size_policy()->concurrent_timer_ptr());
  if (PrintCMSStatistics != 0) {
    _collector->incrementYields();
  }
  _collector->icms_wait();

  // See the comment in coordinator_yield()
  for (unsigned i = 0; i < CMSYieldSleepCount &&
	               ConcurrentMarkSweepThread::should_yield() &&
	               !CMSCollector::foregroundGCIsActive(); ++i) {
    os::sleep(Thread::current(), 1, false);    
    ConcurrentMarkSweepThread::acknowledge_yield_request();
  }

  ConcurrentMarkSweepThread::synchronize(true);
  _bit_map->lock()->lock_without_safepoint_check();
  _collector->startTimer();
}

// This closure is used to rescan the marked objects on the dirty cards
// in the mod union table and the card table proper. In the parallel
// case, although the bitMap is shared, we do a single read so the
// isMarked() query is "safe".
bool ScanMarkedObjectsAgainClosure::do_object_bm(oop p, MemRegion mr) {
  // Ignore mark word because we are running concurrent with mutators
  assert(p->is_oop_or_null(true), "expected an oop or null");
  HeapWord* addr = (HeapWord*)p;
  assert(_span.contains(addr), "we are scanning the CMS generation");
  bool is_obj_array = false;
  #ifdef DEBUG
    if (!_parallel) {
      assert(_mark_stack->isEmpty(), "pre-condition (eager drainage)");
      assert(_collector->overflow_list_is_empty(),
             "overflow list should be empty");

    }
  #endif // DEBUG
  if (_bit_map->isMarked(addr)) {
    // Obj arrays are precisely marked, non-arrays are not;
    // so we scan objArrays precisely and non-arrays in their
    // entirety.
    if (p->is_objArray()) {
      is_obj_array = true;
      if (_parallel) {
        p->oop_iterate(_par_scan_closure, mr);
      } else {
        p->oop_iterate(_scan_closure, mr);
      }
    } else {
      if (_parallel) {
        p->oop_iterate(_par_scan_closure);
      } else {
        p->oop_iterate(_scan_closure);
      }
    }
  }
  #ifdef DEBUG
    if (!_parallel) {
      assert(_mark_stack->isEmpty(), "post-condition (eager drainage)");
      assert(_collector->overflow_list_is_empty(),
             "overflow list should be empty");

    }
  #endif // DEBUG
  return is_obj_array;
}

MarkFromRootsClosure::MarkFromRootsClosure(CMSCollector* collector,
                        MemRegion span,
                        CMSBitMap* bitMap, CMSMarkStack*  markStack,
                        CMSMarkStack*  revisitStack,
                        bool should_yield, bool verifying):
  _collector(collector),
  _span(span),
  _bitMap(bitMap),
  _mut(&collector->_modUnionTable),
  _markStack(markStack),
  _revisitStack(revisitStack),
  _yield(should_yield),
  _skipBits(0)
{
  assert(_markStack->isEmpty(), "stack should be empty");
  _finger = _bitMap->startWord();
  _threshold = _finger;
  assert(_collector->_restart_addr == NULL, "Sanity check");
  assert(_span.contains(_finger), "Out of bounds _finger?");
  DEBUG_ONLY(_verifying = verifying;)
}

void MarkFromRootsClosure::reset(HeapWord* addr) {
  assert(_markStack->isEmpty(), "would cause duplicates on stack");
  assert(_span.contains(addr), "Out of bounds _finger?");
  _finger = addr;
  _threshold = (HeapWord*)round_to(
                 (intptr_t)_finger, CardTableModRefBS::card_size);
}

// Should revisit to see if this should be restructured for
// greater efficiency.
bool MarkFromRootsClosure::do_bit(size_t offset) {
  if (_skipBits > 0) {
    _skipBits--;
    return true;
  }
  // convert offset into a HeapWord*
  HeapWord* addr = _bitMap->startWord() + offset;
  assert(_bitMap->endWord() && addr < _bitMap->endWord(),
         "address out of range");
  assert(_bitMap->isMarked(addr), "tautology");
  if (_bitMap->isMarked(addr+1)) {
    // this is an allocated but not yet initialized object
    assert(_skipBits == 0, "tautology");
    _skipBits = 2;  // skip next two marked bits ("Printezis-marks")
    oop p = oop(addr);
    if (p->klass_or_null() == NULL || !p->is_parsable()) {
      DEBUG_ONLY(if (!_verifying) {)
        // We re-dirty the cards on which this object lies and increase
        // the _threshold so that we'll come back to scan this object
        // during the preclean or remark phase. (CMSCleanOnEnter)
        if (CMSCleanOnEnter) {
          size_t sz = _collector->block_size_using_printezis_bits(addr);
          HeapWord* end_card_addr   = (HeapWord*)round_to(
                                         (intptr_t)(addr+sz), CardTableModRefBS::card_size);
          MemRegion redirty_range = MemRegion(addr, end_card_addr);
          assert(!redirty_range.is_empty(), "Arithmetical tautology");
          // Bump _threshold to end_card_addr; note that
          // _threshold cannot possibly exceed end_card_addr, anyhow.
          // This prevents future clearing of the card as the scan proceeds
          // to the right.
          assert(_threshold <= end_card_addr,
                 "Because we are just scanning into this object");
          if (_threshold < end_card_addr) {
            _threshold = end_card_addr;
          }
          if (p->klass_or_null() != NULL) {
            // Redirty the range of cards...
            _mut->mark_range(redirty_range);
          } // ...else the setting of klass will dirty the card anyway.
        }
      DEBUG_ONLY(})
      return true;
    }
  }
  scanOopsInOop(addr);
  return true;
}

// We take a break if we've been at this for a while,
// so as to avoid monopolizing the locks involved.
void MarkFromRootsClosure::do_yield_work() {
  // First give up the locks, then yield, then re-lock
  // We should probably use a constructor/destructor idiom to
  // do this unlock/lock or modify the MutexUnlocker class to
  // serve our purpose. XXX
  assert(ConcurrentMarkSweepThread::cms_thread_has_cms_token(),
         "CMS thread should hold CMS token");
  assert_lock_strong(_bitMap->lock());
  _bitMap->lock()->unlock();
  ConcurrentMarkSweepThread::desynchronize(true);
  ConcurrentMarkSweepThread::acknowledge_yield_request();
  _collector->stopTimer();
  GCPauseTimer p(_collector->size_policy()->concurrent_timer_ptr());
  if (PrintCMSStatistics != 0) {
    _collector->incrementYields();
  }
  _collector->icms_wait();

  // See the comment in coordinator_yield()
  for (unsigned i = 0; i < CMSYieldSleepCount &&
	               ConcurrentMarkSweepThread::should_yield() &&
	               !CMSCollector::foregroundGCIsActive(); ++i) {
    os::sleep(Thread::current(), 1, false);    
    ConcurrentMarkSweepThread::acknowledge_yield_request();
  }

  ConcurrentMarkSweepThread::synchronize(true);
  _bitMap->lock()->lock_without_safepoint_check();
  _collector->startTimer();
}

void MarkFromRootsClosure::scanOopsInOop(HeapWord* ptr) {
  assert(_bitMap->isMarked(ptr), "expected bit to be set");
  assert(_markStack->isEmpty(),
         "should drain stack to limit stack usage");
  // convert ptr to an oop preparatory to scanning
  oop obj = oop(ptr);
  // Ignore mark word in verification below, since we
  // may be running concurrent with mutators.
  assert(obj->is_oop(true), "should be an oop");
  assert(_finger <= ptr, "_finger runneth ahead");
  // advance the finger to right end of this object
  _finger = ptr + obj->size();
  assert(_finger > ptr, "we just incremented it above");
  // On large heaps, it may take us some time to get through
  // the marking phase (especially if running iCMS). During
  // this time it's possible that a lot of mutations have
  // accumulated in the card table and the mod union table --
  // these mutation records are redundant until we have
  // actually traced into the corresponding card.
  // Here, we check whether advancing the finger would make
  // us cross into a new card, and if so clear corresponding
  // cards in the MUT (preclean them in the card-table in the
  // future).

  DEBUG_ONLY(if (!_verifying) {)
    // The clean-on-enter optimization is disabled by default,
    // until we fix 6178663.
    if (CMSCleanOnEnter && (_finger > _threshold)) {
      // [_threshold, _finger) represents the interval
      // of cards to be cleared  in MUT (or precleaned in card table).
      // The set of cards to be cleared is all those that overlap
      // with the interval [_threshold, _finger); note that
      // _threshold is always kept card-aligned but _finger isn't
      // always card-aligned.
      HeapWord* old_threshold = _threshold;
      assert(old_threshold == (HeapWord*)round_to(
              (intptr_t)old_threshold, CardTableModRefBS::card_size),
             "_threshold should always be card-aligned");
      _threshold = (HeapWord*)round_to(
                     (intptr_t)_finger, CardTableModRefBS::card_size);
      MemRegion mr(old_threshold, _threshold);
      assert(!mr.is_empty(), "Control point invariant");
      assert(_span.contains(mr), "Should clear within span");
      // XXX When _finger crosses from old gen into perm gen
      // we may be doing unnecessary cleaning; do better in the
      // future by detecting that condition and clearing fewer
      // MUT/CT entries.
      _mut->clear_range(mr);
    }
  DEBUG_ONLY(})

  // Note: the finger doesn't advance while we drain
  // the stack below.
  PushOrMarkClosure pushOrMarkClosure(_collector,
                                      _span, _bitMap, _markStack,
                                      _revisitStack,
                                      _finger, this);
  bool res = _markStack->push(obj);
  assert(res, "Empty non-zero size stack should have space for single push");
  while (!_markStack->isEmpty()) {
    oop new_oop = _markStack->pop();
    // Skip verifying header mark word below because we are
    // running concurrent with mutators.
    assert(new_oop->is_oop(true), "Oops! expected to pop an oop");
    // now scan this oop's oops
    new_oop->oop_iterate(&pushOrMarkClosure);
    do_yield_check();
  }
  assert(_markStack->isEmpty(), "tautology, emphasizing post-condition");
}

Par_MarkFromRootsClosure::Par_MarkFromRootsClosure(CMSConcMarkingTask* task,
                       CMSCollector* collector, MemRegion span,
                       CMSBitMap* bit_map,
                       OopTaskQueue* work_queue,
                       CMSMarkStack*  overflow_stack,
                       CMSMarkStack*  revisit_stack,
                       bool should_yield):
  _collector(collector),
  _whole_span(collector->_span),
  _span(span),
  _bit_map(bit_map),
  _mut(&collector->_modUnionTable),
  _work_queue(work_queue),
  _overflow_stack(overflow_stack),
  _revisit_stack(revisit_stack),
  _yield(should_yield),
  _skip_bits(0),
  _task(task)
{
  assert(_work_queue->size() == 0, "work_queue should be empty");
  _finger = span.start();
  _threshold = _finger;     // XXX Defer clear-on-enter optimization for now
  assert(_span.contains(_finger), "Out of bounds _finger?");
}

// Should revisit to see if this should be restructured for
// greater efficiency.
bool Par_MarkFromRootsClosure::do_bit(size_t offset) {
  if (_skip_bits > 0) {
    _skip_bits--;
    return true;
  }
  // convert offset into a HeapWord*
  HeapWord* addr = _bit_map->startWord() + offset;
  assert(_bit_map->endWord() && addr < _bit_map->endWord(),
         "address out of range");
  assert(_bit_map->isMarked(addr), "tautology");
  if (_bit_map->isMarked(addr+1)) {
    // this is an allocated object that might not yet be initialized
    assert(_skip_bits == 0, "tautology");
    _skip_bits = 2;  // skip next two marked bits ("Printezis-marks")
    oop p = oop(addr);
    if (p->klass_or_null() == NULL || !p->is_parsable()) {
      // in the case of Clean-on-Enter optimization, redirty card
      // and avoid clearing card by increasing  the threshold.
      return true;
    }
  }
  scan_oops_in_oop(addr);
  return true;
}

void Par_MarkFromRootsClosure::scan_oops_in_oop(HeapWord* ptr) {
  assert(_bit_map->isMarked(ptr), "expected bit to be set");
  // Should we assert that our work queue is empty or
  // below some drain limit?
  assert(_work_queue->size() == 0,
         "should drain stack to limit stack usage");
  // convert ptr to an oop preparatory to scanning
  oop obj = oop(ptr);
  // Ignore mark word in verification below, since we
  // may be running concurrent with mutators.
  assert(obj->is_oop(true), "should be an oop");
  assert(_finger <= ptr, "_finger runneth ahead");
  // advance the finger to right end of this object
  _finger = ptr + obj->size();
  assert(_finger > ptr, "we just incremented it above");
  // On large heaps, it may take us some time to get through
  // the marking phase (especially if running iCMS). During
  // this time it's possible that a lot of mutations have
  // accumulated in the card table and the mod union table --
  // these mutation records are redundant until we have
  // actually traced into the corresponding card.
  // Here, we check whether advancing the finger would make
  // us cross into a new card, and if so clear corresponding
  // cards in the MUT (preclean them in the card-table in the
  // future).

  // The clean-on-enter optimization is disabled by default,
  // until we fix 6178663.
  if (CMSCleanOnEnter && (_finger > _threshold)) {
    // [_threshold, _finger) represents the interval
    // of cards to be cleared  in MUT (or precleaned in card table).
    // The set of cards to be cleared is all those that overlap
    // with the interval [_threshold, _finger); note that
    // _threshold is always kept card-aligned but _finger isn't
    // always card-aligned.
    HeapWord* old_threshold = _threshold;
    assert(old_threshold == (HeapWord*)round_to(
            (intptr_t)old_threshold, CardTableModRefBS::card_size),
           "_threshold should always be card-aligned");
    _threshold = (HeapWord*)round_to(
                   (intptr_t)_finger, CardTableModRefBS::card_size);
    MemRegion mr(old_threshold, _threshold);
    assert(!mr.is_empty(), "Control point invariant");
    assert(_span.contains(mr), "Should clear within span"); // _whole_span ??
    // XXX When _finger crosses from old gen into perm gen
    // we may be doing unnecessary cleaning; do better in the
    // future by detecting that condition and clearing fewer
    // MUT/CT entries.
    _mut->clear_range(mr);
  }

  // Note: the local finger doesn't advance while we drain
  // the stack below, but the global finger sure can and will.
  HeapWord** gfa = _task->global_finger_addr();
  Par_PushOrMarkClosure pushOrMarkClosure(_collector,
                                      _span, _bit_map,
                                      _work_queue,
                                      _overflow_stack,
                                      _revisit_stack,
                                      _finger,
                                      gfa, this);
  bool res = _work_queue->push(obj);   // overflow could occur here
  assert(res, "Will hold once we use workqueues");
  while (true) {
    oop new_oop;
    if (!_work_queue->pop_local(new_oop)) {
      // We emptied our work_queue; check if there's stuff that can
      // be gotten from the overflow stack.
      if (CMSConcMarkingTask::get_work_from_overflow_stack(
            _overflow_stack, _work_queue)) {
        do_yield_check();
        continue;
      } else {  // done
        break;
      }
    }
    // Skip verifying header mark word below because we are
    // running concurrent with mutators.
    assert(new_oop->is_oop(true), "Oops! expected to pop an oop");
    // now scan this oop's oops
    new_oop->oop_iterate(&pushOrMarkClosure);
    do_yield_check();
  }
  assert(_work_queue->size() == 0, "tautology, emphasizing post-condition");
}

// Yield in response to a request from VM Thread or
// from mutators.
void Par_MarkFromRootsClosure::do_yield_work() {
  assert(_task != NULL, "sanity");
  _task->yield();
}

// A variant of the above used for verifying CMS marking work.
MarkFromRootsVerifyClosure::MarkFromRootsVerifyClosure(CMSCollector* collector,
                        MemRegion span,
                        CMSBitMap* verification_bm, CMSBitMap* cms_bm,
                        CMSMarkStack*  mark_stack):
  _collector(collector),
  _span(span),
  _verification_bm(verification_bm),
  _cms_bm(cms_bm),
  _mark_stack(mark_stack),
  _pam_verify_closure(collector, span, verification_bm, cms_bm,
                      mark_stack)
{
  assert(_mark_stack->isEmpty(), "stack should be empty");
  _finger = _verification_bm->startWord();
  assert(_collector->_restart_addr == NULL, "Sanity check");
  assert(_span.contains(_finger), "Out of bounds _finger?");
}

void MarkFromRootsVerifyClosure::reset(HeapWord* addr) {
  assert(_mark_stack->isEmpty(), "would cause duplicates on stack");
  assert(_span.contains(addr), "Out of bounds _finger?");
  _finger = addr;
}

// Should revisit to see if this should be restructured for
// greater efficiency.
bool MarkFromRootsVerifyClosure::do_bit(size_t offset) {
  // convert offset into a HeapWord*
  HeapWord* addr = _verification_bm->startWord() + offset;
  assert(_verification_bm->endWord() && addr < _verification_bm->endWord(),
         "address out of range");
  assert(_verification_bm->isMarked(addr), "tautology");
  assert(_cms_bm->isMarked(addr), "tautology");

  assert(_mark_stack->isEmpty(),
         "should drain stack to limit stack usage");
  // convert addr to an oop preparatory to scanning
  oop obj = oop(addr);
  assert(obj->is_oop(), "should be an oop");
  assert(_finger <= addr, "_finger runneth ahead");
  // advance the finger to right end of this object
  _finger = addr + obj->size();
  assert(_finger > addr, "we just incremented it above");
  // Note: the finger doesn't advance while we drain
  // the stack below.
  bool res = _mark_stack->push(obj);
  assert(res, "Empty non-zero size stack should have space for single push");
  while (!_mark_stack->isEmpty()) {
    oop new_oop = _mark_stack->pop();
    assert(new_oop->is_oop(), "Oops! expected to pop an oop");
    // now scan this oop's oops
    new_oop->oop_iterate(&_pam_verify_closure);
  }
  assert(_mark_stack->isEmpty(), "tautology, emphasizing post-condition");
  return true;
}

PushAndMarkVerifyClosure::PushAndMarkVerifyClosure(
  CMSCollector* collector, MemRegion span,
  CMSBitMap* verification_bm, CMSBitMap* cms_bm,
  CMSMarkStack*  mark_stack):
  OopClosure(collector->ref_processor()),
  _collector(collector),
  _span(span),
  _verification_bm(verification_bm),
  _cms_bm(cms_bm),
  _mark_stack(mark_stack)
{ }

void PushAndMarkVerifyClosure::do_oop(oop* p)       { PushAndMarkVerifyClosure::do_oop_work(p); }
void PushAndMarkVerifyClosure::do_oop(narrowOop* p) { PushAndMarkVerifyClosure::do_oop_work(p); }

// Upon stack overflow, we discard (part of) the stack,
// remembering the least address amongst those discarded
// in CMSCollector's _restart_address.
void PushAndMarkVerifyClosure::handle_stack_overflow(HeapWord* lost) {
  // Remember the least grey address discarded
  HeapWord* ra = (HeapWord*)_mark_stack->least_value(lost);
  _collector->lower_restart_addr(ra);
  _mark_stack->reset();  // discard stack contents
  _mark_stack->expand(); // expand the stack if possible
}

void PushAndMarkVerifyClosure::do_oop(oop obj) {
  assert(obj->is_oop_or_null(), "expected an oop or NULL");
  HeapWord* addr = (HeapWord*)obj;
  if (_span.contains(addr) && !_verification_bm->isMarked(addr)) {
    // Oop lies in _span and isn't yet grey or black
    _verification_bm->mark(addr);            // now grey
    if (!_cms_bm->isMarked(addr)) {
      oop(addr)->print();
      gclog_or_tty->print_cr(" (" INTPTR_FORMAT " should have been marked)",
                             addr);
      fatal("... aborting");
    }

    if (!_mark_stack->push(obj)) { // stack overflow
      if (PrintCMSStatistics != 0) {
        gclog_or_tty->print_cr("CMS marking stack overflow (benign) at "
                               SIZE_FORMAT, _mark_stack->capacity());
      }
      assert(_mark_stack->isFull(), "Else push should have succeeded");
      handle_stack_overflow(addr);
    }
    // anything including and to the right of _finger
    // will be scanned as we iterate over the remainder of the
    // bit map
  }
}

PushOrMarkClosure::PushOrMarkClosure(CMSCollector* collector,
                     MemRegion span,
                     CMSBitMap* bitMap, CMSMarkStack*  markStack,
                     CMSMarkStack*  revisitStack,
                     HeapWord* finger, MarkFromRootsClosure* parent) :
  OopClosure(collector->ref_processor()),
  _collector(collector),
  _span(span),
  _bitMap(bitMap),
  _markStack(markStack),
  _revisitStack(revisitStack),
  _finger(finger),
  _parent(parent),
  _should_remember_klasses(collector->should_unload_classes())
{ }

Par_PushOrMarkClosure::Par_PushOrMarkClosure(CMSCollector* collector,
                     MemRegion span,
                     CMSBitMap* bit_map,
                     OopTaskQueue* work_queue,
                     CMSMarkStack*  overflow_stack,
                     CMSMarkStack*  revisit_stack,
                     HeapWord* finger,
                     HeapWord** global_finger_addr,
                     Par_MarkFromRootsClosure* parent) :
  OopClosure(collector->ref_processor()),
  _collector(collector),
  _whole_span(collector->_span),
  _span(span),
  _bit_map(bit_map),
  _work_queue(work_queue),
  _overflow_stack(overflow_stack),
  _revisit_stack(revisit_stack),
  _finger(finger),
  _global_finger_addr(global_finger_addr),
  _parent(parent),
  _should_remember_klasses(collector->should_unload_classes())
{ }

// Assumes thread-safe access by callers, who are
<<<<<<< HEAD
// responsible for mutual exclusion.
=======
// responsible for mutual exclusion. 
>>>>>>> 2571633a
void CMSCollector::lower_restart_addr(HeapWord* low) {
  assert(_span.contains(low), "Out of bounds addr");
  if (_restart_addr == NULL) {
    _restart_addr = low;
  } else {
    _restart_addr = MIN2(_restart_addr, low);
  }
}

// Upon stack overflow, we discard (part of) the stack,
// remembering the least address amongst those discarded
// in CMSCollector's _restart_address.
void PushOrMarkClosure::handle_stack_overflow(HeapWord* lost) {
  // Remember the least grey address discarded
  HeapWord* ra = (HeapWord*)_markStack->least_value(lost);
  _collector->lower_restart_addr(ra);
  _markStack->reset();  // discard stack contents
  _markStack->expand(); // expand the stack if possible
}

// Upon stack overflow, we discard (part of) the stack,
// remembering the least address amongst those discarded
// in CMSCollector's _restart_address.
void Par_PushOrMarkClosure::handle_stack_overflow(HeapWord* lost) {
  // We need to do this under a mutex to prevent other
  // workers from interfering with the work done below.
  MutexLockerEx ml(_overflow_stack->par_lock(),
                   Mutex::_no_safepoint_check_flag);
  // Remember the least grey address discarded
  HeapWord* ra = (HeapWord*)_overflow_stack->least_value(lost);
  _collector->lower_restart_addr(ra);
  _overflow_stack->reset();  // discard stack contents
  _overflow_stack->expand(); // expand the stack if possible
}

void PushOrMarkClosure::do_oop(oop obj) {
  // Ignore mark word because we are running concurrent with mutators.
  assert(obj->is_oop_or_null(true), "expected an oop or NULL");
  HeapWord* addr = (HeapWord*)obj;
  if (_span.contains(addr) && !_bitMap->isMarked(addr)) {
    // Oop lies in _span and isn't yet grey or black
    _bitMap->mark(addr);            // now grey
    if (addr < _finger) {
      // the bit map iteration has already either passed, or
      // sampled, this bit in the bit map; we'll need to
      // use the marking stack to scan this oop's oops.
      bool simulate_overflow = false;
      NOT_PRODUCT(
        if (CMSMarkStackOverflowALot &&
            _collector->simulate_overflow()) {
          // simulate a stack overflow
          simulate_overflow = true;
        }
      )
      if (simulate_overflow || !_markStack->push(obj)) { // stack overflow
        if (PrintCMSStatistics != 0) {
          gclog_or_tty->print_cr("CMS marking stack overflow (benign) at "
                                 SIZE_FORMAT, _markStack->capacity());
        }
        assert(simulate_overflow || _markStack->isFull(), "Else push should have succeeded");
        handle_stack_overflow(addr);
      }
    }
    // anything including and to the right of _finger
    // will be scanned as we iterate over the remainder of the
    // bit map
    do_yield_check();
  }
}

void PushOrMarkClosure::do_oop(oop* p)       { PushOrMarkClosure::do_oop_work(p); }
void PushOrMarkClosure::do_oop(narrowOop* p) { PushOrMarkClosure::do_oop_work(p); }

void Par_PushOrMarkClosure::do_oop(oop obj) {
  // Ignore mark word because we are running concurrent with mutators.
  assert(obj->is_oop_or_null(true), "expected an oop or NULL");
  HeapWord* addr = (HeapWord*)obj;
  if (_whole_span.contains(addr) && !_bit_map->isMarked(addr)) {
    // Oop lies in _span and isn't yet grey or black
    // We read the global_finger (volatile read) strictly after marking oop
    bool res = _bit_map->par_mark(addr);    // now grey
    volatile HeapWord** gfa = (volatile HeapWord**)_global_finger_addr;
    // Should we push this marked oop on our stack?
    // -- if someone else marked it, nothing to do
    // -- if target oop is above global finger nothing to do
    // -- if target oop is in chunk and above local finger
    //      then nothing to do
    // -- else push on work queue
    if (   !res       // someone else marked it, they will deal with it
        || (addr >= *gfa)  // will be scanned in a later task
        || (_span.contains(addr) && addr >= _finger)) { // later in this chunk
      return;
    }
    // the bit map iteration has already either passed, or
    // sampled, this bit in the bit map; we'll need to
    // use the marking stack to scan this oop's oops.
    bool simulate_overflow = false;
    NOT_PRODUCT(
      if (CMSMarkStackOverflowALot &&
          _collector->simulate_overflow()) {
        // simulate a stack overflow
        simulate_overflow = true;
      }
    )
    if (simulate_overflow ||
        !(_work_queue->push(obj) || _overflow_stack->par_push(obj))) {
      // stack overflow
      if (PrintCMSStatistics != 0) {
        gclog_or_tty->print_cr("CMS marking stack overflow (benign) at "
                               SIZE_FORMAT, _overflow_stack->capacity());
      }
      // We cannot assert that the overflow stack is full because
      // it may have been emptied since.
      assert(simulate_overflow ||
             _work_queue->size() == _work_queue->max_elems(),
            "Else push should have succeeded");
      handle_stack_overflow(addr);
    }
    do_yield_check();
  }
}

void Par_PushOrMarkClosure::do_oop(oop* p)       { Par_PushOrMarkClosure::do_oop_work(p); }
void Par_PushOrMarkClosure::do_oop(narrowOop* p) { Par_PushOrMarkClosure::do_oop_work(p); }

PushAndMarkClosure::PushAndMarkClosure(CMSCollector* collector,
                                       MemRegion span,
                                       ReferenceProcessor* rp,
                                       CMSBitMap* bit_map,
                                       CMSBitMap* mod_union_table,
                                       CMSMarkStack*  mark_stack,
                                       CMSMarkStack*  revisit_stack,
                                       bool           concurrent_precleaning):
  OopClosure(rp),
  _collector(collector),
  _span(span),
  _bit_map(bit_map),
  _mod_union_table(mod_union_table),
  _mark_stack(mark_stack),
  _revisit_stack(revisit_stack),
  _concurrent_precleaning(concurrent_precleaning),
  _should_remember_klasses(collector->should_unload_classes())
{
  assert(_ref_processor != NULL, "_ref_processor shouldn't be NULL");
}

// Grey object rescan during pre-cleaning and second checkpoint phases --
// the non-parallel version (the parallel version appears further below.)
void PushAndMarkClosure::do_oop(oop obj) {
  // Ignore mark word verification. If during concurrent precleaning,
  // the object monitor may be locked. If during the checkpoint
  // phases, the object may already have been reached by a  different
  // path and may be at the end of the global overflow list (so
  // the mark word may be NULL).
  assert(obj->is_oop_or_null(true /* ignore mark word */),
         "expected an oop or NULL");
  HeapWord* addr = (HeapWord*)obj;
  // Check if oop points into the CMS generation
  // and is not marked
  if (_span.contains(addr) && !_bit_map->isMarked(addr)) {
    // a white object ...
    _bit_map->mark(addr);         // ... now grey
    // push on the marking stack (grey set)
    bool simulate_overflow = false;
    NOT_PRODUCT(
      if (CMSMarkStackOverflowALot &&
          _collector->simulate_overflow()) {
        // simulate a stack overflow
        simulate_overflow = true;
      }
    )
    if (simulate_overflow || !_mark_stack->push(obj)) {
      if (_concurrent_precleaning) {
         // During precleaning we can just dirty the appropriate card(s)
         // in the mod union table, thus ensuring that the object remains
<<<<<<< HEAD
         // in the grey set  and continue. In the case of object arrays
=======
         // in the grey set and continue. In the case of object arrays
>>>>>>> 2571633a
         // we need to dirty all of the cards that the object spans,
         // since the rescan of object arrays will be limited to the
         // dirty cards.
         // Note that no one can be intefering with us in this action
         // of dirtying the mod union table, so no locking or atomics
         // are required.
<<<<<<< HEAD
         if (obj->is_objArray()) {
           size_t sz = obj->size();
           HeapWord* end_card_addr = (HeapWord*)round_to(
                                        (intptr_t)(addr+sz), CardTableModRefBS::card_size);
=======
         if (this_oop->is_objArray()) {
           size_t sz = this_oop->size();
           HeapWord* end_card_addr = (HeapWord*)round_to(
                                         (intptr_t)(addr+sz), CardTableModRefBS::card_size);
>>>>>>> 2571633a
           MemRegion redirty_range = MemRegion(addr, end_card_addr);
           assert(!redirty_range.is_empty(), "Arithmetical tautology");
           _mod_union_table->mark_range(redirty_range);
         } else {
           _mod_union_table->mark(addr);
<<<<<<< HEAD
         }
=======
         } 
>>>>>>> 2571633a
         _collector->_ser_pmc_preclean_ovflw++;
      } else {
         // During the remark phase, we need to remember this oop
         // in the overflow list.
         _collector->push_on_overflow_list(obj);
         _collector->_ser_pmc_remark_ovflw++;
      }
    }
  }
}

Par_PushAndMarkClosure::Par_PushAndMarkClosure(CMSCollector* collector,
                                               MemRegion span,
                                               ReferenceProcessor* rp,
                                               CMSBitMap* bit_map,
                                               OopTaskQueue* work_queue,
                                               CMSMarkStack* revisit_stack):
  OopClosure(rp),
  _collector(collector),
  _span(span),
  _bit_map(bit_map),
  _work_queue(work_queue),
  _revisit_stack(revisit_stack),
  _should_remember_klasses(collector->should_unload_classes())
{
  assert(_ref_processor != NULL, "_ref_processor shouldn't be NULL");
}

void PushAndMarkClosure::do_oop(oop* p)       { PushAndMarkClosure::do_oop_work(p); }
void PushAndMarkClosure::do_oop(narrowOop* p) { PushAndMarkClosure::do_oop_work(p); }

// Grey object rescan during second checkpoint phase --
// the parallel version.
void Par_PushAndMarkClosure::do_oop(oop obj) {
  // In the assert below, we ignore the mark word because
  // this oop may point to an already visited object that is
  // on the overflow stack (in which case the mark word has
  // been hijacked for chaining into the overflow stack --
  // if this is the last object in the overflow stack then
  // its mark word will be NULL). Because this object may
  // have been subsequently popped off the global overflow
  // stack, and the mark word possibly restored to the prototypical
  // value, by the time we get to examined this failing assert in
  // the debugger, is_oop_or_null(false) may subsequently start
  // to hold.
  assert(obj->is_oop_or_null(true),
         "expected an oop or NULL");
<<<<<<< HEAD
  HeapWord* addr = (HeapWord*)obj;
  // Check if oop points into the CMS generation
=======
  HeapWord* addr = (HeapWord*)this_oop;
  // Check if oop points into the CMS generation 
>>>>>>> 2571633a
  // and is not marked
  if (_span.contains(addr) && !_bit_map->isMarked(addr)) {
    // a white object ...
    // If we manage to "claim" the object, by being the
    // first thread to mark it, then we push it on our
    // marking stack
    if (_bit_map->par_mark(addr)) {     // ... now grey
      // push on work queue (grey set)
      bool simulate_overflow = false;
      NOT_PRODUCT(
        if (CMSMarkStackOverflowALot &&
            _collector->par_simulate_overflow()) {
          // simulate a stack overflow
          simulate_overflow = true;
        }
      )
      if (simulate_overflow || !_work_queue->push(obj)) {
        _collector->par_push_on_overflow_list(obj);
        _collector->_par_pmc_remark_ovflw++; //  imprecise OK: no need to CAS
      }
    } // Else, some other thread got there first
  }
}

void Par_PushAndMarkClosure::do_oop(oop* p)       { Par_PushAndMarkClosure::do_oop_work(p); }
void Par_PushAndMarkClosure::do_oop(narrowOop* p) { Par_PushAndMarkClosure::do_oop_work(p); }

void PushAndMarkClosure::remember_klass(Klass* k) {
  if (!_revisit_stack->push(oop(k))) {
    fatal("Revisit stack overflowed in PushAndMarkClosure");
  }
}

void Par_PushAndMarkClosure::remember_klass(Klass* k) {
  if (!_revisit_stack->par_push(oop(k))) {
    fatal("Revist stack overflowed in Par_PushAndMarkClosure");
  }
}

void CMSPrecleanRefsYieldClosure::do_yield_work() {
  Mutex* bml = _collector->bitMapLock();
  assert_lock_strong(bml);
  assert(ConcurrentMarkSweepThread::cms_thread_has_cms_token(),
         "CMS thread should hold CMS token");

  bml->unlock();
  ConcurrentMarkSweepThread::desynchronize(true);

  ConcurrentMarkSweepThread::acknowledge_yield_request();

  _collector->stopTimer();
  GCPauseTimer p(_collector->size_policy()->concurrent_timer_ptr());
  if (PrintCMSStatistics != 0) {
    _collector->incrementYields();
  }
  _collector->icms_wait();

  // See the comment in coordinator_yield()
  for (unsigned i = 0; i < CMSYieldSleepCount &&
	               ConcurrentMarkSweepThread::should_yield() &&
	               !CMSCollector::foregroundGCIsActive(); ++i) {
    os::sleep(Thread::current(), 1, false);    
    ConcurrentMarkSweepThread::acknowledge_yield_request();
  }

  ConcurrentMarkSweepThread::synchronize(true);
  bml->lock();

  _collector->startTimer();
}

bool CMSPrecleanRefsYieldClosure::should_return() {
  if (ConcurrentMarkSweepThread::should_yield()) {
    do_yield_work();
  }
  return _collector->foregroundGCIsActive();
}

void MarkFromDirtyCardsClosure::do_MemRegion(MemRegion mr) {
  assert(((size_t)mr.start())%CardTableModRefBS::card_size_in_words == 0,
         "mr should be aligned to start at a card boundary");
  // We'd like to assert:
  // assert(mr.word_size()%CardTableModRefBS::card_size_in_words == 0,
  //        "mr should be a range of cards");
  // However, that would be too strong in one case -- the last
  // partition ends at _unallocated_block which, in general, can be
  // an arbitrary boundary, not necessarily card aligned.
  if (PrintCMSStatistics != 0) {
    _num_dirty_cards +=
         mr.word_size()/CardTableModRefBS::card_size_in_words;
  }
  _space->object_iterate_mem(mr, &_scan_cl);
}

SweepClosure::SweepClosure(CMSCollector* collector,
                           ConcurrentMarkSweepGeneration* g,
                           CMSBitMap* bitMap, bool should_yield) :
  _collector(collector),
  _g(g),
  _sp(g->cmsSpace()),
  _limit(_sp->sweep_limit()),
  _freelistLock(_sp->freelistLock()),
  _bitMap(bitMap),
  _yield(should_yield),
  _inFreeRange(false),           // No free range at beginning of sweep
  _freeRangeInFreeLists(false),  // No free range at beginning of sweep
  _lastFreeRangeCoalesced(false),
  _freeFinger(g->used_region().start())
{
  NOT_PRODUCT(
    _numObjectsFreed = 0;
    _numWordsFreed   = 0;
    _numObjectsLive = 0;
    _numWordsLive = 0;
    _numObjectsAlreadyFree = 0;
    _numWordsAlreadyFree = 0;
    _last_fc = NULL;

    _sp->initializeIndexedFreeListArrayReturnedBytes();
    _sp->dictionary()->initializeDictReturnedBytes();
  )
  assert(_limit >= _sp->bottom() && _limit <= _sp->end(),
         "sweep _limit out of bounds");
  if (CMSTraceSweeper) {
    gclog_or_tty->print("\n====================\nStarting new sweep\n");
  }
}

// We need this destructor to reclaim any space at the end
// of the space, which do_blk below may not have added back to
// the free lists. [basically dealing with the "fringe effect"]
SweepClosure::~SweepClosure() {
  assert_lock_strong(_freelistLock);
  // this should be treated as the end of a free run if any
  // The current free range should be returned to the free lists
  // as one coalesced chunk.
  if (inFreeRange()) {
    flushCurFreeChunk(freeFinger(), 
      pointer_delta(_limit, freeFinger()));
    assert(freeFinger() < _limit, "the finger pointeth off base");
    if (CMSTraceSweeper) {
      gclog_or_tty->print("destructor:");
      gclog_or_tty->print("Sweep:put_free_blk 0x%x ("SIZE_FORMAT") "
                 "[coalesced:"SIZE_FORMAT"]\n",
                 freeFinger(), pointer_delta(_limit, freeFinger()),
                 lastFreeRangeCoalesced());
    }
  }
  NOT_PRODUCT(
    if (Verbose && PrintGC) {
      gclog_or_tty->print("Collected "SIZE_FORMAT" objects, "
                          SIZE_FORMAT " bytes",
                 _numObjectsFreed, _numWordsFreed*sizeof(HeapWord));
      gclog_or_tty->print_cr("\nLive "SIZE_FORMAT" objects,  "
                             SIZE_FORMAT" bytes  "
	"Already free "SIZE_FORMAT" objects, "SIZE_FORMAT" bytes",
	_numObjectsLive, _numWordsLive*sizeof(HeapWord), 
	_numObjectsAlreadyFree, _numWordsAlreadyFree*sizeof(HeapWord));
      size_t totalBytes = (_numWordsFreed + _numWordsLive + _numWordsAlreadyFree) *
	sizeof(HeapWord);
      gclog_or_tty->print_cr("Total sweep: "SIZE_FORMAT" bytes", totalBytes);

      if (PrintCMSStatistics && CMSVerifyReturnedBytes) {
        size_t indexListReturnedBytes = _sp->sumIndexedFreeListArrayReturnedBytes();
        size_t dictReturnedBytes = _sp->dictionary()->sumDictReturnedBytes();
        size_t returnedBytes = indexListReturnedBytes + dictReturnedBytes;
        gclog_or_tty->print("Returned "SIZE_FORMAT" bytes", returnedBytes);
        gclog_or_tty->print("	Indexed List Returned "SIZE_FORMAT" bytes", 
  	  indexListReturnedBytes);
        gclog_or_tty->print_cr("	Dictionary Returned "SIZE_FORMAT" bytes",
  	  dictReturnedBytes);
      }
    }
  )
  // Now, in debug mode, just null out the sweep_limit
  NOT_PRODUCT(_sp->clear_sweep_limit();)
  if (CMSTraceSweeper) {
    gclog_or_tty->print("end of sweep\n================\n");
  }
}

void SweepClosure::initialize_free_range(HeapWord* freeFinger, 
    bool freeRangeInFreeLists) {
  if (CMSTraceSweeper) {
    gclog_or_tty->print("---- Start free range 0x%x with free block [%d] (%d)\n",
               freeFinger, _sp->block_size(freeFinger),
	       freeRangeInFreeLists);
  }
  assert(!inFreeRange(), "Trampling existing free range");
  set_inFreeRange(true);
  set_lastFreeRangeCoalesced(false);

  set_freeFinger(freeFinger);
  set_freeRangeInFreeLists(freeRangeInFreeLists);
  if (CMSTestInFreeList) {
    if (freeRangeInFreeLists) { 
      FreeChunk* fc = (FreeChunk*) freeFinger;
      assert(fc->isFree(), "A chunk on the free list should be free.");
      assert(fc->size() > 0, "Free range should have a size");
      assert(_sp->verifyChunkInFreeLists(fc), "Chunk is not in free lists");
    }
  }
}

// Note that the sweeper runs concurrently with mutators. Thus,
// it is possible for direct allocation in this generation to happen
// in the middle of the sweep. Note that the sweeper also coalesces
// contiguous free blocks. Thus, unless the sweeper and the allocator
// synchronize appropriately freshly allocated blocks may get swept up.
// This is accomplished by the sweeper locking the free lists while
// it is sweeping. Thus blocks that are determined to be free are
// indeed free. There is however one additional complication:
// blocks that have been allocated since the final checkpoint and
// mark, will not have been marked and so would be treated as
// unreachable and swept up. To prevent this, the allocator marks
// the bit map when allocating during the sweep phase. This leads,
// however, to a further complication -- objects may have been allocated
// but not yet initialized -- in the sense that the header isn't yet
// installed. The sweeper can not then determine the size of the block
// in order to skip over it. To deal with this case, we use a technique
// (due to Printezis) to encode such uninitialized block sizes in the
// bit map. Since the bit map uses a bit per every HeapWord, but the
// CMS generation has a minimum object size of 3 HeapWords, it follows
// that "normal marks" won't be adjacent in the bit map (there will
// always be at least two 0 bits between successive 1 bits). We make use
// of these "unused" bits to represent uninitialized blocks -- the bit
// corresponding to the start of the uninitialized object and the next
// bit are both set. Finally, a 1 bit marks the end of the object that
// started with the two consecutive 1 bits to indicate its potentially
// uninitialized state.

size_t SweepClosure::do_blk_careful(HeapWord* addr) {
  FreeChunk* fc = (FreeChunk*)addr;
  size_t res;

  // check if we are done sweepinrg
  if (addr == _limit) { // we have swept up to the limit, do nothing more
    assert(_limit >= _sp->bottom() && _limit <= _sp->end(),
           "sweep _limit out of bounds");
    // help the closure application finish
    return pointer_delta(_sp->end(), _limit);
  }
  assert(addr <= _limit, "sweep invariant");

  // check if we should yield
  do_yield_check(addr);
  if (fc->isFree()) {
    // Chunk that is already free
    res = fc->size();
    doAlreadyFreeChunk(fc);
    debug_only(_sp->verifyFreeLists());
    assert(res == fc->size(), "Don't expect the size to change");
    NOT_PRODUCT(
      _numObjectsAlreadyFree++;
      _numWordsAlreadyFree += res;
    )
    NOT_PRODUCT(_last_fc = fc;)
  } else if (!_bitMap->isMarked(addr)) {
    // Chunk is fresh garbage
    res = doGarbageChunk(fc);
    debug_only(_sp->verifyFreeLists());
    NOT_PRODUCT(
      _numObjectsFreed++;
      _numWordsFreed += res;
    )
  } else {
    // Chunk that is alive.
    res = doLiveChunk(fc);
    debug_only(_sp->verifyFreeLists());
    NOT_PRODUCT(
	_numObjectsLive++;
	_numWordsLive += res;
    )
  }
  return res;
}

// For the smart allocation, record following
//  split deaths - a free chunk is removed from its free list because
//	it is being split into two or more chunks.
//  split birth - a free chunk is being added to its free list because
//	a larger free chunk has been split and resulted in this free chunk.
//  coal death - a free chunk is being removed from its free list because
//	it is being coalesced into a large free chunk.
//  coal birth - a free chunk is being added to its free list because
//	it was created when two or more free chunks where coalesced into
//	this free chunk.
//
// These statistics are used to determine the desired number of free
// chunks of a given size.  The desired number is chosen to be relative
// to the end of a CMS sweep.  The desired number at the end of a sweep
// is the 
// 	count-at-end-of-previous-sweep (an amount that was enough)
//		- count-at-beginning-of-current-sweep  (the excess)
//		+ split-births  (gains in this size during interval)
//		- split-deaths  (demands on this size during interval)
// where the interval is from the end of one sweep to the end of the
// next.
//
// When sweeping the sweeper maintains an accumulated chunk which is
// the chunk that is made up of chunks that have been coalesced.  That
// will be termed the left-hand chunk.  A new chunk of garbage that
// is being considered for coalescing will be referred to as the
// right-hand chunk.
//
// When making a decision on whether to coalesce a right-hand chunk with
// the current left-hand chunk, the current count vs. the desired count
// of the left-hand chunk is considered.  Also if the right-hand chunk
// is near the large chunk at the end of the heap (see 
// ConcurrentMarkSweepGeneration::isNearLargestChunk()), then the 
// left-hand chunk is coalesced.
//
// When making a decision about whether to split a chunk, the desired count
// vs. the current count of the candidate to be split is also considered.
// If the candidate is underpopulated (currently fewer chunks than desired)
// a chunk of an overpopulated (currently more chunks than desired) size may 
// be chosen.  The "hint" associated with a free list, if non-null, points
// to a free list which may be overpopulated.  
//

void SweepClosure::doAlreadyFreeChunk(FreeChunk* fc) {
  size_t size = fc->size();
  // Chunks that cannot be coalesced are not in the
  // free lists.
  if (CMSTestInFreeList && !fc->cantCoalesce()) {
    assert(_sp->verifyChunkInFreeLists(fc), 
      "free chunk should be in free lists");
  }
  // a chunk that is already free, should not have been
  // marked in the bit map
  HeapWord* addr = (HeapWord*) fc;
  assert(!_bitMap->isMarked(addr), "free chunk should be unmarked");
  // Verify that the bit map has no bits marked between
  // addr and purported end of this block.
  _bitMap->verifyNoOneBitsInRange(addr + 1, addr + size);

  // Some chunks cannot be coalesced in under any circumstances.  
  // See the definition of cantCoalesce().
  if (!fc->cantCoalesce()) {
    // This chunk can potentially be coalesced.
    if (_sp->adaptive_freelists()) {
      // All the work is done in 
      doPostIsFreeOrGarbageChunk(fc, size);
    } else {  // Not adaptive free lists
      // this is a free chunk that can potentially be coalesced by the sweeper;
      if (!inFreeRange()) {
        // if the next chunk is a free block that can't be coalesced
        // it doesn't make sense to remove this chunk from the free lists
        FreeChunk* nextChunk = (FreeChunk*)(addr + size);
        assert((HeapWord*)nextChunk <= _limit, "sweep invariant");
        if ((HeapWord*)nextChunk < _limit  &&    // there's a next chunk...
            nextChunk->isFree()    &&            // which is free...
            nextChunk->cantCoalesce()) {         // ... but cant be coalesced
          // nothing to do
        } else {
          // Potentially the start of a new free range:
	  // Don't eagerly remove it from the free lists.  
	  // No need to remove it if it will just be put
	  // back again.  (Also from a pragmatic point of view
	  // if it is a free block in a region that is beyond
	  // any allocated blocks, an assertion will fail)
          // Remember the start of a free run.
          initialize_free_range(addr, true);
          // end - can coalesce with next chunk
        }
      } else {
        // the midst of a free range, we are coalescing
        debug_only(record_free_block_coalesced(fc);)
        if (CMSTraceSweeper) { 
          gclog_or_tty->print("  -- pick up free block 0x%x (%d)\n", fc, size);
        }
        // remove it from the free lists
        _sp->removeFreeChunkFromFreeLists(fc);
        set_lastFreeRangeCoalesced(true);
        // If the chunk is being coalesced and the current free range is
        // in the free lists, remove the current free range so that it
        // will be returned to the free lists in its entirety - all
        // the coalesced pieces included.
        if (freeRangeInFreeLists()) {
	  FreeChunk* ffc = (FreeChunk*) freeFinger();
	  assert(ffc->size() == pointer_delta(addr, freeFinger()),
	    "Size of free range is inconsistent with chunk size.");
	  if (CMSTestInFreeList) {
            assert(_sp->verifyChunkInFreeLists(ffc),
	      "free range is not in free lists");
	  }
          _sp->removeFreeChunkFromFreeLists(ffc);
	  set_freeRangeInFreeLists(false);
        }
      }
    }
  } else {
    // Code path common to both original and adaptive free lists.

    // cant coalesce with previous block; this should be treated
    // as the end of a free run if any
    if (inFreeRange()) {
      // we kicked some butt; time to pick up the garbage
      assert(freeFinger() < addr, "the finger pointeth off base");
      flushCurFreeChunk(freeFinger(), pointer_delta(addr, freeFinger()));
    }
    // else, nothing to do, just continue
  }
}

size_t SweepClosure::doGarbageChunk(FreeChunk* fc) {
  // This is a chunk of garbage.  It is not in any free list.
  // Add it to a free list or let it possibly be coalesced into
  // a larger chunk.
  HeapWord* addr = (HeapWord*) fc;
  size_t size = CompactibleFreeListSpace::adjustObjectSize(oop(addr)->size());

  if (_sp->adaptive_freelists()) {
    // Verify that the bit map has no bits marked between
    // addr and purported end of just dead object.
    _bitMap->verifyNoOneBitsInRange(addr + 1, addr + size);

    doPostIsFreeOrGarbageChunk(fc, size);
  } else {
    if (!inFreeRange()) {
      // start of a new free range
      assert(size > 0, "A free range should have a size");
      initialize_free_range(addr, false);

    } else {
      // this will be swept up when we hit the end of the
      // free range
      if (CMSTraceSweeper) {
        gclog_or_tty->print("  -- pick up garbage 0x%x (%d) \n", fc, size);
      }
      // If the chunk is being coalesced and the current free range is
      // in the free lists, remove the current free range so that it
      // will be returned to the free lists in its entirety - all
      // the coalesced pieces included.
      if (freeRangeInFreeLists()) {
	FreeChunk* ffc = (FreeChunk*)freeFinger();
	assert(ffc->size() == pointer_delta(addr, freeFinger()),
	  "Size of free range is inconsistent with chunk size.");
	if (CMSTestInFreeList) {
          assert(_sp->verifyChunkInFreeLists(ffc),
	    "free range is not in free lists");
	}
        _sp->removeFreeChunkFromFreeLists(ffc);
	set_freeRangeInFreeLists(false);
      }
      set_lastFreeRangeCoalesced(true);
    }
    // this will be swept up when we hit the end of the free range

    // Verify that the bit map has no bits marked between
    // addr and purported end of just dead object.
    _bitMap->verifyNoOneBitsInRange(addr + 1, addr + size);
  }
  return size;
}

size_t SweepClosure::doLiveChunk(FreeChunk* fc) {
  HeapWord* addr = (HeapWord*) fc;
  // The sweeper has just found a live object. Return any accumulated
  // left hand chunk to the free lists.
  if (inFreeRange()) {
    if (_sp->adaptive_freelists()) {
      flushCurFreeChunk(freeFinger(),
                        pointer_delta(addr, freeFinger()));
    } else { // not adaptive freelists
      set_inFreeRange(false);
      // Add the free range back to the free list if it is not already
      // there.
      if (!freeRangeInFreeLists()) {
        assert(freeFinger() < addr, "the finger pointeth off base");
        if (CMSTraceSweeper) {
          gclog_or_tty->print("Sweep:put_free_blk 0x%x (%d) "
            "[coalesced:%d]\n",
            freeFinger(), pointer_delta(addr, freeFinger()),
            lastFreeRangeCoalesced());
        }
        _sp->addChunkAndRepairOffsetTable(freeFinger(),
          pointer_delta(addr, freeFinger()), lastFreeRangeCoalesced());
      }
    }
  }

  // Common code path for original and adaptive free lists.

  // this object is live: we'd normally expect this to be
  // an oop, and like to assert the following:
  // assert(oop(addr)->is_oop(), "live block should be an oop");
  // However, as we commented above, this may be an object whose
  // header hasn't yet been initialized.
  size_t size;
  assert(_bitMap->isMarked(addr), "Tautology for this control point");
  if (_bitMap->isMarked(addr + 1)) {
    // Determine the size from the bit map, rather than trying to
    // compute it from the object header.
    HeapWord* nextOneAddr = _bitMap->getNextMarkedWordAddress(addr + 2);
    size = pointer_delta(nextOneAddr + 1, addr);
    assert(size == CompactibleFreeListSpace::adjustObjectSize(size),
           "alignment problem");

    #ifdef DEBUG
      if (oop(addr)->klass_or_null() != NULL &&
          (   !_collector->should_unload_classes()
           || oop(addr)->is_parsable())) {
        // Ignore mark word because we are running concurrent with mutators
        assert(oop(addr)->is_oop(true), "live block should be an oop");
        assert(size ==
               CompactibleFreeListSpace::adjustObjectSize(oop(addr)->size()),
               "P-mark and computed size do not agree");
      }
    #endif

  } else {
    // This should be an initialized object that's alive.
    assert(oop(addr)->klass_or_null() != NULL &&
           (!_collector->should_unload_classes()
            || oop(addr)->is_parsable()),
           "Should be an initialized object");
    // Ignore mark word because we are running concurrent with mutators
    assert(oop(addr)->is_oop(true), "live block should be an oop");
    // Verify that the bit map has no bits marked between
    // addr and purported end of this block.
    size = CompactibleFreeListSpace::adjustObjectSize(oop(addr)->size());
    assert(size >= 3, "Necessary for Printezis marks to work");
    assert(!_bitMap->isMarked(addr+1), "Tautology for this control point");
    DEBUG_ONLY(_bitMap->verifyNoOneBitsInRange(addr+2, addr+size);)
  }
  return size;
}

void SweepClosure::doPostIsFreeOrGarbageChunk(FreeChunk* fc, 
					    size_t chunkSize) { 
  // doPostIsFreeOrGarbageChunk() should only be called in the smart allocation
  // scheme.
  bool fcInFreeLists = fc->isFree();
  assert(_sp->adaptive_freelists(), "Should only be used in this case.");
  assert((HeapWord*)fc <= _limit, "sweep invariant");
  if (CMSTestInFreeList && fcInFreeLists) {
    assert(_sp->verifyChunkInFreeLists(fc), 
      "free chunk is not in free lists");
  }
  
 
  if (CMSTraceSweeper) {
    gclog_or_tty->print_cr("  -- pick up another chunk at 0x%x (%d)", fc, chunkSize);
  }

  HeapWord* addr = (HeapWord*) fc;

  bool coalesce;
  size_t left  = pointer_delta(addr, freeFinger());
  size_t right = chunkSize;
  switch (FLSCoalescePolicy) {
    // numeric value forms a coalition aggressiveness metric
    case 0:  { // never coalesce
      coalesce = false;
      break;
    } 
    case 1: { // coalesce if left & right chunks on overpopulated lists
      coalesce = _sp->coalOverPopulated(left) &&
                 _sp->coalOverPopulated(right);
      break;
    }
    case 2: { // coalesce if left chunk on overpopulated list (default)
      coalesce = _sp->coalOverPopulated(left);
      break;
    }
    case 3: { // coalesce if left OR right chunk on overpopulated list
      coalesce = _sp->coalOverPopulated(left) || 
                 _sp->coalOverPopulated(right);
      break;
    }
    case 4: { // always coalesce
      coalesce = true;
      break;
    }
    default:
     ShouldNotReachHere();
  }

  // Should the current free range be coalesced?
  // If the chunk is in a free range and either we decided to coalesce above
  // or the chunk is near the large block at the end of the heap
  // (isNearLargestChunk() returns true), then coalesce this chunk.
  bool doCoalesce = inFreeRange() &&
    (coalesce || _g->isNearLargestChunk((HeapWord*)fc));
  if (doCoalesce) {
    // Coalesce the current free range on the left with the new
    // chunk on the right.  If either is on a free list,
    // it must be removed from the list and stashed in the closure.
    if (freeRangeInFreeLists()) {
      FreeChunk* ffc = (FreeChunk*)freeFinger();
      assert(ffc->size() == pointer_delta(addr, freeFinger()),
        "Size of free range is inconsistent with chunk size.");
      if (CMSTestInFreeList) {
        assert(_sp->verifyChunkInFreeLists(ffc),
	  "Chunk is not in free lists");
      }
      _sp->coalDeath(ffc->size());
      _sp->removeFreeChunkFromFreeLists(ffc);
      set_freeRangeInFreeLists(false);
    }
    if (fcInFreeLists) {
      _sp->coalDeath(chunkSize);
      assert(fc->size() == chunkSize, 
	"The chunk has the wrong size or is not in the free lists");
      _sp->removeFreeChunkFromFreeLists(fc);
    }
    set_lastFreeRangeCoalesced(true);
  } else {  // not in a free range and/or should not coalesce
    // Return the current free range and start a new one.
    if (inFreeRange()) {
      // In a free range but cannot coalesce with the right hand chunk.
      // Put the current free range into the free lists.
      flushCurFreeChunk(freeFinger(), 
	pointer_delta(addr, freeFinger()));
    }
    // Set up for new free range.  Pass along whether the right hand
    // chunk is in the free lists.
    initialize_free_range((HeapWord*)fc, fcInFreeLists);
  }
}
void SweepClosure::flushCurFreeChunk(HeapWord* chunk, size_t size) {
  assert(inFreeRange(), "Should only be called if currently in a free range.");
  assert(size > 0, 
    "A zero sized chunk cannot be added to the free lists.");
  if (!freeRangeInFreeLists()) {
    if(CMSTestInFreeList) {
      FreeChunk* fc = (FreeChunk*) chunk;
      fc->setSize(size);
      assert(!_sp->verifyChunkInFreeLists(fc),
	"chunk should not be in free lists yet");
    }
    if (CMSTraceSweeper) {
      gclog_or_tty->print_cr(" -- add free block 0x%x (%d) to free lists",
                    chunk, size);
    }
    // A new free range is going to be starting.  The current
    // free range has not been added to the free lists yet or
    // was removed so add it back.
    // If the current free range was coalesced, then the death
    // of the free range was recorded.  Record a birth now.
    if (lastFreeRangeCoalesced()) {
      _sp->coalBirth(size);
    }
    _sp->addChunkAndRepairOffsetTable(chunk, size,
	    lastFreeRangeCoalesced());
  }
  set_inFreeRange(false);
  set_freeRangeInFreeLists(false);
}

// We take a break if we've been at this for a while,
// so as to avoid monopolizing the locks involved.
void SweepClosure::do_yield_work(HeapWord* addr) {
  // Return current free chunk being used for coalescing (if any)
  // to the appropriate freelist.  After yielding, the next
  // free block encountered will start a coalescing range of
  // free blocks.  If the next free block is adjacent to the
  // chunk just flushed, they will need to wait for the next
  // sweep to be coalesced.
  if (inFreeRange()) {
    flushCurFreeChunk(freeFinger(), pointer_delta(addr, freeFinger()));
  }

  // First give up the locks, then yield, then re-lock.
  // We should probably use a constructor/destructor idiom to
  // do this unlock/lock or modify the MutexUnlocker class to
  // serve our purpose. XXX
  assert_lock_strong(_bitMap->lock());
  assert_lock_strong(_freelistLock);
  assert(ConcurrentMarkSweepThread::cms_thread_has_cms_token(),
         "CMS thread should hold CMS token");
  _bitMap->lock()->unlock();
  _freelistLock->unlock();
  ConcurrentMarkSweepThread::desynchronize(true);
  ConcurrentMarkSweepThread::acknowledge_yield_request();
  _collector->stopTimer();
  GCPauseTimer p(_collector->size_policy()->concurrent_timer_ptr());
  if (PrintCMSStatistics != 0) {
    _collector->incrementYields();
  }
  _collector->icms_wait();

  // See the comment in coordinator_yield()
  for (unsigned i = 0; i < CMSYieldSleepCount &&
	               ConcurrentMarkSweepThread::should_yield() &&
	               !CMSCollector::foregroundGCIsActive(); ++i) {
    os::sleep(Thread::current(), 1, false);    
    ConcurrentMarkSweepThread::acknowledge_yield_request();
  }

  ConcurrentMarkSweepThread::synchronize(true);
  _freelistLock->lock();
  _bitMap->lock()->lock_without_safepoint_check();
  _collector->startTimer();
}

#ifndef PRODUCT
// This is actually very useful in a product build if it can
// be called from the debugger.  Compile it into the product
// as needed.
bool debug_verifyChunkInFreeLists(FreeChunk* fc) {
  return debug_cms_space->verifyChunkInFreeLists(fc);
}

void SweepClosure::record_free_block_coalesced(FreeChunk* fc) const {
  if (CMSTraceSweeper) {
    gclog_or_tty->print("Sweep:coal_free_blk 0x%x (%d)\n", fc, fc->size());
  }
}
#endif

// CMSIsAliveClosure
bool CMSIsAliveClosure::do_object_b(oop obj) {
  HeapWord* addr = (HeapWord*)obj;
  return addr != NULL &&
         (!_span.contains(addr) || _bit_map->isMarked(addr));
} 

// CMSKeepAliveClosure: the serial version
void CMSKeepAliveClosure::do_oop(oop obj) {
  HeapWord* addr = (HeapWord*)obj;
  if (_span.contains(addr) &&
      !_bit_map->isMarked(addr)) {
    _bit_map->mark(addr);
    bool simulate_overflow = false;
    NOT_PRODUCT(
      if (CMSMarkStackOverflowALot &&
          _collector->simulate_overflow()) {
        // simulate a stack overflow
        simulate_overflow = true;
      }
    )
    if (simulate_overflow || !_mark_stack->push(obj)) {
      if (_concurrent_precleaning) {
        // We dirty the overflown object and let the remark
        // phase deal with it.
        assert(_collector->overflow_list_is_empty(), "Error");
        // In the case of object arrays, we need to dirty all of
        // the cards that the object spans. No locking or atomics
        // are needed since no one else can be mutating the mod union
        // table.
        if (obj->is_objArray()) {
          size_t sz = obj->size();
          HeapWord* end_card_addr =
            (HeapWord*)round_to((intptr_t)(addr+sz), CardTableModRefBS::card_size);
          MemRegion redirty_range = MemRegion(addr, end_card_addr);
          assert(!redirty_range.is_empty(), "Arithmetical tautology");
          _collector->_modUnionTable.mark_range(redirty_range);
        } else {
          _collector->_modUnionTable.mark(addr);
        }
        _collector->_ser_kac_preclean_ovflw++;
      } else {
        _collector->push_on_overflow_list(obj);
        _collector->_ser_kac_ovflw++;
      }
    }
  }
}

void CMSKeepAliveClosure::do_oop(oop* p)       { CMSKeepAliveClosure::do_oop_work(p); }
void CMSKeepAliveClosure::do_oop(narrowOop* p) { CMSKeepAliveClosure::do_oop_work(p); }

// CMSParKeepAliveClosure: a parallel version of the above.
// The work queues are private to each closure (thread),
// but (may be) available for stealing by other threads.
void CMSParKeepAliveClosure::do_oop(oop obj) {
  HeapWord* addr = (HeapWord*)obj;
  if (_span.contains(addr) &&
      !_bit_map->isMarked(addr)) {
    // In general, during recursive tracing, several threads
    // may be concurrently getting here; the first one to
    // "tag" it, claims it.
<<<<<<< HEAD
    if (_bit_map->par_mark(addr)) {
      bool res = _work_queue->push(obj);
=======
    if (_bit_map->par_mark(addr)) { 
      bool res = _work_queue->push(this_oop);
>>>>>>> 2571633a
      assert(res, "Low water mark should be much less than capacity");
      // Do a recursive trim in the hope that this will keep
      // stack usage lower, but leave some oops for potential stealers
      trim_queue(_low_water_mark);
    } // Else, another thread got there first
  }
}

void CMSParKeepAliveClosure::do_oop(oop* p)       { CMSParKeepAliveClosure::do_oop_work(p); }
void CMSParKeepAliveClosure::do_oop(narrowOop* p) { CMSParKeepAliveClosure::do_oop_work(p); }

void CMSParKeepAliveClosure::trim_queue(uint max) {
  while (_work_queue->size() > max) {
    oop new_oop;
    if (_work_queue->pop_local(new_oop)) {
      assert(new_oop != NULL && new_oop->is_oop(), "Expected an oop");
      assert(_bit_map->isMarked((HeapWord*)new_oop),
             "no white objects on this stack!");
      assert(_span.contains((HeapWord*)new_oop), "Out of bounds oop");
      // iterate over the oops in this oop, marking and pushing
      // the ones in CMS heap (i.e. in _span).
      new_oop->oop_iterate(&_mark_and_push);
    }
  }
}

void CMSInnerParMarkAndPushClosure::do_oop(oop obj) {
  HeapWord* addr = (HeapWord*)obj;
  if (_span.contains(addr) &&
      !_bit_map->isMarked(addr)) {
    if (_bit_map->par_mark(addr)) {
      bool simulate_overflow = false;
      NOT_PRODUCT(
        if (CMSMarkStackOverflowALot &&
            _collector->par_simulate_overflow()) {
          // simulate a stack overflow
          simulate_overflow = true;
        }
      )
      if (simulate_overflow || !_work_queue->push(obj)) {
        _collector->par_push_on_overflow_list(obj);
        _collector->_par_kac_ovflw++;
      }
    } // Else another thread got there already
  }
}

void CMSInnerParMarkAndPushClosure::do_oop(oop* p)       { CMSInnerParMarkAndPushClosure::do_oop_work(p); }
void CMSInnerParMarkAndPushClosure::do_oop(narrowOop* p) { CMSInnerParMarkAndPushClosure::do_oop_work(p); }

//////////////////////////////////////////////////////////////////
//  CMSExpansionCause		     /////////////////////////////
//////////////////////////////////////////////////////////////////
const char* CMSExpansionCause::to_string(CMSExpansionCause::Cause cause) {
  switch (cause) {
    case _no_expansion:
      return "No expansion";
    case _satisfy_free_ratio:
      return "Free ratio";
    case _satisfy_promotion:
      return "Satisfy promotion";
    case _satisfy_allocation:
      return "allocation";
    case _allocate_par_lab:
      return "Par LAB";
    case _allocate_par_spooling_space:
      return "Par Spooling Space";
    case _adaptive_size_policy:
      return "Ergonomics";
    default:
      return "unknown";
  }
}

void CMSDrainMarkingStackClosure::do_void() {
  // the max number to take from overflow list at a time
  const size_t num = _mark_stack->capacity()/4;
  assert(!_concurrent_precleaning || _collector->overflow_list_is_empty(),
         "Overflow list should be NULL during concurrent phases");
  while (!_mark_stack->isEmpty() ||
         // if stack is empty, check the overflow list
         _collector->take_from_overflow_list(num, _mark_stack)) {
    oop obj = _mark_stack->pop();
    HeapWord* addr = (HeapWord*)obj;
    assert(_span.contains(addr), "Should be within span");
    assert(_bit_map->isMarked(addr), "Should be marked");
    assert(obj->is_oop(), "Should be an oop");
    obj->oop_iterate(_keep_alive);
  }
}

void CMSParDrainMarkingStackClosure::do_void() {
  // drain queue
  trim_queue(0);
}

// Trim our work_queue so its length is below max at return
void CMSParDrainMarkingStackClosure::trim_queue(uint max) {
  while (_work_queue->size() > max) {
    oop new_oop;
    if (_work_queue->pop_local(new_oop)) {
      assert(new_oop->is_oop(), "Expected an oop");
      assert(_bit_map->isMarked((HeapWord*)new_oop),
             "no white objects on this stack!");
      assert(_span.contains((HeapWord*)new_oop), "Out of bounds oop");
      // iterate over the oops in this oop, marking and pushing
      // the ones in CMS heap (i.e. in _span).
      new_oop->oop_iterate(&_mark_and_push);
    }
  }
}

////////////////////////////////////////////////////////////////////
// Support for Marking Stack Overflow list handling and related code
////////////////////////////////////////////////////////////////////
// Much of the following code is similar in shape and spirit to the
// code used in ParNewGC. We should try and share that code
// as much as possible in the future.

#ifndef PRODUCT
// Debugging support for CMSStackOverflowALot

// It's OK to call this multi-threaded;  the worst thing
// that can happen is that we'll get a bunch of closely
// spaced simulated oveflows, but that's OK, in fact
// probably good as it would exercise the overflow code
// under contention.
bool CMSCollector::simulate_overflow() {
  if (_overflow_counter-- <= 0) { // just being defensive
    _overflow_counter = CMSMarkStackOverflowInterval;
    return true;
  } else {
    return false;
  }
}

bool CMSCollector::par_simulate_overflow() {
  return simulate_overflow();
}
#endif

// Single-threaded
bool CMSCollector::take_from_overflow_list(size_t num, CMSMarkStack* stack) {
  assert(stack->isEmpty(), "Expected precondition");
  assert(stack->capacity() > num, "Shouldn't bite more than can chew");
  size_t i = num;
  oop  cur = _overflow_list;
  const markOop proto = markOopDesc::prototype();
  NOT_PRODUCT(size_t n = 0;)
  for (oop next; i > 0 && cur != NULL; cur = next, i--) {
    next = oop(cur->mark());
    cur->set_mark(proto);   // until proven otherwise
    assert(cur->is_oop(), "Should be an oop");
    bool res = stack->push(cur);
    assert(res, "Bit off more than can chew?");
    NOT_PRODUCT(n++;)
  }
  _overflow_list = cur;
#ifndef PRODUCT
  assert(_num_par_pushes >= n, "Too many pops?");
  _num_par_pushes -=n;
#endif
  return !stack->isEmpty();
}

// Multi-threaded; use CAS to break off a prefix
bool CMSCollector::par_take_from_overflow_list(size_t num,
                                               OopTaskQueue* work_q) {
  assert(work_q->size() == 0, "That's the current policy");
  assert(num < work_q->max_elems(), "Can't bite more than we can chew");
  if (_overflow_list == NULL) {
    return false;
  }
  // Grab the entire list; we'll put back a suffix
  oop prefix = (oop)Atomic::xchg_ptr(NULL, &_overflow_list);
  if (prefix == NULL) {  // someone grabbed it before we did ...
    // ... we could spin for a short while, but for now we don't
    return false;
  }
  size_t i = num;
  oop cur = prefix;
  for (; i > 1 && cur->mark() != NULL; cur = oop(cur->mark()), i--);
  if (cur->mark() != NULL) {
    oop suffix_head = cur->mark(); // suffix will be put back on global list
    cur->set_mark(NULL);           // break off suffix
    // Find tail of suffix so we can prepend suffix to global list
    for (cur = suffix_head; cur->mark() != NULL; cur = (oop)(cur->mark()));
    oop suffix_tail = cur;
    assert(suffix_tail != NULL && suffix_tail->mark() == NULL,
           "Tautology");
    oop observed_overflow_list = _overflow_list;
    do {
      cur = observed_overflow_list;
      suffix_tail->set_mark(markOop(cur));
      observed_overflow_list =
        (oop) Atomic::cmpxchg_ptr(suffix_head, &_overflow_list, cur);
    } while (cur != observed_overflow_list);
  }

  // Push the prefix elements on work_q
  assert(prefix != NULL, "control point invariant");
  const markOop proto = markOopDesc::prototype();
  oop next;
  NOT_PRODUCT(size_t n = 0;)
  for (cur = prefix; cur != NULL; cur = next) {
    next = oop(cur->mark());
    cur->set_mark(proto);   // until proven otherwise
    assert(cur->is_oop(), "Should be an oop");
    bool res = work_q->push(cur);
    assert(res, "Bit off more than we can chew?");
    NOT_PRODUCT(n++;)
  }
#ifndef PRODUCT
  assert(_num_par_pushes >= n, "Too many pops?");
  Atomic::add_ptr(-(intptr_t)n, &_num_par_pushes);
#endif
  return true;
}

// Single-threaded
void CMSCollector::push_on_overflow_list(oop p) {
  NOT_PRODUCT(_num_par_pushes++;)
  assert(p->is_oop(), "Not an oop");
  preserve_mark_if_necessary(p);
  p->set_mark((markOop)_overflow_list);
  _overflow_list = p;
}

// Multi-threaded; use CAS to prepend to overflow list
void CMSCollector::par_push_on_overflow_list(oop p) {
  NOT_PRODUCT(Atomic::inc_ptr(&_num_par_pushes);)
  assert(p->is_oop(), "Not an oop");
  par_preserve_mark_if_necessary(p);
  oop observed_overflow_list = _overflow_list;
  oop cur_overflow_list;
  do {
    cur_overflow_list = observed_overflow_list;
    p->set_mark(markOop(cur_overflow_list));
    observed_overflow_list =
      (oop) Atomic::cmpxchg_ptr(p, &_overflow_list, cur_overflow_list);
  } while (cur_overflow_list != observed_overflow_list);
}

// Single threaded
// General Note on GrowableArray: pushes may silently fail
// because we are (temporarily) out of C-heap for expanding
// the stack. The problem is quite ubiquitous and affects
// a lot of code in the JVM. The prudent thing for GrowableArray
// to do (for now) is to exit with an error. However, that may
// be too draconian in some cases because the caller may be
// able to recover without much harm. For suych cases, we
// should probably introduce a "soft_push" method which returns
// an indication of success or failure with the assumption that
// the caller may be able to recover from a failure; code in
// the VM can then be changed, incrementally, to deal with such
// failures where possible, thus, incrementally hardening the VM
// in such low resource situations.
void CMSCollector::preserve_mark_work(oop p, markOop m) {
  int PreserveMarkStackSize = 128;

  if (_preserved_oop_stack == NULL) {
    assert(_preserved_mark_stack == NULL,
           "bijection with preserved_oop_stack");
    // Allocate the stacks
    _preserved_oop_stack  = new (ResourceObj::C_HEAP) 
      GrowableArray<oop>(PreserveMarkStackSize, true);
    _preserved_mark_stack = new (ResourceObj::C_HEAP) 
      GrowableArray<markOop>(PreserveMarkStackSize, true);
    if (_preserved_oop_stack == NULL || _preserved_mark_stack == NULL) {
      vm_exit_out_of_memory(2* PreserveMarkStackSize * sizeof(oop) /* punt */,
                            "Preserved Mark/Oop Stack for CMS (C-heap)");
    }
  }
  _preserved_oop_stack->push(p);
  _preserved_mark_stack->push(m);
  assert(m == p->mark(), "Mark word changed");
  assert(_preserved_oop_stack->length() == _preserved_mark_stack->length(),
         "bijection");
}

// Single threaded
void CMSCollector::preserve_mark_if_necessary(oop p) {
  markOop m = p->mark();
  if (m->must_be_preserved(p)) {
    preserve_mark_work(p, m);
  }
}

void CMSCollector::par_preserve_mark_if_necessary(oop p) {
  markOop m = p->mark();
  if (m->must_be_preserved(p)) {
    MutexLockerEx x(ParGCRareEvent_lock, Mutex::_no_safepoint_check_flag);
    // Even though we read the mark word without holding
    // the lock, we are assured that it will not change
    // because we "own" this oop, so no other thread can
    // be trying to push it on the overflow list; see
    // the assertion in preserve_mark_work() that checks
    // that m == p->mark().
    preserve_mark_work(p, m);
  }
}

// We should be able to do this multi-threaded,
// a chunk of stack being a task (this is
// correct because each oop only ever appears
// once in the overflow list. However, it's
// not very easy to completely overlap this with
// other operations, so will generally not be done
// until all work's been completed. Because we
// expect the preserved oop stack (set) to be small,
// it's probably fine to do this single-threaded.
// We can explore cleverer concurrent/overlapped/parallel
// processing of preserved marks if we feel the
// need for this in the future. Stack overflow should
// be so rare in practice and, when it happens, its
// effect on performance so great that this will
// likely just be in the noise anyway.
void CMSCollector::restore_preserved_marks_if_any() {
  if (_preserved_oop_stack == NULL) {
    assert(_preserved_mark_stack == NULL,
           "bijection with preserved_oop_stack");
    return;
  }

  assert(SafepointSynchronize::is_at_safepoint(),
         "world should be stopped");
  assert(Thread::current()->is_ConcurrentGC_thread() ||
         Thread::current()->is_VM_thread(),
         "should be single-threaded");

  int length = _preserved_oop_stack->length();
  assert(_preserved_mark_stack->length() == length, "bijection");
  for (int i = 0; i < length; i++) {
    oop p = _preserved_oop_stack->at(i);
    assert(p->is_oop(), "Should be an oop");
    assert(_span.contains(p), "oop should be in _span");
    assert(p->mark() == markOopDesc::prototype(),
           "Set when taken from overflow list");
    markOop m = _preserved_mark_stack->at(i);
    p->set_mark(m);
  }
  _preserved_mark_stack->clear();
  _preserved_oop_stack->clear();
  assert(_preserved_mark_stack->is_empty() &&
         _preserved_oop_stack->is_empty(),
         "stacks were cleared above");
}

#ifndef PRODUCT
bool CMSCollector::no_preserved_marks() const {
  return (   (   _preserved_mark_stack == NULL
              && _preserved_oop_stack == NULL)
          || (   _preserved_mark_stack->is_empty()
              && _preserved_oop_stack->is_empty()));
}
#endif

CMSAdaptiveSizePolicy* ASConcurrentMarkSweepGeneration::cms_size_policy() const
{
  GenCollectedHeap* gch = (GenCollectedHeap*) GenCollectedHeap::heap();
  CMSAdaptiveSizePolicy* size_policy =
    (CMSAdaptiveSizePolicy*) gch->gen_policy()->size_policy();
  assert(size_policy->is_gc_cms_adaptive_size_policy(),
    "Wrong type for size policy");
  return size_policy;
}

void ASConcurrentMarkSweepGeneration::resize(size_t cur_promo_size,
                                           size_t desired_promo_size) {
  if (cur_promo_size < desired_promo_size) {
    size_t expand_bytes = desired_promo_size - cur_promo_size;
    if (PrintAdaptiveSizePolicy && Verbose) {
      gclog_or_tty->print_cr(" ASConcurrentMarkSweepGeneration::resize "
	"Expanding tenured generation by " SIZE_FORMAT " (bytes)",
	expand_bytes);
    }
    expand(expand_bytes,
           MinHeapDeltaBytes,
           CMSExpansionCause::_adaptive_size_policy);
  } else if (desired_promo_size < cur_promo_size) {
    size_t shrink_bytes = cur_promo_size - desired_promo_size;
    if (PrintAdaptiveSizePolicy && Verbose) {
      gclog_or_tty->print_cr(" ASConcurrentMarkSweepGeneration::resize "
	"Shrinking tenured generation by " SIZE_FORMAT " (bytes)",
	shrink_bytes);
    }
    shrink(shrink_bytes);
  }
}

CMSGCAdaptivePolicyCounters* ASConcurrentMarkSweepGeneration::gc_adaptive_policy_counters() {
  GenCollectedHeap* gch = GenCollectedHeap::heap();
  CMSGCAdaptivePolicyCounters* counters =
    (CMSGCAdaptivePolicyCounters*) gch->collector_policy()->counters();
  assert(counters->kind() == GCPolicyCounters::CMSGCAdaptivePolicyCountersKind,
    "Wrong kind of counters");
  return counters;
}


void ASConcurrentMarkSweepGeneration::update_counters() {
  if (UsePerfData) {
    _space_counters->update_all();
    _gen_counters->update_all();
    CMSGCAdaptivePolicyCounters* counters = gc_adaptive_policy_counters();
    GenCollectedHeap* gch = GenCollectedHeap::heap();
    CMSGCStats* gc_stats_l = (CMSGCStats*) gc_stats();
    assert(gc_stats_l->kind() == GCStats::CMSGCStatsKind,
      "Wrong gc statistics type");
    counters->update_counters(gc_stats_l);
  }
}

void ASConcurrentMarkSweepGeneration::update_counters(size_t used) {
  if (UsePerfData) {
    _space_counters->update_used(used);
    _space_counters->update_capacity();
    _gen_counters->update_all();

    CMSGCAdaptivePolicyCounters* counters = gc_adaptive_policy_counters();
    GenCollectedHeap* gch = GenCollectedHeap::heap();
    CMSGCStats* gc_stats_l = (CMSGCStats*) gc_stats();
    assert(gc_stats_l->kind() == GCStats::CMSGCStatsKind,
      "Wrong gc statistics type");
    counters->update_counters(gc_stats_l);
  }
}

// The desired expansion delta is computed so that:
// . desired free percentage or greater is used
void ASConcurrentMarkSweepGeneration::compute_new_size() {
  assert_locked_or_safepoint(Heap_lock);

  GenCollectedHeap* gch = (GenCollectedHeap*) GenCollectedHeap::heap();

  // If incremental collection failed, we just want to expand
  // to the limit.
  if (incremental_collection_failed()) {
    clear_incremental_collection_failed();
    grow_to_reserved();
    return;
  }

  assert(UseAdaptiveSizePolicy, "Should be using adaptive sizing");

  assert(gch->kind() == CollectedHeap::GenCollectedHeap,
    "Wrong type of heap");
  int prev_level = level() - 1;
  assert(prev_level >= 0, "The cms generation is the lowest generation");
  Generation* prev_gen = gch->get_gen(prev_level);
  assert(prev_gen->kind() == Generation::ASParNew,
    "Wrong type of young generation");
  ParNewGeneration* younger_gen = (ParNewGeneration*) prev_gen;
  size_t cur_eden = younger_gen->eden()->capacity();
  CMSAdaptiveSizePolicy* size_policy = cms_size_policy();
  size_t cur_promo = free();
  size_policy->compute_tenured_generation_free_space(cur_promo, 
						       max_available(),
						       cur_eden);
  resize(cur_promo, size_policy->promo_size());

  // Record the new size of the space in the cms generation
  // that is available for promotions.  This is temporary.
  // It should be the desired promo size.
  size_policy->avg_cms_promo()->sample(free());
  size_policy->avg_old_live()->sample(used());

  if (UsePerfData) {
    CMSGCAdaptivePolicyCounters* counters = gc_adaptive_policy_counters();
    counters->update_cms_capacity_counter(capacity());
  }
}

void ASConcurrentMarkSweepGeneration::shrink_by(size_t desired_bytes) {
  assert_locked_or_safepoint(Heap_lock);
  assert_lock_strong(freelistLock());
  HeapWord* old_end = _cmsSpace->end();
  HeapWord* unallocated_start = _cmsSpace->unallocated_block();
  assert(old_end >= unallocated_start, "Miscalculation of unallocated_start");
  FreeChunk* chunk_at_end = find_chunk_at_end();
  if (chunk_at_end == NULL) {
    // No room to shrink
    if (PrintGCDetails && Verbose) {
      gclog_or_tty->print_cr("No room to shrink: old_end  "
	PTR_FORMAT "  unallocated_start  " PTR_FORMAT 
	" chunk_at_end  " PTR_FORMAT,
        old_end, unallocated_start, chunk_at_end);
    }
    return;
  } else {

    // Find the chunk at the end of the space and determine
    // how much it can be shrunk.
    size_t shrinkable_size_in_bytes = chunk_at_end->size();
    size_t aligned_shrinkable_size_in_bytes = 
      align_size_down(shrinkable_size_in_bytes, os::vm_page_size());
    assert(unallocated_start <= chunk_at_end->end(),
      "Inconsistent chunk at end of space");
    size_t bytes = MIN2(desired_bytes, aligned_shrinkable_size_in_bytes);
    size_t word_size_before = heap_word_size(_virtual_space.committed_size());
  
    // Shrink the underlying space
    _virtual_space.shrink_by(bytes);
    if (PrintGCDetails && Verbose) {
      gclog_or_tty->print_cr("ConcurrentMarkSweepGeneration::shrink_by:"
        " desired_bytes " SIZE_FORMAT 
        " shrinkable_size_in_bytes " SIZE_FORMAT
        " aligned_shrinkable_size_in_bytes " SIZE_FORMAT 
        "  bytes  " SIZE_FORMAT, 
        desired_bytes, shrinkable_size_in_bytes, 
        aligned_shrinkable_size_in_bytes, bytes);
      gclog_or_tty->print_cr("		old_end  " SIZE_FORMAT 
        "  unallocated_start  " SIZE_FORMAT, 
        old_end, unallocated_start);
    }
  
    // If the space did shrink (shrinking is not guaranteed),
    // shrink the chunk at the end by the appropriate amount.
    if (((HeapWord*)_virtual_space.high()) < old_end) {
      size_t new_word_size = 
        heap_word_size(_virtual_space.committed_size());
  
      // Have to remove the chunk from the dictionary because it is changing
      // size and might be someplace elsewhere in the dictionary.

      // Get the chunk at end, shrink it, and put it
      // back.
      _cmsSpace->removeChunkFromDictionary(chunk_at_end);
      size_t word_size_change = word_size_before - new_word_size;
      size_t chunk_at_end_old_size = chunk_at_end->size();
      assert(chunk_at_end_old_size >= word_size_change,
        "Shrink is too large");
      chunk_at_end->setSize(chunk_at_end_old_size - 
  			  word_size_change);
      _cmsSpace->freed((HeapWord*) chunk_at_end->end(), 
        word_size_change);
      
      _cmsSpace->returnChunkToDictionary(chunk_at_end);
  
      MemRegion mr(_cmsSpace->bottom(), new_word_size);
      _bts->resize(new_word_size);  // resize the block offset shared array
      Universe::heap()->barrier_set()->resize_covered_region(mr);
      _cmsSpace->assert_locked();
      _cmsSpace->set_end((HeapWord*)_virtual_space.high());
  
      NOT_PRODUCT(_cmsSpace->dictionary()->verify());
  
      // update the space and generation capacity counters
      if (UsePerfData) {
        _space_counters->update_capacity();
        _gen_counters->update_all();
      }
  
      if (Verbose && PrintGCDetails) {
        size_t new_mem_size = _virtual_space.committed_size();
        size_t old_mem_size = new_mem_size + bytes;
        gclog_or_tty->print_cr("Shrinking %s from %ldK by %ldK to %ldK",
                      name(), old_mem_size/K, bytes/K, new_mem_size/K);
      }
    }
  
    assert(_cmsSpace->unallocated_block() <= _cmsSpace->end(), 
      "Inconsistency at end of space");
    assert(chunk_at_end->end() == _cmsSpace->end(), 
      "Shrinking is inconsistent");
    return;
  }
}

// Transfer some number of overflown objects to usual marking
// stack. Return true if some objects were transferred.
bool MarkRefsIntoAndScanClosure::take_from_overflow_list() {
  size_t num = MIN2((size_t)(_mark_stack->capacity() - _mark_stack->length())/4,
                    (size_t)ParGCDesiredObjsFromOverflowList);
  
  bool res = _collector->take_from_overflow_list(num, _mark_stack);
  assert(_collector->overflow_list_is_empty() || res,
         "If list is not empty, we should have taken something");
  assert(!res || !_mark_stack->isEmpty(),
         "If we took something, it should now be on our stack");
  return res;
}

size_t MarkDeadObjectsClosure::do_blk(HeapWord* addr) {
  size_t res = _sp->block_size_no_stall(addr, _collector);
  assert(res != 0, "Should always be able to compute a size");
  if (_sp->block_is_obj(addr)) {
    if (_live_bit_map->isMarked(addr)) {
      // It can't have been dead in a previous cycle
      guarantee(!_dead_bit_map->isMarked(addr), "No resurrection!");
    } else {
      _dead_bit_map->mark(addr);      // mark the dead object
    }
  }
  return res;
}<|MERGE_RESOLUTION|>--- conflicted
+++ resolved
@@ -673,30 +673,9 @@
     }
   }
 
-<<<<<<< HEAD
   _cmsGen ->init_initiating_occupancy(CMSInitiatingOccupancyFraction, CMSTriggerRatio);
   _permGen->init_initiating_occupancy(CMSInitiatingPermOccupancyFraction, CMSTriggerPermRatio);
 
-=======
-  // "initiatingOccupancy" is the occupancy ratio at which we trigger
-  // a new collection cycle.  Unless explicitly specified via
-  // CMSTriggerRatio, it is calculated by:
-  //   Let "f" be MinHeapFreeRatio in
-  //
-  //    intiatingOccupancy = 100-f +
-  //                         f * (CMSTriggerRatio/100)
-  // That is, if we assume the heap is at its desired maximum occupancy at the
-  // end of a collection, we let CMSTriggerRatio of the (purported) free
-  // space be allocated before initiating a new collection cycle.
-  if (CMSInitiatingOccupancyFraction > 0) {
-    _initiatingOccupancy = (double)CMSInitiatingOccupancyFraction / 100.0;
-  } else {
-    _initiatingOccupancy = ((100 - MinHeapFreeRatio) +
-                           (double)(CMSTriggerRatio *
-                                    MinHeapFreeRatio) / 100.0)
-			   / 100.0;
-  }
->>>>>>> 2571633a
   // Clip CMSBootstrapOccupancy between 0 and 100.
   _bootstrap_occupancy = ((double)MIN2((uintx)100, MAX2((uintx)0, CMSBootstrapOccupancy)))
                          /(double)100;
@@ -1353,12 +1332,8 @@
 
   // Restore the mark word copied above.
   obj->set_mark(m);
-<<<<<<< HEAD
 
   // Now we can track the promoted object, if necessary.  We take care
-=======
-  // Now we can track the promoted object, if necessary.  We take care 
->>>>>>> 2571633a
   // To delay the transition from uninitialized to full object
   // (i.e., insertion of klass pointer) until after, so that it
   // atomically becomes a promoted object.
@@ -1565,11 +1540,7 @@
   if (occupancy() > initiating_occupancy()) {
     if (PrintGCDetails && Verbose) {
       gclog_or_tty->print(" %s: collect because of occupancy %f / %f  ",
-<<<<<<< HEAD
         short_name(), occupancy(), initiating_occupancy());
-=======
-	short_name(), occupancy(), initiatingOccupancy);
->>>>>>> 2571633a
     }
     return true;
   }
@@ -1583,28 +1554,10 @@
     }
     return true;
   }
-<<<<<<< HEAD
   if (_cmsSpace->should_concurrent_collect()) {
     if (PrintGCDetails && Verbose) {
       gclog_or_tty->print(" %s: collect because cmsSpace says so ",
         short_name());
-=======
-  GenCollectedHeap* gch = GenCollectedHeap::heap();
-  assert(gch->collector_policy()->is_two_generation_policy(),
-         "You may want to check the correctness of the following");
-  if (gch->incremental_collection_will_fail()) {
-    if (PrintGCDetails && Verbose) {
-      gclog_or_tty->print(" %s: collect because incremental collection will fail ",
-	short_name());
-    }
-    return true;
-  }
-  if (!_cmsSpace->adaptive_freelists() && 
-      _cmsSpace->linearAllocationWouldFail()) {
-    if (PrintGCDetails && Verbose) {
-      gclog_or_tty->print(" %s: collect because of linAB ",
-	short_name());
->>>>>>> 2571633a
     }
     return true;
   }
@@ -3755,15 +3708,9 @@
   bool result() { return _result; }
 
   void reset(HeapWord* ra) {
-<<<<<<< HEAD
     assert(_global_finger >= _cms_space->end(),  "Postcondition of ::work(i)");
     assert(_global_finger >= _perm_space->end(), "Postcondition of ::work(i)");
     assert(ra             <  _perm_space->end(), "ra too large");
-=======
-    assert(_global_finger >= _cms_space->end(), "Postcondition of ::work(i)");
-    assert(_global_finger >= _perm_space->end(), "Postcondition of ::work(i)");
-    assert(ra < _perm_space->end(), "ra too large");
->>>>>>> 2571633a
     _restart_addr = _global_finger = ra;
     _term.reset_for_reuse();
   }
@@ -3917,17 +3864,10 @@
     // Align down to a card boundary for the start of 0th task
     // for this space.
     aligned_start =
-<<<<<<< HEAD
       (HeapWord*)align_size_down((uintptr_t)_restart_addr,
                                  CardTableModRefBS::card_size);
   }
 
-=======
-       (HeapWord*)align_size_down((uintptr_t)_restart_addr,
-                                     CardTableModRefBS::card_size);
-  }
-  
->>>>>>> 2571633a
   size_t chunk_size = sp->marking_task_size();
   while (!pst->is_task_claimed(/* reference */ nth_task)) {
     // Having claimed the nth task in this space,
@@ -3950,21 +3890,13 @@
     if (!span.is_empty()) {  // Non-null task
       HeapWord* prev_obj;
       assert(!span.contains(_restart_addr) || nth_task == 0,
-<<<<<<< HEAD
              "Inconsistency");
-=======
-              "Inconsistency");
->>>>>>> 2571633a
       if (nth_task == 0) {
         // For the 0th task, we'll not need to compute a block_start.
         if (span.contains(_restart_addr)) {
           // In the case of a restart because of stack overflow,
           // we might additionally skip a chunk prefix.
-<<<<<<< HEAD
           prev_obj = _restart_addr;
-=======
-          prev_obj = _restart_addr; 
->>>>>>> 2571633a
         } else {
           prev_obj = span.start();
         }
@@ -3989,11 +3921,7 @@
             // scanning, but that appears unavoidable, short of
             // locking the free list locks; see bug 6324141.
             break;
-<<<<<<< HEAD
           }
-=======
-          } 
->>>>>>> 2571633a
         }
       }
       if (prev_obj < span.end()) {
@@ -4051,19 +3979,10 @@
 // that are in these stolen objects being scanned must
 // already have been initialized (else they would not have
 // been published), so we do not need to check for
-<<<<<<< HEAD
 // uninitialized objects before pushing here.
 void Par_ConcMarkingClosure::do_oop(oop obj) {
   assert(obj->is_oop_or_null(true), "expected an oop or NULL");
   HeapWord* addr = (HeapWord*)obj;
-=======
-// uninitialized objects before pushing here. 
-void Par_ConcMarkingClosure::do_oop(oop* p) {
-  oop    this_oop = *p;
-  assert(this_oop->is_oop_or_null(true),
-         "expected an oop or NULL");
-  HeapWord* addr = (HeapWord*)this_oop;
->>>>>>> 2571633a
   // Check if oop points into the CMS generation
   // and is not marked
   if (_span.contains(addr) && !_bit_map->isMarked(addr)) {
@@ -4201,13 +4120,8 @@
   //
   // Tony 2006.06.29
   for (unsigned i = 0; i < CMSCoordinatorYieldSleepCount &&
-<<<<<<< HEAD
                    ConcurrentMarkSweepThread::should_yield() &&
                    !CMSCollector::foregroundGCIsActive(); ++i) {
-=======
-	               ConcurrentMarkSweepThread::should_yield() &&
-	               !CMSCollector::foregroundGCIsActive(); ++i) {
->>>>>>> 2571633a
     os::sleep(Thread::current(), 1, false);
     ConcurrentMarkSweepThread::acknowledge_yield_request();
   }
@@ -5632,14 +5546,9 @@
     _term(total_workers, task_queues)
     {
       assert(_collector->_span.equals(_span) && !_span.is_empty(),
-<<<<<<< HEAD
              "Inconsistency in _span");
     }
 
-=======
-             "Inconsistency in _span"); 
-    }
->>>>>>> 2571633a
   OopTaskQueueSet* task_queues() { return _task_queues; }
 
   OopTaskQueue* work_queue(int i) { return task_queues()->queue(i); }
@@ -5787,12 +5696,7 @@
     TraceTime t("weak refs processing", PrintGCDetails, false, gclog_or_tty);
     if (rp->processing_is_mt()) {
       CMSRefProcTaskExecutor task_executor(*this);
-<<<<<<< HEAD
       rp->process_discovered_references(&_is_alive_closure,
-=======
-      rp->process_discovered_references(soft_ref_policy, 
-                                        &_is_alive_closure,
->>>>>>> 2571633a
                                         &cmsKeepAliveClosure,
                                         &cmsDrainMarkingStackClosure,
                                         &task_executor);
@@ -6168,7 +6072,6 @@
         }
         icms_wait();
 
-<<<<<<< HEAD
         // See the comment in coordinator_yield()
         for (unsigned i = 0; i < CMSYieldSleepCount &&
                          ConcurrentMarkSweepThread::should_yield() &&
@@ -6176,15 +6079,6 @@
           os::sleep(Thread::current(), 1, false);
           ConcurrentMarkSweepThread::acknowledge_yield_request();
         }
-=======
-	// See the comment in coordinator_yield()
-	for (unsigned i = 0; i < CMSYieldSleepCount &&
-	                ConcurrentMarkSweepThread::should_yield() &&
-	                !CMSCollector::foregroundGCIsActive(); ++i) {
-	  os::sleep(Thread::current(), 1, false);    
-	  ConcurrentMarkSweepThread::acknowledge_yield_request();
-	}
->>>>>>> 2571633a
 
         ConcurrentMarkSweepThread::synchronize(true);
         bitMapLock()->lock_without_safepoint_check();
@@ -6641,19 +6535,12 @@
   _collector->icms_wait();
 
   // See the comment in coordinator_yield()
-<<<<<<< HEAD
   for (unsigned i = 0;
        i < CMSYieldSleepCount &&
        ConcurrentMarkSweepThread::should_yield() &&
        !CMSCollector::foregroundGCIsActive();
        ++i) {
     os::sleep(Thread::current(), 1, false);
-=======
-  for (unsigned i = 0; i < CMSYieldSleepCount &&
-	               ConcurrentMarkSweepThread::should_yield() &&
-	               !CMSCollector::foregroundGCIsActive(); ++i) {
-    os::sleep(Thread::current(), 1, false);    
->>>>>>> 2571633a
     ConcurrentMarkSweepThread::acknowledge_yield_request();
   }
 
@@ -6818,15 +6705,9 @@
 
   // See the comment in coordinator_yield()
   for (unsigned i = 0; i < CMSYieldSleepCount &&
-<<<<<<< HEAD
                    ConcurrentMarkSweepThread::should_yield() &&
                    !CMSCollector::foregroundGCIsActive(); ++i) {
     os::sleep(Thread::current(), 1, false);
-=======
-	               ConcurrentMarkSweepThread::should_yield() &&
-	               !CMSCollector::foregroundGCIsActive(); ++i) {
-    os::sleep(Thread::current(), 1, false);    
->>>>>>> 2571633a
     ConcurrentMarkSweepThread::acknowledge_yield_request();
   }
 
@@ -7438,11 +7319,7 @@
 { }
 
 // Assumes thread-safe access by callers, who are
-<<<<<<< HEAD
 // responsible for mutual exclusion.
-=======
-// responsible for mutual exclusion. 
->>>>>>> 2571633a
 void CMSCollector::lower_restart_addr(HeapWord* low) {
   assert(_span.contains(low), "Out of bounds addr");
   if (_restart_addr == NULL) {
@@ -7618,38 +7495,23 @@
       if (_concurrent_precleaning) {
          // During precleaning we can just dirty the appropriate card(s)
          // in the mod union table, thus ensuring that the object remains
-<<<<<<< HEAD
          // in the grey set  and continue. In the case of object arrays
-=======
-         // in the grey set and continue. In the case of object arrays
->>>>>>> 2571633a
          // we need to dirty all of the cards that the object spans,
          // since the rescan of object arrays will be limited to the
          // dirty cards.
          // Note that no one can be intefering with us in this action
          // of dirtying the mod union table, so no locking or atomics
          // are required.
-<<<<<<< HEAD
          if (obj->is_objArray()) {
            size_t sz = obj->size();
            HeapWord* end_card_addr = (HeapWord*)round_to(
                                         (intptr_t)(addr+sz), CardTableModRefBS::card_size);
-=======
-         if (this_oop->is_objArray()) {
-           size_t sz = this_oop->size();
-           HeapWord* end_card_addr = (HeapWord*)round_to(
-                                         (intptr_t)(addr+sz), CardTableModRefBS::card_size);
->>>>>>> 2571633a
            MemRegion redirty_range = MemRegion(addr, end_card_addr);
            assert(!redirty_range.is_empty(), "Arithmetical tautology");
            _mod_union_table->mark_range(redirty_range);
          } else {
            _mod_union_table->mark(addr);
-<<<<<<< HEAD
          }
-=======
-         } 
->>>>>>> 2571633a
          _collector->_ser_pmc_preclean_ovflw++;
       } else {
          // During the remark phase, we need to remember this oop
@@ -7697,13 +7559,8 @@
   // to hold.
   assert(obj->is_oop_or_null(true),
          "expected an oop or NULL");
-<<<<<<< HEAD
   HeapWord* addr = (HeapWord*)obj;
   // Check if oop points into the CMS generation
-=======
-  HeapWord* addr = (HeapWord*)this_oop;
-  // Check if oop points into the CMS generation 
->>>>>>> 2571633a
   // and is not marked
   if (_span.contains(addr) && !_bit_map->isMarked(addr)) {
     // a white object ...
@@ -8478,13 +8335,8 @@
     // In general, during recursive tracing, several threads
     // may be concurrently getting here; the first one to
     // "tag" it, claims it.
-<<<<<<< HEAD
     if (_bit_map->par_mark(addr)) {
       bool res = _work_queue->push(obj);
-=======
-    if (_bit_map->par_mark(addr)) { 
-      bool res = _work_queue->push(this_oop);
->>>>>>> 2571633a
       assert(res, "Low water mark should be much less than capacity");
       // Do a recursive trim in the hope that this will keep
       // stack usage lower, but leave some oops for potential stealers
