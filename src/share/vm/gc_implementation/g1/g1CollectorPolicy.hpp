/*
 * Copyright 2001-2009 Sun Microsystems, Inc.  All Rights Reserved.
 * DO NOT ALTER OR REMOVE COPYRIGHT NOTICES OR THIS FILE HEADER.
 *
 * This code is free software; you can redistribute it and/or modify it
 * under the terms of the GNU General Public License version 2 only, as
 * published by the Free Software Foundation.
 *
 * This code is distributed in the hope that it will be useful, but WITHOUT
 * ANY WARRANTY; without even the implied warranty of MERCHANTABILITY or
 * FITNESS FOR A PARTICULAR PURPOSE.  See the GNU General Public License
 * version 2 for more details (a copy is included in the LICENSE file that
 * accompanied this code).
 *
 * You should have received a copy of the GNU General Public License version
 * 2 along with this work; if not, write to the Free Software Foundation,
 * Inc., 51 Franklin St, Fifth Floor, Boston, MA 02110-1301 USA.
 *
 * Please contact Sun Microsystems, Inc., 4150 Network Circle, Santa Clara,
 * CA 95054 USA or visit www.sun.com if you need additional information or
 * have any questions.
 *
 */

// A G1CollectorPolicy makes policy decisions that determine the
// characteristics of the collector.  Examples include:
//   * choice of collection set.
//   * when to collect.

class HeapRegion;
class CollectionSetChooser;

// Yes, this is a bit unpleasant... but it saves replicating the same thing
// over and over again and introducing subtle problems through small typos and
// cutting and pasting mistakes. The macros below introduces a number
// sequnce into the following two classes and the methods that access it.

#define define_num_seq(name)                                                  \
private:                                                                      \
  NumberSeq _all_##name##_times_ms;                                           \
public:                                                                       \
  void record_##name##_time_ms(double ms) {                                   \
    _all_##name##_times_ms.add(ms);                                           \
  }                                                                           \
  NumberSeq* get_##name##_seq() {                                             \
    return &_all_##name##_times_ms;                                           \
  }

class MainBodySummary;

class PauseSummary: public CHeapObj {
  define_num_seq(total)
    define_num_seq(other)

public:
  virtual MainBodySummary*    main_body_summary()    { return NULL; }
};

class MainBodySummary: public CHeapObj {
  define_num_seq(satb_drain) // optional
  define_num_seq(parallel) // parallel only
    define_num_seq(ext_root_scan)
    define_num_seq(mark_stack_scan)
    define_num_seq(scan_only)
    define_num_seq(update_rs)
    define_num_seq(scan_rs)
    define_num_seq(scan_new_refs) // Only for temp use; added to
                                  // in parallel case.
    define_num_seq(obj_copy)
    define_num_seq(termination) // parallel only
    define_num_seq(parallel_other) // parallel only
  define_num_seq(mark_closure)
  define_num_seq(clear_ct)  // parallel only
};

class Summary: public PauseSummary,
               public MainBodySummary {
public:
  virtual MainBodySummary*    main_body_summary()    { return this; }
};

class AbandonedSummary: public PauseSummary {
};

class G1CollectorPolicy: public CollectorPolicy {
protected:
  // The number of pauses during the execution.
  long _n_pauses;

  // either equal to the number of parallel threads, if ParallelGCThreads
  // has been set, or 1 otherwise
  int _parallel_gc_threads;

  enum SomePrivateConstants {
    NumPrevPausesForHeuristics = 10
  };

  G1MMUTracker* _mmu_tracker;

  void initialize_flags();

  void initialize_all() {
    initialize_flags();
    initialize_size_info();
    initialize_perm_generation(PermGen::MarkSweepCompact);
  }

  virtual size_t default_init_heap_size() {
    // Pick some reasonable default.
    return 8*M;
  }

  double _cur_collection_start_sec;
  size_t _cur_collection_pause_used_at_start_bytes;
  size_t _cur_collection_pause_used_regions_at_start;
  size_t _prev_collection_pause_used_at_end_bytes;
  double _cur_collection_par_time_ms;
  double _cur_satb_drain_time_ms;
  double _cur_clear_ct_time_ms;
  bool   _satb_drain_time_set;
<<<<<<< HEAD
=======

#ifndef PRODUCT
  // Card Table Count Cache stats
  double _min_clear_cc_time_ms;         // min
  double _max_clear_cc_time_ms;         // max
  double _cur_clear_cc_time_ms;         // clearing time during current pause
  double _cum_clear_cc_time_ms;         // cummulative clearing time
  jlong  _num_cc_clears;                // number of times the card count cache has been cleared
#endif
>>>>>>> 076aa799

  double _cur_CH_strong_roots_end_sec;
  double _cur_CH_strong_roots_dur_ms;
  double _cur_G1_strong_roots_end_sec;
  double _cur_G1_strong_roots_dur_ms;

  // Statistics for recent GC pauses.  See below for how indexed.
  TruncatedSeq* _recent_CH_strong_roots_times_ms;
  TruncatedSeq* _recent_G1_strong_roots_times_ms;
  TruncatedSeq* _recent_evac_times_ms;
  // These exclude marking times.
  TruncatedSeq* _recent_pause_times_ms;
  TruncatedSeq* _recent_gc_times_ms;

  TruncatedSeq* _recent_CS_bytes_used_before;
  TruncatedSeq* _recent_CS_bytes_surviving;

  TruncatedSeq* _recent_rs_sizes;

  TruncatedSeq* _concurrent_mark_init_times_ms;
  TruncatedSeq* _concurrent_mark_remark_times_ms;
  TruncatedSeq* _concurrent_mark_cleanup_times_ms;

  Summary*           _summary;
  AbandonedSummary*  _abandoned_summary;

  NumberSeq* _all_pause_times_ms;
  NumberSeq* _all_full_gc_times_ms;
  double _stop_world_start;
  NumberSeq* _all_stop_world_times_ms;
  NumberSeq* _all_yield_times_ms;

  size_t     _region_num_young;
  size_t     _region_num_tenured;
  size_t     _prev_region_num_young;
  size_t     _prev_region_num_tenured;

  NumberSeq* _all_mod_union_times_ms;

  int        _aux_num;
  NumberSeq* _all_aux_times_ms;
  double*    _cur_aux_start_times_ms;
  double*    _cur_aux_times_ms;
  bool*      _cur_aux_times_set;

  double* _par_last_ext_root_scan_times_ms;
  double* _par_last_mark_stack_scan_times_ms;
  double* _par_last_scan_only_times_ms;
  double* _par_last_scan_only_regions_scanned;
  double* _par_last_update_rs_start_times_ms;
  double* _par_last_update_rs_times_ms;
  double* _par_last_update_rs_processed_buffers;
  double* _par_last_scan_rs_start_times_ms;
  double* _par_last_scan_rs_times_ms;
  double* _par_last_scan_new_refs_times_ms;
  double* _par_last_obj_copy_times_ms;
  double* _par_last_termination_times_ms;

  // indicates that we are in young GC mode
  bool _in_young_gc_mode;

  // indicates whether we are in full young or partially young GC mode
  bool _full_young_gcs;

  // if true, then it tries to dynamically adjust the length of the
  // young list
  bool _adaptive_young_list_length;
  size_t _young_list_min_length;
  size_t _young_list_target_length;
  size_t _young_list_so_prefix_length;
  size_t _young_list_fixed_length;

  size_t _young_cset_length;
  bool   _last_young_gc_full;

  double _target_pause_time_ms;

  unsigned              _full_young_pause_num;
  unsigned              _partial_young_pause_num;

  bool                  _during_marking;
  bool                  _in_marking_window;
  bool                  _in_marking_window_im;

  SurvRateGroup*        _short_lived_surv_rate_group;
  SurvRateGroup*        _survivor_surv_rate_group;
  // add here any more surv rate groups

  bool during_marking() {
    return _during_marking;
  }

  // <NEW PREDICTION>

private:
  enum PredictionConstants {
    TruncatedSeqLength = 10
  };

  TruncatedSeq* _alloc_rate_ms_seq;
  double        _prev_collection_pause_end_ms;

  TruncatedSeq* _pending_card_diff_seq;
  TruncatedSeq* _rs_length_diff_seq;
  TruncatedSeq* _cost_per_card_ms_seq;
  TruncatedSeq* _cost_per_scan_only_region_ms_seq;
  TruncatedSeq* _fully_young_cards_per_entry_ratio_seq;
  TruncatedSeq* _partially_young_cards_per_entry_ratio_seq;
  TruncatedSeq* _cost_per_entry_ms_seq;
  TruncatedSeq* _partially_young_cost_per_entry_ms_seq;
  TruncatedSeq* _cost_per_byte_ms_seq;
  TruncatedSeq* _constant_other_time_ms_seq;
  TruncatedSeq* _young_other_cost_per_region_ms_seq;
  TruncatedSeq* _non_young_other_cost_per_region_ms_seq;

  TruncatedSeq* _pending_cards_seq;
  TruncatedSeq* _scanned_cards_seq;
  TruncatedSeq* _rs_lengths_seq;

  TruncatedSeq* _cost_per_byte_ms_during_cm_seq;
  TruncatedSeq* _cost_per_scan_only_region_ms_during_cm_seq;

  TruncatedSeq* _young_gc_eff_seq;

  TruncatedSeq* _max_conc_overhead_seq;

  size_t _recorded_young_regions;
  size_t _recorded_scan_only_regions;
  size_t _recorded_non_young_regions;
  size_t _recorded_region_num;

  size_t _free_regions_at_end_of_collection;
  size_t _scan_only_regions_at_end_of_collection;

  size_t _recorded_rs_lengths;
  size_t _max_rs_lengths;

  size_t _recorded_marked_bytes;
  size_t _recorded_young_bytes;

  size_t _predicted_pending_cards;
  size_t _predicted_cards_scanned;
  size_t _predicted_rs_lengths;
  size_t _predicted_bytes_to_copy;

  double _predicted_survival_ratio;
  double _predicted_rs_update_time_ms;
  double _predicted_rs_scan_time_ms;
  double _predicted_scan_only_scan_time_ms;
  double _predicted_object_copy_time_ms;
  double _predicted_constant_other_time_ms;
  double _predicted_young_other_time_ms;
  double _predicted_non_young_other_time_ms;
  double _predicted_pause_time_ms;

  double _vtime_diff_ms;

  double _recorded_young_free_cset_time_ms;
  double _recorded_non_young_free_cset_time_ms;

  double _sigma;
  double _expensive_region_limit_ms;

  size_t _rs_lengths_prediction;

  size_t _known_garbage_bytes;
  double _known_garbage_ratio;

  double sigma() {
    return _sigma;
  }

  // A function that prevents us putting too much stock in small sample
  // sets.  Returns a number between 2.0 and 1.0, depending on the number
  // of samples.  5 or more samples yields one; fewer scales linearly from
  // 2.0 at 1 sample to 1.0 at 5.
  double confidence_factor(int samples) {
    if (samples > 4) return 1.0;
    else return  1.0 + sigma() * ((double)(5 - samples))/2.0;
  }

  double get_new_neg_prediction(TruncatedSeq* seq) {
    return seq->davg() - sigma() * seq->dsd();
  }

#ifndef PRODUCT
  bool verify_young_ages(HeapRegion* head, SurvRateGroup *surv_rate_group);
#endif // PRODUCT

protected:
  double _pause_time_target_ms;
  double _recorded_young_cset_choice_time_ms;
  double _recorded_non_young_cset_choice_time_ms;
  bool   _within_target;
  size_t _pending_cards;
  size_t _max_pending_cards;

public:

  void set_region_short_lived(HeapRegion* hr) {
    hr->install_surv_rate_group(_short_lived_surv_rate_group);
  }

  void set_region_survivors(HeapRegion* hr) {
    hr->install_surv_rate_group(_survivor_surv_rate_group);
  }

#ifndef PRODUCT
  bool verify_young_ages();
#endif // PRODUCT

  void tag_scan_only(size_t short_lived_scan_only_length);

  double get_new_prediction(TruncatedSeq* seq) {
    return MAX2(seq->davg() + sigma() * seq->dsd(),
                seq->davg() * confidence_factor(seq->num()));
  }

  size_t young_cset_length() {
    return _young_cset_length;
  }

  void record_max_rs_lengths(size_t rs_lengths) {
    _max_rs_lengths = rs_lengths;
  }

  size_t predict_pending_card_diff() {
    double prediction = get_new_neg_prediction(_pending_card_diff_seq);
    if (prediction < 0.00001)
      return 0;
    else
      return (size_t) prediction;
  }

  size_t predict_pending_cards() {
    size_t max_pending_card_num = _g1->max_pending_card_num();
    size_t diff = predict_pending_card_diff();
    size_t prediction;
    if (diff > max_pending_card_num)
      prediction = max_pending_card_num;
    else
      prediction = max_pending_card_num - diff;

    return prediction;
  }

  size_t predict_rs_length_diff() {
    return (size_t) get_new_prediction(_rs_length_diff_seq);
  }

  double predict_alloc_rate_ms() {
    return get_new_prediction(_alloc_rate_ms_seq);
  }

  double predict_cost_per_card_ms() {
    return get_new_prediction(_cost_per_card_ms_seq);
  }

  double predict_rs_update_time_ms(size_t pending_cards) {
    return (double) pending_cards * predict_cost_per_card_ms();
  }

  double predict_fully_young_cards_per_entry_ratio() {
    return get_new_prediction(_fully_young_cards_per_entry_ratio_seq);
  }

  double predict_partially_young_cards_per_entry_ratio() {
    if (_partially_young_cards_per_entry_ratio_seq->num() < 2)
      return predict_fully_young_cards_per_entry_ratio();
    else
      return get_new_prediction(_partially_young_cards_per_entry_ratio_seq);
  }

  size_t predict_young_card_num(size_t rs_length) {
    return (size_t) ((double) rs_length *
                     predict_fully_young_cards_per_entry_ratio());
  }

  size_t predict_non_young_card_num(size_t rs_length) {
    return (size_t) ((double) rs_length *
                     predict_partially_young_cards_per_entry_ratio());
  }

  double predict_rs_scan_time_ms(size_t card_num) {
    if (full_young_gcs())
      return (double) card_num * get_new_prediction(_cost_per_entry_ms_seq);
    else
      return predict_partially_young_rs_scan_time_ms(card_num);
  }

  double predict_partially_young_rs_scan_time_ms(size_t card_num) {
    if (_partially_young_cost_per_entry_ms_seq->num() < 3)
      return (double) card_num * get_new_prediction(_cost_per_entry_ms_seq);
    else
      return (double) card_num *
        get_new_prediction(_partially_young_cost_per_entry_ms_seq);
  }

  double predict_scan_only_time_ms_during_cm(size_t scan_only_region_num) {
    if (_cost_per_scan_only_region_ms_during_cm_seq->num() < 3)
      return 1.5 * (double) scan_only_region_num *
        get_new_prediction(_cost_per_scan_only_region_ms_seq);
    else
      return (double) scan_only_region_num *
        get_new_prediction(_cost_per_scan_only_region_ms_during_cm_seq);
  }

  double predict_scan_only_time_ms(size_t scan_only_region_num) {
    if (_in_marking_window_im)
      return predict_scan_only_time_ms_during_cm(scan_only_region_num);
    else
      return (double) scan_only_region_num *
        get_new_prediction(_cost_per_scan_only_region_ms_seq);
  }

  double predict_object_copy_time_ms_during_cm(size_t bytes_to_copy) {
    if (_cost_per_byte_ms_during_cm_seq->num() < 3)
      return 1.1 * (double) bytes_to_copy *
        get_new_prediction(_cost_per_byte_ms_seq);
    else
      return (double) bytes_to_copy *
        get_new_prediction(_cost_per_byte_ms_during_cm_seq);
  }

  double predict_object_copy_time_ms(size_t bytes_to_copy) {
    if (_in_marking_window && !_in_marking_window_im)
      return predict_object_copy_time_ms_during_cm(bytes_to_copy);
    else
      return (double) bytes_to_copy *
        get_new_prediction(_cost_per_byte_ms_seq);
  }

  double predict_constant_other_time_ms() {
    return get_new_prediction(_constant_other_time_ms_seq);
  }

  double predict_young_other_time_ms(size_t young_num) {
    return
      (double) young_num *
      get_new_prediction(_young_other_cost_per_region_ms_seq);
  }

  double predict_non_young_other_time_ms(size_t non_young_num) {
    return
      (double) non_young_num *
      get_new_prediction(_non_young_other_cost_per_region_ms_seq);
  }

  void check_if_region_is_too_expensive(double predicted_time_ms);

  double predict_young_collection_elapsed_time_ms(size_t adjustment);
  double predict_base_elapsed_time_ms(size_t pending_cards);
  double predict_base_elapsed_time_ms(size_t pending_cards,
                                      size_t scanned_cards);
  size_t predict_bytes_to_copy(HeapRegion* hr);
  double predict_region_elapsed_time_ms(HeapRegion* hr, bool young);

  // for use by: calculate_optimal_so_length(length)
  void predict_gc_eff(size_t young_region_num,
                      size_t so_length,
                      double base_time_ms,
                      double *gc_eff,
                      double *pause_time_ms);

  // for use by: calculate_young_list_target_config(rs_length)
  bool predict_gc_eff(size_t young_region_num,
                      size_t so_length,
                      double base_time_with_so_ms,
                      size_t init_free_regions,
                      double target_pause_time_ms,
                      double* gc_eff);

  void start_recording_regions();
  void record_cset_region(HeapRegion* hr, bool young);
  void record_scan_only_regions(size_t scan_only_length);
  void end_recording_regions();

  void record_vtime_diff_ms(double vtime_diff_ms) {
    _vtime_diff_ms = vtime_diff_ms;
  }

  void record_young_free_cset_time_ms(double time_ms) {
    _recorded_young_free_cset_time_ms = time_ms;
  }

  void record_non_young_free_cset_time_ms(double time_ms) {
    _recorded_non_young_free_cset_time_ms = time_ms;
  }

  double predict_young_gc_eff() {
    return get_new_neg_prediction(_young_gc_eff_seq);
  }

  double predict_survivor_regions_evac_time();

  // </NEW PREDICTION>

public:
  void cset_regions_freed() {
    bool propagate = _last_young_gc_full && !_in_marking_window;
    _short_lived_surv_rate_group->all_surviving_words_recorded(propagate);
    _survivor_surv_rate_group->all_surviving_words_recorded(propagate);
    // also call it on any more surv rate groups
  }

  void set_known_garbage_bytes(size_t known_garbage_bytes) {
    _known_garbage_bytes = known_garbage_bytes;
    size_t heap_bytes = _g1->capacity();
    _known_garbage_ratio = (double) _known_garbage_bytes / (double) heap_bytes;
  }

  void decrease_known_garbage_bytes(size_t known_garbage_bytes) {
    guarantee( _known_garbage_bytes >= known_garbage_bytes, "invariant" );

    _known_garbage_bytes -= known_garbage_bytes;
    size_t heap_bytes = _g1->capacity();
    _known_garbage_ratio = (double) _known_garbage_bytes / (double) heap_bytes;
  }

  G1MMUTracker* mmu_tracker() {
    return _mmu_tracker;
  }

  double predict_init_time_ms() {
    return get_new_prediction(_concurrent_mark_init_times_ms);
  }

  double predict_remark_time_ms() {
    return get_new_prediction(_concurrent_mark_remark_times_ms);
  }

  double predict_cleanup_time_ms() {
    return get_new_prediction(_concurrent_mark_cleanup_times_ms);
  }

  // Returns an estimate of the survival rate of the region at yg-age
  // "yg_age".
  double predict_yg_surv_rate(int age, SurvRateGroup* surv_rate_group) {
    TruncatedSeq* seq = surv_rate_group->get_seq(age);
    if (seq->num() == 0)
      gclog_or_tty->print("BARF! age is %d", age);
    guarantee( seq->num() > 0, "invariant" );
    double pred = get_new_prediction(seq);
    if (pred > 1.0)
      pred = 1.0;
    return pred;
  }

  double predict_yg_surv_rate(int age) {
    return predict_yg_surv_rate(age, _short_lived_surv_rate_group);
  }

  double accum_yg_surv_rate_pred(int age) {
    return _short_lived_surv_rate_group->accum_surv_rate_pred(age);
  }

protected:
  void print_stats (int level, const char* str, double value);
  void print_stats (int level, const char* str, int value);
  void print_par_stats (int level, const char* str, double* data) {
    print_par_stats(level, str, data, true);
  }
  void print_par_stats (int level, const char* str, double* data, bool summary);
  void print_par_buffers (int level, const char* str, double* data, bool summary);

  void check_other_times(int level,
                         NumberSeq* other_times_ms,
                         NumberSeq* calc_other_times_ms) const;

  void print_summary (PauseSummary* stats) const;
  void print_abandoned_summary(PauseSummary* summary) const;

  void print_summary (int level, const char* str, NumberSeq* seq) const;
  void print_summary_sd (int level, const char* str, NumberSeq* seq) const;

  double avg_value (double* data);
  double max_value (double* data);
  double sum_of_values (double* data);
  double max_sum (double* data1, double* data2);

  int _last_satb_drain_processed_buffers;
  int _last_update_rs_processed_buffers;
  double _last_pause_time_ms;

  size_t _bytes_in_to_space_before_gc;
  size_t _bytes_in_to_space_after_gc;
  size_t bytes_in_to_space_during_gc() {
    return
      _bytes_in_to_space_after_gc - _bytes_in_to_space_before_gc;
  }
  size_t _bytes_in_collection_set_before_gc;
  // Used to count used bytes in CS.
  friend class CountCSClosure;

  // Statistics kept per GC stoppage, pause or full.
  TruncatedSeq* _recent_prev_end_times_for_all_gcs_sec;

  // We track markings.
  int _num_markings;
  double _mark_thread_startup_sec;       // Time at startup of marking thread

  // Add a new GC of the given duration and end time to the record.
  void update_recent_gc_times(double end_time_sec, double elapsed_ms);

  // The head of the list (via "next_in_collection_set()") representing the
  // current collection set.
  HeapRegion* _collection_set;
  size_t _collection_set_size;
  size_t _collection_set_bytes_used_before;

  // Info about marking.
  int _n_marks; // Sticky at 2, so we know when we've done at least 2.

  // The number of collection pauses at the end of the last mark.
  size_t _n_pauses_at_mark_end;

  // Stash a pointer to the g1 heap.
  G1CollectedHeap* _g1;

  // The average time in ms per collection pause, averaged over recent pauses.
  double recent_avg_time_for_pauses_ms();

  // The average time in ms for processing CollectedHeap strong roots, per
  // collection pause, averaged over recent pauses.
  double recent_avg_time_for_CH_strong_ms();

  // The average time in ms for processing the G1 remembered set, per
  // pause, averaged over recent pauses.
  double recent_avg_time_for_G1_strong_ms();

  // The average time in ms for "evacuating followers", per pause, averaged
  // over recent pauses.
  double recent_avg_time_for_evac_ms();

  // The number of "recent" GCs recorded in the number sequences
  int number_of_recent_gcs();

  // The average survival ratio, computed by the total number of bytes
  // suriviving / total number of bytes before collection over the last
  // several recent pauses.
  double recent_avg_survival_fraction();
  // The survival fraction of the most recent pause; if there have been no
  // pauses, returns 1.0.
  double last_survival_fraction();

  // Returns a "conservative" estimate of the recent survival rate, i.e.,
  // one that may be higher than "recent_avg_survival_fraction".
  // This is conservative in several ways:
  //   If there have been few pauses, it will assume a potential high
  //     variance, and err on the side of caution.
  //   It puts a lower bound (currently 0.1) on the value it will return.
  //   To try to detect phase changes, if the most recent pause ("latest") has a
  //     higher-than average ("avg") survival rate, it returns that rate.
  // "work" version is a utility function; young is restricted to young regions.
  double conservative_avg_survival_fraction_work(double avg,
                                                 double latest);

  // The arguments are the two sequences that keep track of the number of bytes
  //   surviving and the total number of bytes before collection, resp.,
  //   over the last evereal recent pauses
  // Returns the survival rate for the category in the most recent pause.
  // If there have been no pauses, returns 1.0.
  double last_survival_fraction_work(TruncatedSeq* surviving,
                                     TruncatedSeq* before);

  // The arguments are the two sequences that keep track of the number of bytes
  //   surviving and the total number of bytes before collection, resp.,
  //   over the last several recent pauses
  // Returns the average survival ration over the last several recent pauses
  // If there have been no pauses, return 1.0
  double recent_avg_survival_fraction_work(TruncatedSeq* surviving,
                                           TruncatedSeq* before);

  double conservative_avg_survival_fraction() {
    double avg = recent_avg_survival_fraction();
    double latest = last_survival_fraction();
    return conservative_avg_survival_fraction_work(avg, latest);
  }

  // The ratio of gc time to elapsed time, computed over recent pauses.
  double _recent_avg_pause_time_ratio;

  double recent_avg_pause_time_ratio() {
    return _recent_avg_pause_time_ratio;
  }

  // Number of pauses between concurrent marking.
  size_t _pauses_btwn_concurrent_mark;

  size_t _n_marks_since_last_pause;

  // True iff CM has been initiated.
  bool _conc_mark_initiated;

  // True iff CM should be initiated
  bool _should_initiate_conc_mark;
  bool _should_revert_to_full_young_gcs;
  bool _last_full_young_gc;

  // This set of variables tracks the collector efficiency, in order to
  // determine whether we should initiate a new marking.
  double _cur_mark_stop_world_time_ms;
  double _mark_init_start_sec;
  double _mark_remark_start_sec;
  double _mark_cleanup_start_sec;
  double _mark_closure_time_ms;

  void   calculate_young_list_min_length();
  void   calculate_young_list_target_config();
  void   calculate_young_list_target_config(size_t rs_lengths);
  size_t calculate_optimal_so_length(size_t young_list_length);

public:

  G1CollectorPolicy();

  virtual G1CollectorPolicy* as_g1_policy() { return this; }

  virtual CollectorPolicy::Name kind() {
    return CollectorPolicy::G1CollectorPolicyKind;
  }

  void check_prediction_validity();

  size_t bytes_in_collection_set() {
    return _bytes_in_collection_set_before_gc;
  }

  size_t bytes_in_to_space() {
    return bytes_in_to_space_during_gc();
  }

  unsigned calc_gc_alloc_time_stamp() {
    return _all_pause_times_ms->num() + 1;
  }

protected:

  // Count the number of bytes used in the CS.
  void count_CS_bytes_used();

  // Together these do the base cleanup-recording work.  Subclasses might
  // want to put something between them.
  void record_concurrent_mark_cleanup_end_work1(size_t freed_bytes,
                                                size_t max_live_bytes);
  void record_concurrent_mark_cleanup_end_work2();

public:

  virtual void init();

  // Create jstat counters for the policy.
  virtual void initialize_gc_policy_counters();

  virtual HeapWord* mem_allocate_work(size_t size,
                                      bool is_tlab,
                                      bool* gc_overhead_limit_was_exceeded);

  // This method controls how a collector handles one or more
  // of its generations being fully allocated.
  virtual HeapWord* satisfy_failed_allocation(size_t size,
                                              bool is_tlab);

  BarrierSet::Name barrier_set_name() { return BarrierSet::G1SATBCTLogging; }

  GenRemSet::Name  rem_set_name()     { return GenRemSet::CardTable; }

  // The number of collection pauses so far.
  long n_pauses() const { return _n_pauses; }

  // Update the heuristic info to record a collection pause of the given
  // start time, where the given number of bytes were used at the start.
  // This may involve changing the desired size of a collection set.

  virtual void record_stop_world_start();

  virtual void record_collection_pause_start(double start_time_sec,
                                             size_t start_used);

  // Must currently be called while the world is stopped.
  virtual void record_concurrent_mark_init_start();
  virtual void record_concurrent_mark_init_end();
  void record_concurrent_mark_init_end_pre(double
                                           mark_init_elapsed_time_ms);

  void record_mark_closure_time(double mark_closure_time_ms);

  virtual void record_concurrent_mark_remark_start();
  virtual void record_concurrent_mark_remark_end();

  virtual void record_concurrent_mark_cleanup_start();
  virtual void record_concurrent_mark_cleanup_end(size_t freed_bytes,
                                                  size_t max_live_bytes);
  virtual void record_concurrent_mark_cleanup_completed();

  virtual void record_concurrent_pause();
  virtual void record_concurrent_pause_end();

  virtual void record_collection_pause_end_CH_strong_roots();
  virtual void record_collection_pause_end_G1_strong_roots();

  virtual void record_collection_pause_end(bool abandoned);

  // Record the fact that a full collection occurred.
  virtual void record_full_collection_start();
  virtual void record_full_collection_end();

  void record_ext_root_scan_time(int worker_i, double ms) {
    _par_last_ext_root_scan_times_ms[worker_i] = ms;
  }

  void record_mark_stack_scan_time(int worker_i, double ms) {
    _par_last_mark_stack_scan_times_ms[worker_i] = ms;
  }

  void record_scan_only_time(int worker_i, double ms, int n) {
    _par_last_scan_only_times_ms[worker_i] = ms;
    _par_last_scan_only_regions_scanned[worker_i] = (double) n;
  }

  void record_satb_drain_time(double ms) {
    _cur_satb_drain_time_ms = ms;
    _satb_drain_time_set    = true;
  }

  void record_satb_drain_processed_buffers (int processed_buffers) {
    _last_satb_drain_processed_buffers = processed_buffers;
  }

  void record_mod_union_time(double ms) {
    _all_mod_union_times_ms->add(ms);
  }

  void record_update_rs_start_time(int thread, double ms) {
    _par_last_update_rs_start_times_ms[thread] = ms;
  }

  void record_update_rs_time(int thread, double ms) {
    _par_last_update_rs_times_ms[thread] = ms;
  }

  void record_update_rs_processed_buffers (int thread,
                                           double processed_buffers) {
    _par_last_update_rs_processed_buffers[thread] = processed_buffers;
  }

  void record_scan_rs_start_time(int thread, double ms) {
    _par_last_scan_rs_start_times_ms[thread] = ms;
  }

  void record_scan_rs_time(int thread, double ms) {
    _par_last_scan_rs_times_ms[thread] = ms;
  }

  void record_scan_new_refs_time(int thread, double ms) {
    _par_last_scan_new_refs_times_ms[thread] = ms;
  }

  double get_scan_new_refs_time(int thread) {
    return _par_last_scan_new_refs_times_ms[thread];
  }

  void reset_obj_copy_time(int thread) {
    _par_last_obj_copy_times_ms[thread] = 0.0;
  }

  void reset_obj_copy_time() {
    reset_obj_copy_time(0);
  }

  void record_obj_copy_time(int thread, double ms) {
    _par_last_obj_copy_times_ms[thread] += ms;
  }

  void record_obj_copy_time(double ms) {
    record_obj_copy_time(0, ms);
  }

  void record_termination_time(int thread, double ms) {
    _par_last_termination_times_ms[thread] = ms;
  }

  void record_termination_time(double ms) {
    record_termination_time(0, ms);
  }

  void record_pause_time_ms(double ms) {
    _last_pause_time_ms = ms;
  }

  void record_clear_ct_time(double ms) {
    _cur_clear_ct_time_ms = ms;
  }

  void record_par_time(double ms) {
    _cur_collection_par_time_ms = ms;
  }

  void record_aux_start_time(int i) {
    guarantee(i < _aux_num, "should be within range");
    _cur_aux_start_times_ms[i] = os::elapsedTime() * 1000.0;
  }

  void record_aux_end_time(int i) {
    guarantee(i < _aux_num, "should be within range");
    double ms = os::elapsedTime() * 1000.0 - _cur_aux_start_times_ms[i];
    _cur_aux_times_set[i] = true;
    _cur_aux_times_ms[i] += ms;
  }

<<<<<<< HEAD
=======
#ifndef PRODUCT
  void record_cc_clear_time(double ms) {
    if (_min_clear_cc_time_ms < 0.0 || ms <= _min_clear_cc_time_ms)
      _min_clear_cc_time_ms = ms;
    if (_max_clear_cc_time_ms < 0.0 || ms >= _max_clear_cc_time_ms)
      _max_clear_cc_time_ms = ms;
    _cur_clear_cc_time_ms = ms;
    _cum_clear_cc_time_ms += ms;
    _num_cc_clears++;
  }
#endif

>>>>>>> 076aa799
  // Record the fact that "bytes" bytes allocated in a region.
  void record_before_bytes(size_t bytes);
  void record_after_bytes(size_t bytes);

  // Returns "true" if this is a good time to do a collection pause.
  // The "word_size" argument, if non-zero, indicates the size of an
  // allocation request that is prompting this query.
  virtual bool should_do_collection_pause(size_t word_size) = 0;

  // Choose a new collection set.  Marks the chosen regions as being
  // "in_collection_set", and links them together.  The head and number of
  // the collection set are available via access methods.
  virtual void choose_collection_set() = 0;

  void clear_collection_set() { _collection_set = NULL; }

  // The head of the list (via "next_in_collection_set()") representing the
  // current collection set.
  HeapRegion* collection_set() { return _collection_set; }

  // The number of elements in the current collection set.
  size_t collection_set_size() { return _collection_set_size; }

  // Add "hr" to the CS.
  void add_to_collection_set(HeapRegion* hr);

  bool should_initiate_conc_mark()      { return _should_initiate_conc_mark; }
  void set_should_initiate_conc_mark()  { _should_initiate_conc_mark = true; }
  void unset_should_initiate_conc_mark(){ _should_initiate_conc_mark = false; }

  // If an expansion would be appropriate, because recent GC overhead had
  // exceeded the desired limit, return an amount to expand by.
  virtual size_t expansion_amount();

  // note start of mark thread
  void note_start_of_mark_thread();

  // The marked bytes of the "r" has changed; reclassify it's desirability
  // for marking.  Also asserts that "r" is eligible for a CS.
  virtual void note_change_in_marked_bytes(HeapRegion* r) = 0;

#ifndef PRODUCT
  // Check any appropriate marked bytes info, asserting false if
  // something's wrong, else returning "true".
  virtual bool assertMarkedBytesDataOK() = 0;
#endif

  // Print tracing information.
  void print_tracing_info() const;

  // Print stats on young survival ratio
  void print_yg_surv_rate_info() const;

  void finished_recalculating_age_indexes(bool is_survivors) {
    if (is_survivors) {
      _survivor_surv_rate_group->finished_recalculating_age_indexes();
    } else {
      _short_lived_surv_rate_group->finished_recalculating_age_indexes();
    }
    // do that for any other surv rate groups
  }

  bool should_add_next_region_to_young_list();

  bool in_young_gc_mode() {
    return _in_young_gc_mode;
  }
  void set_in_young_gc_mode(bool in_young_gc_mode) {
    _in_young_gc_mode = in_young_gc_mode;
  }

  bool full_young_gcs() {
    return _full_young_gcs;
  }
  void set_full_young_gcs(bool full_young_gcs) {
    _full_young_gcs = full_young_gcs;
  }

  bool adaptive_young_list_length() {
    return _adaptive_young_list_length;
  }
  void set_adaptive_young_list_length(bool adaptive_young_list_length) {
    _adaptive_young_list_length = adaptive_young_list_length;
  }

  inline double get_gc_eff_factor() {
    double ratio = _known_garbage_ratio;

    double square = ratio * ratio;
    // square = square * square;
    double ret = square * 9.0 + 1.0;
#if 0
    gclog_or_tty->print_cr("ratio = %1.2lf, ret = %1.2lf", ratio, ret);
#endif // 0
    guarantee(0.0 <= ret && ret < 10.0, "invariant!");
    return ret;
  }

  //
  // Survivor regions policy.
  //
protected:

  // Current tenuring threshold, set to 0 if the collector reaches the
  // maximum amount of suvivors regions.
  int _tenuring_threshold;

  // The limit on the number of regions allocated for survivors.
  size_t _max_survivor_regions;

  // The amount of survor regions after a collection.
  size_t _recorded_survivor_regions;
  // List of survivor regions.
  HeapRegion* _recorded_survivor_head;
  HeapRegion* _recorded_survivor_tail;

  ageTable _survivors_age_table;

public:

  inline GCAllocPurpose
    evacuation_destination(HeapRegion* src_region, int age, size_t word_sz) {
      if (age < _tenuring_threshold && src_region->is_young()) {
        return GCAllocForSurvived;
      } else {
        return GCAllocForTenured;
      }
  }

  inline bool track_object_age(GCAllocPurpose purpose) {
    return purpose == GCAllocForSurvived;
  }

  inline GCAllocPurpose alternative_purpose(int purpose) {
    return GCAllocForTenured;
  }

  static const size_t REGIONS_UNLIMITED = ~(size_t)0;

  size_t max_regions(int purpose);

  // The limit on regions for a particular purpose is reached.
  void note_alloc_region_limit_reached(int purpose) {
    if (purpose == GCAllocForSurvived) {
      _tenuring_threshold = 0;
    }
  }

  void note_start_adding_survivor_regions() {
    _survivor_surv_rate_group->start_adding_regions();
  }

  void note_stop_adding_survivor_regions() {
    _survivor_surv_rate_group->stop_adding_regions();
  }

  void record_survivor_regions(size_t      regions,
                               HeapRegion* head,
                               HeapRegion* tail) {
    _recorded_survivor_regions = regions;
    _recorded_survivor_head    = head;
    _recorded_survivor_tail    = tail;
  }

<<<<<<< HEAD
=======
  size_t recorded_survivor_regions() {
    return _recorded_survivor_regions;
  }

>>>>>>> 076aa799
  void record_thread_age_table(ageTable* age_table)
  {
    _survivors_age_table.merge_par(age_table);
  }

  // Calculates survivor space parameters.
  void calculate_survivors_policy();

};

// This encapsulates a particular strategy for a g1 Collector.
//
//      Start a concurrent mark when our heap size is n bytes
//            greater then our heap size was at the last concurrent
//            mark.  Where n is a function of the CMSTriggerRatio
//            and the MinHeapFreeRatio.
//
//      Start a g1 collection pause when we have allocated the
//            average number of bytes currently being freed in
//            a collection, but only if it is at least one region
//            full
//
//      Resize Heap based on desired
//      allocation space, where desired allocation space is
//      a function of survival rate and desired future to size.
//
//      Choose collection set by first picking all older regions
//      which have a survival rate which beats our projected young
//      survival rate.  Then fill out the number of needed regions
//      with young regions.

class G1CollectorPolicy_BestRegionsFirst: public G1CollectorPolicy {
  CollectionSetChooser* _collectionSetChooser;
  // If the estimated is less then desirable, resize if possible.
  void expand_if_possible(size_t numRegions);

  virtual void choose_collection_set();
  virtual void record_collection_pause_start(double start_time_sec,
                                             size_t start_used);
  virtual void record_concurrent_mark_cleanup_end(size_t freed_bytes,
                                                  size_t max_live_bytes);
  virtual void record_full_collection_end();

public:
  G1CollectorPolicy_BestRegionsFirst() {
    _collectionSetChooser = new CollectionSetChooser();
  }
  void record_collection_pause_end(bool abandoned);
  bool should_do_collection_pause(size_t word_size);
  // This is not needed any more, after the CSet choosing code was
  // changed to use the pause prediction work. But let's leave the
  // hook in just in case.
  void note_change_in_marked_bytes(HeapRegion* r) { }
#ifndef PRODUCT
  bool assertMarkedBytesDataOK();
#endif
};

// This should move to some place more general...

// If we have "n" measurements, and we've kept track of their "sum" and the
// "sum_of_squares" of the measurements, this returns the variance of the
// sequence.
inline double variance(int n, double sum_of_squares, double sum) {
  double n_d = (double)n;
  double avg = sum/n_d;
  return (sum_of_squares - 2.0 * avg * sum + n_d * avg * avg) / n_d;
}

// Local Variables: ***
// c-indentation-style: gnu ***
// End: ***<|MERGE_RESOLUTION|>--- conflicted
+++ resolved
@@ -118,8 +118,6 @@
   double _cur_satb_drain_time_ms;
   double _cur_clear_ct_time_ms;
   bool   _satb_drain_time_set;
-<<<<<<< HEAD
-=======
 
 #ifndef PRODUCT
   // Card Table Count Cache stats
@@ -129,7 +127,6 @@
   double _cum_clear_cc_time_ms;         // cummulative clearing time
   jlong  _num_cc_clears;                // number of times the card count cache has been cleared
 #endif
->>>>>>> 076aa799
 
   double _cur_CH_strong_roots_end_sec;
   double _cur_CH_strong_roots_dur_ms;
@@ -940,8 +937,6 @@
     _cur_aux_times_ms[i] += ms;
   }
 
-<<<<<<< HEAD
-=======
 #ifndef PRODUCT
   void record_cc_clear_time(double ms) {
     if (_min_clear_cc_time_ms < 0.0 || ms <= _min_clear_cc_time_ms)
@@ -954,7 +949,6 @@
   }
 #endif
 
->>>>>>> 076aa799
   // Record the fact that "bytes" bytes allocated in a region.
   void record_before_bytes(size_t bytes);
   void record_after_bytes(size_t bytes);
@@ -1119,13 +1113,10 @@
     _recorded_survivor_tail    = tail;
   }
 
-<<<<<<< HEAD
-=======
   size_t recorded_survivor_regions() {
     return _recorded_survivor_regions;
   }
 
->>>>>>> 076aa799
   void record_thread_age_table(ageTable* age_table)
   {
     _survivors_age_table.merge_par(age_table);
