/*
 * Copyright 2001-2009 Sun Microsystems, Inc.  All Rights Reserved.
 * DO NOT ALTER OR REMOVE COPYRIGHT NOTICES OR THIS FILE HEADER.
 *
 * This code is free software; you can redistribute it and/or modify it
 * under the terms of the GNU General Public License version 2 only, as
 * published by the Free Software Foundation.
 *
 * This code is distributed in the hope that it will be useful, but WITHOUT
 * ANY WARRANTY; without even the implied warranty of MERCHANTABILITY or
 * FITNESS FOR A PARTICULAR PURPOSE.  See the GNU General Public License
 * version 2 for more details (a copy is included in the LICENSE file that
 * accompanied this code).
 *
 * You should have received a copy of the GNU General Public License version
 * 2 along with this work; if not, write to the Free Software Foundation,
 * Inc., 51 Franklin St, Fifth Floor, Boston, MA 02110-1301 USA.
 *
 * Please contact Sun Microsystems, Inc., 4150 Network Circle, Santa Clara,
 * CA 95054 USA or visit www.sun.com if you need additional information or
 * have any questions.
 *
 */

// Remembered set for a heap region.  Represent a set of "cards" that
// contain pointers into the owner heap region.  Cards are defined somewhat
// abstractly, in terms of what the "BlockOffsetTable" in use can parse.

class G1CollectedHeap;
class G1BlockOffsetSharedArray;
class HeapRegion;
class HeapRegionRemSetIterator;
class PosParPRT;
class SparsePRT;


// The "_coarse_map" is a bitmap with one bit for each region, where set
// bits indicate that the corresponding region may contain some pointer
// into the owning region.

// The "_fine_grain_entries" array is an open hash table of PerRegionTables
// (PRTs), indicating regions for which we're keeping the RS as a set of
// cards.  The strategy is to cap the size of the fine-grain table,
// deleting an entry and setting the corresponding coarse-grained bit when
// we would overflow this cap.

// We use a mixture of locking and lock-free techniques here.  We allow
// threads to locate PRTs without locking, but threads attempting to alter
// a bucket list obtain a lock.  This means that any failing attempt to
// find a PRT must be retried with the lock.  It might seem dangerous that
// a read can find a PRT that is concurrently deleted.  This is all right,
// because:
//
//   1) We only actually free PRT's at safe points (though we reuse them at
//      other times).
//   2) We find PRT's in an attempt to add entries.  If a PRT is deleted,
//      it's _coarse_map bit is set, so the that we were attempting to add
//      is represented.  If a deleted PRT is re-used, a thread adding a bit,
//      thinking the PRT is for a different region, does no harm.

class OtherRegionsTable VALUE_OBJ_CLASS_SPEC {
  friend class HeapRegionRemSetIterator;

  G1CollectedHeap* _g1h;
  Mutex            _m;
  HeapRegion*      _hr;

  // These are protected by "_m".
  BitMap      _coarse_map;
  size_t      _n_coarse_entries;
  static jint _n_coarsenings;

  PosParPRT** _fine_grain_regions;
  size_t      _n_fine_entries;

#define SAMPLE_FOR_EVICTION 1
#if SAMPLE_FOR_EVICTION
  size_t        _fine_eviction_start;
  static size_t _fine_eviction_stride;
  static size_t _fine_eviction_sample_size;
#endif

  SparsePRT   _sparse_table;

  // These are static after init.
  static size_t _max_fine_entries;
  static size_t _mod_max_fine_entries_mask;

  // Requires "prt" to be the first element of the bucket list appropriate
  // for "hr".  If this list contains an entry for "hr", return it,
  // otherwise return "NULL".
  PosParPRT* find_region_table(size_t ind, HeapRegion* hr) const;

  // Find, delete, and return a candidate PosParPRT, if any exists,
  // adding the deleted region to the coarse bitmap.  Requires the caller
  // to hold _m, and the fine-grain table to be full.
  PosParPRT* delete_region_table();

  // If a PRT for "hr" is in the bucket list indicated by "ind" (which must
  // be the correct index for "hr"), delete it and return true; else return
  // false.
  bool del_single_region_table(size_t ind, HeapRegion* hr);

  static jint _cache_probes;
  static jint _cache_hits;

  // Indexed by thread X heap region, to minimize thread contention.
  static int** _from_card_cache;
  static size_t _from_card_cache_max_regions;
  static size_t _from_card_cache_mem_size;

public:
  OtherRegionsTable(HeapRegion* hr);

  HeapRegion* hr() const { return _hr; }

  // For now.  Could "expand" some tables in the future, so that this made
  // sense.
  void add_reference(OopOrNarrowOopStar from, int tid);

  void add_reference(OopOrNarrowOopStar from) {
    return add_reference(from, 0);
  }

  // Removes any entries shown by the given bitmaps to contain only dead
  // objects.
  void scrub(CardTableModRefBS* ctbs, BitMap* region_bm, BitMap* card_bm);

  // Not const because it takes a lock.
  size_t occupied() const;
  size_t occ_fine() const;
  size_t occ_coarse() const;
  size_t occ_sparse() const;

  static jint n_coarsenings() { return _n_coarsenings; }

  // Returns size in bytes.
  // Not const because it takes a lock.
  size_t mem_size() const;
  static size_t static_mem_size();
  static size_t fl_mem_size();

  bool contains_reference(OopOrNarrowOopStar from) const;
  bool contains_reference_locked(OopOrNarrowOopStar from) const;

  void clear();

  // Specifically clear the from_card_cache.
  void clear_fcc();

  // "from_hr" is being cleared; remove any entries from it.
  void clear_incoming_entry(HeapRegion* from_hr);

  // Declare the heap size (in # of regions) to the OtherRegionsTable.
  // (Uses it to initialize from_card_cache).
  static void init_from_card_cache(size_t max_regions);

  // Declares that only regions i s.t. 0 <= i < new_n_regs are in use.
  // Make sure any entries for higher regions are invalid.
  static void shrink_from_card_cache(size_t new_n_regs);

  static void print_from_card_cache();

};


class HeapRegionRemSet : public CHeapObj {
  friend class VMStructs;
  friend class HeapRegionRemSetIterator;

public:
  enum Event {
    Event_EvacStart, Event_EvacEnd, Event_RSUpdateEnd
  };

private:
  G1BlockOffsetSharedArray* _bosa;
  G1BlockOffsetSharedArray* bosa() const { return _bosa; }

  OtherRegionsTable _other_regions;

  // One set bit for every region that has an entry for this one.
  BitMap _outgoing_region_map;

  // Clear entries for the current region in any rem sets named in
  // the _outgoing_region_map.
  void clear_outgoing_entries();

  enum ParIterState { Unclaimed, Claimed, Complete };
  ParIterState _iter_state;

  // Unused unless G1RecordHRRSOops is true.

  static const int MaxRecorded = 1000000;
  static OopOrNarrowOopStar* _recorded_oops;
  static HeapWord**          _recorded_cards;
  static HeapRegion**        _recorded_regions;
  static int                 _n_recorded;

  static const int MaxRecordedEvents = 1000;
  static Event*       _recorded_events;
  static int*         _recorded_event_index;
  static int          _n_recorded_events;

  static void print_event(outputStream* str, Event evnt);

public:
  HeapRegionRemSet(G1BlockOffsetSharedArray* bosa,
                   HeapRegion* hr);

  static int num_par_rem_sets();

  HeapRegion* hr() const {
    return _other_regions.hr();
  }

  size_t occupied() const {
    return _other_regions.occupied();
  }
  size_t occ_fine() const {
    return _other_regions.occ_fine();
  }
  size_t occ_coarse() const {
    return _other_regions.occ_coarse();
  }
  size_t occ_sparse() const {
    return _other_regions.occ_sparse();
  }

  static jint n_coarsenings() { return OtherRegionsTable::n_coarsenings(); }

  /* Used in the sequential case.  Returns "true" iff this addition causes
     the size limit to be reached. */
<<<<<<< HEAD
  void add_reference(oop* from) {
=======
  void add_reference(OopOrNarrowOopStar from) {
>>>>>>> 076aa799
    _other_regions.add_reference(from);
  }

  /* Used in the parallel case.  Returns "true" iff this addition causes
     the size limit to be reached. */
<<<<<<< HEAD
  void add_reference(oop* from, int tid) {
=======
  void add_reference(OopOrNarrowOopStar from, int tid) {
>>>>>>> 076aa799
    _other_regions.add_reference(from, tid);
  }

  // Records the fact that the current region contains an outgoing
  // reference into "to_hr".
  void add_outgoing_reference(HeapRegion* to_hr);

  // Removes any entries shown by the given bitmaps to contain only dead
  // objects.
  void scrub(CardTableModRefBS* ctbs, BitMap* region_bm, BitMap* card_bm);

  // The region is being reclaimed; clear its remset, and any mention of
  // entries for this region in other remsets.
  void clear();

  // Forget any entries due to pointers from "from_hr".
  void clear_incoming_entry(HeapRegion* from_hr) {
    _other_regions.clear_incoming_entry(from_hr);
  }

#if 0
  virtual void cleanup() = 0;
#endif

  // Should be called from single-threaded code.
  void init_for_par_iteration();
  // Attempt to claim the region.  Returns true iff this call caused an
  // atomic transition from Unclaimed to Claimed.
  bool claim_iter();
  // Sets the iteration state to "complete".
  void set_iter_complete();
  // Returns "true" iff the region's iteration is complete.
  bool iter_is_complete();

  // Initialize the given iterator to iterate over this rem set.
  void init_iterator(HeapRegionRemSetIterator* iter) const;

#if 0
  // Apply the "do_card" method to the start address of every card in the
  // rem set.  Returns false if some application of the closure aborted.
  virtual bool card_iterate(CardClosure* iter) = 0;
#endif

  // The actual # of bytes this hr_remset takes up.
  size_t mem_size() {
    return _other_regions.mem_size()
      // This correction is necessary because the above includes the second
      // part.
      + sizeof(this) - sizeof(OtherRegionsTable);
  }

  // Returns the memory occupancy of all static data structures associated
  // with remembered sets.
  static size_t static_mem_size() {
    return OtherRegionsTable::static_mem_size();
  }

  // Returns the memory occupancy of all free_list data structures associated
  // with remembered sets.
  static size_t fl_mem_size() {
    return OtherRegionsTable::fl_mem_size();
  }

  bool contains_reference(OopOrNarrowOopStar from) const {
    return _other_regions.contains_reference(from);
  }
  void print() const;

  // Called during a stop-world phase to perform any deferred cleanups.
  // The second version may be called by parallel threads after then finish
  // collection work.
  static void cleanup();
  static void par_cleanup();

  // Declare the heap size (in # of regions) to the HeapRegionRemSet(s).
  // (Uses it to initialize from_card_cache).
  static void init_heap(size_t max_regions) {
    OtherRegionsTable::init_from_card_cache(max_regions);
  }

  // Declares that only regions i s.t. 0 <= i < new_n_regs are in use.
  static void shrink_heap(size_t new_n_regs) {
    OtherRegionsTable::shrink_from_card_cache(new_n_regs);
  }

#ifndef PRODUCT
  static void print_from_card_cache() {
    OtherRegionsTable::print_from_card_cache();
  }
#endif

  static void record(HeapRegion* hr, OopOrNarrowOopStar f);
  static void print_recorded();
  static void record_event(Event evnt);

  // Run unit tests.
#ifndef PRODUCT
  static void test();
#endif

};

class HeapRegionRemSetIterator : public CHeapObj {

  // The region over which we're iterating.
  const HeapRegionRemSet* _hrrs;

  // Local caching of HRRS fields.
  const BitMap*             _coarse_map;
  PosParPRT**               _fine_grain_regions;

  G1BlockOffsetSharedArray* _bosa;
  G1CollectedHeap*          _g1h;

  // The number yielded since initialization.
  size_t _n_yielded_fine;
  size_t _n_yielded_coarse;
  size_t _n_yielded_sparse;

  // If true we're iterating over the coarse table; if false the fine
  // table.
  enum IterState {
    Sparse,
    Fine,
    Coarse
  };
  IterState _is;

  // In both kinds of iteration, heap offset of first card of current
  // region.
  size_t _cur_region_card_offset;
  // Card offset within cur region.
  size_t _cur_region_cur_card;

  // Coarse table iteration fields:

  // Current region index;
  int _coarse_cur_region_index;
  int _coarse_cur_region_cur_card;

  bool coarse_has_next(size_t& card_index);

  // Fine table iteration fields:

  // Index of bucket-list we're working on.
  int _fine_array_index;
  // Per Region Table we're doing within current bucket list.
  PosParPRT* _fine_cur_prt;

  /* SparsePRT::*/ SparsePRTIter _sparse_iter;

  void fine_find_next_non_null_prt();

  bool fine_has_next();
  bool fine_has_next(size_t& card_index);

public:
  // We require an iterator to be initialized before use, so the
  // constructor does little.
  HeapRegionRemSetIterator();

  void initialize(const HeapRegionRemSet* hrrs);

  // If there remains one or more cards to be yielded, returns true and
  // sets "card_index" to one of those cards (which is then considered
  // yielded.)   Otherwise, returns false (and leaves "card_index"
  // undefined.)
  bool has_next(size_t& card_index);

  size_t n_yielded_fine() { return _n_yielded_fine; }
  size_t n_yielded_coarse() { return _n_yielded_coarse; }
  size_t n_yielded_sparse() { return _n_yielded_sparse; }
  size_t n_yielded() {
    return n_yielded_fine() + n_yielded_coarse() + n_yielded_sparse();
  }
};

#if 0
class CardClosure: public Closure {
public:
  virtual void do_card(HeapWord* card_start) = 0;
};

#endif<|MERGE_RESOLUTION|>--- conflicted
+++ resolved
@@ -231,21 +231,13 @@
 
   /* Used in the sequential case.  Returns "true" iff this addition causes
      the size limit to be reached. */
-<<<<<<< HEAD
-  void add_reference(oop* from) {
-=======
   void add_reference(OopOrNarrowOopStar from) {
->>>>>>> 076aa799
     _other_regions.add_reference(from);
   }
 
   /* Used in the parallel case.  Returns "true" iff this addition causes
      the size limit to be reached. */
-<<<<<<< HEAD
-  void add_reference(oop* from, int tid) {
-=======
   void add_reference(OopOrNarrowOopStar from, int tid) {
->>>>>>> 076aa799
     _other_regions.add_reference(from, tid);
   }
 
