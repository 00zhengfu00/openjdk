--- conflicted
+++ resolved
@@ -37,12 +37,7 @@
 class G1ParCopyClosure;
 class G1ParScanClosure;
 
-<<<<<<< HEAD
-typedef G1ParCopyClosure<false, G1BarrierEvac, false, true>
-                                                      G1ParScanHeapEvacClosure;
-=======
 typedef G1ParCopyClosure<false, G1BarrierEvac, false, true> G1ParScanHeapEvacClosure;
->>>>>>> 076aa799
 
 class FilterIntoCSClosure;
 class FilterOutOfRegionClosure;
