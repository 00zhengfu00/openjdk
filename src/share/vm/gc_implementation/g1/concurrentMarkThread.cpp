/*
 * Copyright (c) 2001, 2012, Oracle and/or its affiliates. All rights reserved.
 * DO NOT ALTER OR REMOVE COPYRIGHT NOTICES OR THIS FILE HEADER.
 *
 * This code is free software; you can redistribute it and/or modify it
 * under the terms of the GNU General Public License version 2 only, as
 * published by the Free Software Foundation.
 *
 * This code is distributed in the hope that it will be useful, but WITHOUT
 * ANY WARRANTY; without even the implied warranty of MERCHANTABILITY or
 * FITNESS FOR A PARTICULAR PURPOSE.  See the GNU General Public License
 * version 2 for more details (a copy is included in the LICENSE file that
 * accompanied this code).
 *
 * You should have received a copy of the GNU General Public License version
 * 2 along with this work; if not, write to the Free Software Foundation,
 * Inc., 51 Franklin St, Fifth Floor, Boston, MA 02110-1301 USA.
 *
 * Please contact Oracle, 500 Oracle Parkway, Redwood Shores, CA 94065 USA
 * or visit www.oracle.com if you need additional information or have any
 * questions.
 *
 */

#include "precompiled.hpp"
#include "gc_implementation/g1/concurrentMarkThread.inline.hpp"
#include "gc_implementation/g1/g1CollectedHeap.inline.hpp"
#include "gc_implementation/g1/g1CollectorPolicy.hpp"
#include "gc_implementation/g1/g1MMUTracker.hpp"
#include "gc_implementation/g1/vm_operations_g1.hpp"
#include "memory/resourceArea.hpp"
#include "runtime/vmThread.hpp"

// ======= Concurrent Mark Thread ========

// The CM thread is created when the G1 garbage collector is used

SurrogateLockerThread*
     ConcurrentMarkThread::_slt = NULL;

ConcurrentMarkThread::ConcurrentMarkThread(ConcurrentMark* cm) :
  ConcurrentGCThread(),
  _cm(cm),
  _started(false),
  _in_progress(false),
  _vtime_accum(0.0),
  _vtime_mark_accum(0.0) {
  create_and_start();
}

class CMCheckpointRootsFinalClosure: public VoidClosure {

  ConcurrentMark* _cm;
public:

  CMCheckpointRootsFinalClosure(ConcurrentMark* cm) :
    _cm(cm) {}

  void do_void(){
    _cm->checkpointRootsFinal(false); // !clear_all_soft_refs
  }
};

class CMCleanUp: public VoidClosure {
  ConcurrentMark* _cm;
public:

  CMCleanUp(ConcurrentMark* cm) :
    _cm(cm) {}

  void do_void(){
    _cm->cleanup();
  }
};



void ConcurrentMarkThread::run() {
  initialize_in_thread();
  _vtime_start = os::elapsedVTime();
  wait_for_universe_init();

  G1CollectedHeap* g1h = G1CollectedHeap::heap();
  G1CollectorPolicy* g1_policy = g1h->g1_policy();
  G1MMUTracker *mmu_tracker = g1_policy->mmu_tracker();
  Thread *current_thread = Thread::current();

  while (!_should_terminate) {
    // wait until started is set.
    sleepBeforeNextCycle();
    {
      ResourceMark rm;
      HandleMark   hm;
      double cycle_start = os::elapsedVTime();
      char verbose_str[128];

      // We have to ensure that we finish scanning the root regions
      // before the next GC takes place. To ensure this we have to
      // make sure that we do not join the STS until the root regions
      // have been scanned. If we did then it's possible that a
      // subsequent GC could block us from joining the STS and proceed
      // without the root regions have been scanned which would be a
      // correctness issue.

      double scan_start = os::elapsedTime();
      if (!cm()->has_aborted()) {
        if (PrintGC) {
          gclog_or_tty->date_stamp(PrintGCDateStamps);
          gclog_or_tty->stamp(PrintGCTimeStamps);
          gclog_or_tty->print_cr("[GC concurrent-root-region-scan-start]");
        }

        _cm->scanRootRegions();

        double scan_end = os::elapsedTime();
        if (PrintGC) {
          gclog_or_tty->date_stamp(PrintGCDateStamps);
          gclog_or_tty->stamp(PrintGCTimeStamps);
          gclog_or_tty->print_cr("[GC concurrent-root-region-scan-end, %1.7lf]",
                                 scan_end - scan_start);
        }
      }

      double mark_start_sec = os::elapsedTime();
      if (PrintGC) {
        gclog_or_tty->date_stamp(PrintGCDateStamps);
        gclog_or_tty->stamp(PrintGCTimeStamps);
        gclog_or_tty->print_cr("[GC concurrent-mark-start]");
      }

      int iter = 0;
      do {
        iter++;
        if (!cm()->has_aborted()) {
          _cm->markFromRoots();
        }

        double mark_end_time = os::elapsedVTime();
        double mark_end_sec = os::elapsedTime();
        _vtime_mark_accum += (mark_end_time - cycle_start);
        if (!cm()->has_aborted()) {
          if (g1_policy->adaptive_young_list_length()) {
            double now = os::elapsedTime();
            double remark_prediction_ms = g1_policy->predict_remark_time_ms();
            jlong sleep_time_ms = mmu_tracker->when_ms(now, remark_prediction_ms);
            os::sleep(current_thread, sleep_time_ms, false);
          }

          if (PrintGC) {
            gclog_or_tty->date_stamp(PrintGCDateStamps);
            gclog_or_tty->stamp(PrintGCTimeStamps);
            gclog_or_tty->print_cr("[GC concurrent-mark-end, %1.7lf sec]",
                                      mark_end_sec - mark_start_sec);
          }

          CMCheckpointRootsFinalClosure final_cl(_cm);
          sprintf(verbose_str, "GC remark");
          VM_CGC_Operation op(&final_cl, verbose_str, true /* needs_pll */);
          VMThread::execute(&op);
        }
        if (cm()->restart_for_overflow() &&
            G1TraceMarkStackOverflow) {
          gclog_or_tty->print_cr("Restarting conc marking because of MS overflow "
                                 "in remark (restart #%d).", iter);
        }

        if (cm()->restart_for_overflow()) {
          if (PrintGC) {
            gclog_or_tty->date_stamp(PrintGCDateStamps);
            gclog_or_tty->stamp(PrintGCTimeStamps);
            gclog_or_tty->print_cr("[GC concurrent-mark-restart-for-overflow]");
          }
        }
      } while (cm()->restart_for_overflow());

      double end_time = os::elapsedVTime();
      // Update the total virtual time before doing this, since it will try
      // to measure it to get the vtime for this marking.  We purposely
      // neglect the presumably-short "completeCleanup" phase here.
      _vtime_accum = (end_time - _vtime_start);

      if (!cm()->has_aborted()) {
        if (g1_policy->adaptive_young_list_length()) {
          double now = os::elapsedTime();
          double cleanup_prediction_ms = g1_policy->predict_cleanup_time_ms();
          jlong sleep_time_ms = mmu_tracker->when_ms(now, cleanup_prediction_ms);
          os::sleep(current_thread, sleep_time_ms, false);
        }

        CMCleanUp cl_cl(_cm);
        sprintf(verbose_str, "GC cleanup");
        VM_CGC_Operation op(&cl_cl, verbose_str, false /* needs_pll */);
        VMThread::execute(&op);
      } else {
        // We don't want to update the marking status if a GC pause
        // is already underway.
        _sts.join();
        g1h->set_marking_complete();
        _sts.leave();
      }

      // Check if cleanup set the free_regions_coming flag. If it
      // hasn't, we can just skip the next step.
      if (g1h->free_regions_coming()) {
        // The following will finish freeing up any regions that we
        // found to be empty during cleanup. We'll do this part
        // without joining the suspendible set. If an evacuation pause
        // takes place, then we would carry on freeing regions in
        // case they are needed by the pause. If a Full GC takes
        // place, it would wait for us to process the regions
        // reclaimed by cleanup.

        double cleanup_start_sec = os::elapsedTime();
        if (PrintGC) {
          gclog_or_tty->date_stamp(PrintGCDateStamps);
          gclog_or_tty->stamp(PrintGCTimeStamps);
          gclog_or_tty->print_cr("[GC concurrent-cleanup-start]");
        }

        // Now do the concurrent cleanup operation.
        _cm->completeCleanup();
<<<<<<< HEAD
        // Notify anyone who's waiting that there are no more free
        // regions coming. We have to do this before we join the STS,
        // otherwise we might deadlock: a GC worker could be blocked
        // waiting for the notification whereas this thread will be
        // blocked for the pause to finish while it's trying to join
        // the STS, which is conditional on the GC workers finishing.
        g1h->reset_free_regions_coming();

        _sts.join();
        g1_policy->record_concurrent_mark_cleanup_completed();
        _sts.leave();
=======

        // Notify anyone who's waiting that there are no more free
        // regions coming. We have to do this before we join the STS
        // (in fact, we should not attempt to join the STS in the
        // interval between finishing the cleanup pause and clearing
        // the free_regions_coming flag) otherwise we might deadlock:
        // a GC worker could be blocked waiting for the notification
        // whereas this thread will be blocked for the pause to finish
        // while it's trying to join the STS, which is conditional on
        // the GC workers finishing.
        g1h->reset_free_regions_coming();
>>>>>>> 7b452e39

        double cleanup_end_sec = os::elapsedTime();
        if (PrintGC) {
          gclog_or_tty->date_stamp(PrintGCDateStamps);
          gclog_or_tty->stamp(PrintGCTimeStamps);
          gclog_or_tty->print_cr("[GC concurrent-cleanup-end, %1.7lf]",
                                 cleanup_end_sec - cleanup_start_sec);
        }
      }
      guarantee(cm()->cleanup_list_is_empty(),
                "at this point there should be no regions on the cleanup list");

      // There is a tricky race before recording that the concurrent
      // cleanup has completed and a potential Full GC starting around
      // the same time. We want to make sure that the Full GC calls
      // abort() on concurrent mark after
      // record_concurrent_mark_cleanup_completed(), since abort() is
      // the method that will reset the concurrent mark state. If we
      // end up calling record_concurrent_mark_cleanup_completed()
      // after abort() then we might incorrectly undo some of the work
      // abort() did. Checking the has_aborted() flag after joining
      // the STS allows the correct ordering of the two methods. There
      // are two scenarios:
      //
      // a) If we reach here before the Full GC, the fact that we have
      // joined the STS means that the Full GC cannot start until we
      // leave the STS, so record_concurrent_mark_cleanup_completed()
      // will complete before abort() is called.
      //
      // b) If we reach here during the Full GC, we'll be held up from
      // joining the STS until the Full GC is done, which means that
      // abort() will have completed and has_aborted() will return
      // true to prevent us from calling
      // record_concurrent_mark_cleanup_completed() (and, in fact, it's
      // not needed any more as the concurrent mark state has been
      // already reset).
      _sts.join();
      if (!cm()->has_aborted()) {
        g1_policy->record_concurrent_mark_cleanup_completed();
      }
      _sts.leave();

      if (cm()->has_aborted()) {
        if (PrintGC) {
          gclog_or_tty->date_stamp(PrintGCDateStamps);
          gclog_or_tty->stamp(PrintGCTimeStamps);
          gclog_or_tty->print_cr("[GC concurrent-mark-abort]");
        }
      }

      // We now want to allow clearing of the marking bitmap to be
      // suspended by a collection pause.
      _sts.join();
      _cm->clearNextBitmap();
      _sts.leave();
    }

    // Update the number of full collections that have been
    // completed. This will also notify the FullGCCount_lock in case a
    // Java thread is waiting for a full GC to happen (e.g., it
    // called System.gc() with +ExplicitGCInvokesConcurrent).
    _sts.join();
    g1h->increment_full_collections_completed(true /* concurrent */);
    _sts.leave();
  }
  assert(_should_terminate, "just checking");

  terminate();
}


void ConcurrentMarkThread::yield() {
  _sts.yield("Concurrent Mark");
}

void ConcurrentMarkThread::stop() {
  // it is ok to take late safepoints here, if needed
  MutexLockerEx mu(Terminator_lock);
  _should_terminate = true;
  while (!_has_terminated) {
    Terminator_lock->wait();
  }
}

void ConcurrentMarkThread::print() const {
  print_on(tty);
}

void ConcurrentMarkThread::print_on(outputStream* st) const {
  st->print("\"G1 Main Concurrent Mark GC Thread\" ");
  Thread::print_on(st);
  st->cr();
}

void ConcurrentMarkThread::sleepBeforeNextCycle() {
  // We join here because we don't want to do the "shouldConcurrentMark()"
  // below while the world is otherwise stopped.
  assert(!in_progress(), "should have been cleared");

  MutexLockerEx x(CGC_lock, Mutex::_no_safepoint_check_flag);
  while (!started()) {
    CGC_lock->wait(Mutex::_no_safepoint_check_flag);
  }
  set_in_progress();
  clear_started();
}

// Note: As is the case with CMS - this method, although exported
// by the ConcurrentMarkThread, which is a non-JavaThread, can only
// be called by a JavaThread. Currently this is done at vm creation
// time (post-vm-init) by the main/Primordial (Java)Thread.
// XXX Consider changing this in the future to allow the CM thread
// itself to create this thread?
void ConcurrentMarkThread::makeSurrogateLockerThread(TRAPS) {
  assert(UseG1GC, "SLT thread needed only for concurrent GC");
  assert(THREAD->is_Java_thread(), "must be a Java thread");
  assert(_slt == NULL, "SLT already created");
  _slt = SurrogateLockerThread::make(THREAD);
}<|MERGE_RESOLUTION|>--- conflicted
+++ resolved
@@ -219,19 +219,6 @@
 
         // Now do the concurrent cleanup operation.
         _cm->completeCleanup();
-<<<<<<< HEAD
-        // Notify anyone who's waiting that there are no more free
-        // regions coming. We have to do this before we join the STS,
-        // otherwise we might deadlock: a GC worker could be blocked
-        // waiting for the notification whereas this thread will be
-        // blocked for the pause to finish while it's trying to join
-        // the STS, which is conditional on the GC workers finishing.
-        g1h->reset_free_regions_coming();
-
-        _sts.join();
-        g1_policy->record_concurrent_mark_cleanup_completed();
-        _sts.leave();
-=======
 
         // Notify anyone who's waiting that there are no more free
         // regions coming. We have to do this before we join the STS
@@ -243,7 +230,6 @@
         // while it's trying to join the STS, which is conditional on
         // the GC workers finishing.
         g1h->reset_free_regions_coming();
->>>>>>> 7b452e39
 
         double cleanup_end_sec = os::elapsedTime();
         if (PrintGC) {
