/*
 * Copyright (c) 2001, 2011, Oracle and/or its affiliates. All rights reserved.
 * DO NOT ALTER OR REMOVE COPYRIGHT NOTICES OR THIS FILE HEADER.
 *
 * This code is free software; you can redistribute it and/or modify it
 * under the terms of the GNU General Public License version 2 only, as
 * published by the Free Software Foundation.
 *
 * This code is distributed in the hope that it will be useful, but WITHOUT
 * ANY WARRANTY; without even the implied warranty of MERCHANTABILITY or
 * FITNESS FOR A PARTICULAR PURPOSE.  See the GNU General Public License
 * version 2 for more details (a copy is included in the LICENSE file that
 * accompanied this code).
 *
 * You should have received a copy of the GNU General Public License version
 * 2 along with this work; if not, write to the Free Software Foundation,
 * Inc., 51 Franklin St, Fifth Floor, Boston, MA 02110-1301 USA.
 *
 * Please contact Oracle, 500 Oracle Parkway, Redwood Shores, CA 94065 USA
 * or visit www.oracle.com if you need additional information or have any
 * questions.
 *
 */

#include "precompiled.hpp"
#include "gc_implementation/g1/heapRegion.hpp"
#include "gc_implementation/g1/heapRegionSeq.inline.hpp"
#include "gc_implementation/g1/heapRegionSets.hpp"
#include "gc_implementation/g1/g1CollectedHeap.inline.hpp"
#include "memory/allocation.hpp"

// Private

size_t HeapRegionSeq::find_contiguous_from(size_t from, size_t num) {
  size_t len = length();
  assert(num > 1, "use this only for sequences of length 2 or greater");
  assert(from <= len,
         err_msg("from: "SIZE_FORMAT" should be valid and <= than "SIZE_FORMAT,
                 from, len));

  size_t curr = from;
  size_t first = G1_NULL_HRS_INDEX;
  size_t num_so_far = 0;
  while (curr < len && num_so_far < num) {
    if (at(curr)->is_empty()) {
      if (first == G1_NULL_HRS_INDEX) {
        first = curr;
        num_so_far = 1;
      } else {
        num_so_far += 1;
      }
    } else {
      first = G1_NULL_HRS_INDEX;
      num_so_far = 0;
    }
    curr += 1;
  }
  assert(num_so_far <= num, "post-condition");
  if (num_so_far == num) {
    // we found enough space for the humongous object
    assert(from <= first && first < len, "post-condition");
    assert(first < curr && (curr - first) == num, "post-condition");
    for (size_t i = first; i < first + num; ++i) {
      assert(at(i)->is_empty(), "post-condition");
    }
    return first;
  } else {
    // we failed to find enough space for the humongous object
    return G1_NULL_HRS_INDEX;
  }
}

// Public

<<<<<<< HEAD
  int start = _alloc_search_start;
  int res = find_contiguous_from(start, num);
  if (res == -1 && start != 0) {
    // Try starting from the beginning. If _alloc_search_start was 0,
    // no point in doing this again.
    res = find_contiguous_from(0, num);
  }
  if (res != -1) {
    assert(0 <= res && res < _regions.length(),
           err_msg("res: %d should be valid", res));
    _alloc_search_start = res + (int) num;
    assert(0 < _alloc_search_start && _alloc_search_start <= _regions.length(),
           err_msg("_alloc_search_start: %d should be valid",
                   _alloc_search_start));
  }
  return res;
}
=======
void HeapRegionSeq::initialize(HeapWord* bottom, HeapWord* end,
                               size_t max_length) {
  assert((size_t) bottom % HeapRegion::GrainBytes == 0,
         "bottom should be heap region aligned");
  assert((size_t) end % HeapRegion::GrainBytes == 0,
         "end should be heap region aligned");
>>>>>>> 7b452e39

  _length = 0;
  _heap_bottom = bottom;
  _heap_end = end;
  _region_shift = HeapRegion::LogOfHRGrainBytes;
  _next_search_index = 0;
  _allocated_length = 0;
  _max_length = max_length;

  _regions = NEW_C_HEAP_ARRAY(HeapRegion*, max_length);
  memset(_regions, 0, max_length * sizeof(HeapRegion*));
  _regions_biased = _regions - ((size_t) bottom >> _region_shift);

  assert(&_regions[0] == &_regions_biased[addr_to_index_biased(bottom)],
         "bottom should be included in the region with index 0");
}

MemRegion HeapRegionSeq::expand_by(HeapWord* old_end,
                                   HeapWord* new_end,
                                   FreeRegionList* list) {
  assert(old_end < new_end, "don't call it otherwise");
  G1CollectedHeap* g1h = G1CollectedHeap::heap();

  HeapWord* next_bottom = old_end;
  assert(_heap_bottom <= next_bottom, "invariant");
  while (next_bottom < new_end) {
    assert(next_bottom < _heap_end, "invariant");
    size_t index = length();

    assert(index < _max_length, "otherwise we cannot expand further");
    if (index == 0) {
      // We have not allocated any regions so far
      assert(next_bottom == _heap_bottom, "invariant");
    } else {
      // next_bottom should match the end of the last/previous region
      assert(next_bottom == at(index - 1)->end(), "invariant");
    }

    if (index == _allocated_length) {
      // We have to allocate a new HeapRegion.
      HeapRegion* new_hr = g1h->new_heap_region(index, next_bottom);
      if (new_hr == NULL) {
        // allocation failed, we bail out and return what we have done so far
        return MemRegion(old_end, next_bottom);
      }
      assert(_regions[index] == NULL, "invariant");
      _regions[index] = new_hr;
      increment_length(&_allocated_length);
    }
    // Have to increment the length first, otherwise we will get an
    // assert failure at(index) below.
    increment_length(&_length);
    HeapRegion* hr = at(index);
    list->add_as_tail(hr);

    next_bottom = hr->end();
  }
  assert(next_bottom == new_end, "post-condition");
  return MemRegion(old_end, next_bottom);
}

size_t HeapRegionSeq::free_suffix() {
  size_t res = 0;
  size_t index = length();
  while (index > 0) {
    index -= 1;
    if (!at(index)->is_empty()) {
      break;
    }
    res += 1;
  }
  return res;
}

size_t HeapRegionSeq::find_contiguous(size_t num) {
  assert(num > 1, "use this only for sequences of length 2 or greater");
  assert(_next_search_index <= length(),
         err_msg("_next_search_indeex: "SIZE_FORMAT" "
                 "should be valid and <= than "SIZE_FORMAT,
                 _next_search_index, length()));

  size_t start = _next_search_index;
  size_t res = find_contiguous_from(start, num);
  if (res == G1_NULL_HRS_INDEX && start > 0) {
    // Try starting from the beginning. If _next_search_index was 0,
    // no point in doing this again.
    res = find_contiguous_from(0, num);
  }
  if (res != G1_NULL_HRS_INDEX) {
    assert(res < length(),
           err_msg("res: "SIZE_FORMAT" should be valid", res));
    _next_search_index = res + num;
    assert(_next_search_index <= length(),
           err_msg("_next_search_indeex: "SIZE_FORMAT" "
                   "should be valid and <= than "SIZE_FORMAT,
                   _next_search_index, length()));
  }
  return res;
}

void HeapRegionSeq::iterate(HeapRegionClosure* blk) const {
  iterate_from((HeapRegion*) NULL, blk);
}

void HeapRegionSeq::iterate_from(HeapRegion* hr, HeapRegionClosure* blk) const {
  size_t hr_index = 0;
  if (hr != NULL) {
    hr_index = (size_t) hr->hrs_index();
  }

  size_t len = length();
  for (size_t i = hr_index; i < len; i += 1) {
    bool res = blk->doHeapRegion(at(i));
    if (res) {
      blk->incomplete();
      return;
    }
  }
  for (size_t i = 0; i < hr_index; i += 1) {
    bool res = blk->doHeapRegion(at(i));
    if (res) {
      blk->incomplete();
      return;
    }
  }
}

MemRegion HeapRegionSeq::shrink_by(size_t shrink_bytes,
                                   size_t* num_regions_deleted) {
  // Reset this in case it's currently pointing into the regions that
  // we just removed.
  _next_search_index = 0;

  assert(shrink_bytes % os::vm_page_size() == 0, "unaligned");
  assert(shrink_bytes % HeapRegion::GrainBytes == 0, "unaligned");
  assert(length() > 0, "the region sequence should not be empty");
  assert(length() <= _allocated_length, "invariant");
  assert(_allocated_length > 0, "we should have at least one region committed");

  // around the loop, i will be the next region to be removed
  size_t i = length() - 1;
  assert(i > 0, "we should never remove all regions");
  // [last_start, end) is the MemRegion that covers the regions we will remove.
  HeapWord* end = at(i)->end();
  HeapWord* last_start = end;
  *num_regions_deleted = 0;
  while (shrink_bytes > 0) {
    HeapRegion* cur = at(i);
    // We should leave the humongous regions where they are.
    if (cur->isHumongous()) break;
    // We should stop shrinking if we come across a non-empty region.
    if (!cur->is_empty()) break;

    i -= 1;
    *num_regions_deleted += 1;
    shrink_bytes -= cur->capacity();
    last_start = cur->bottom();
    decrement_length(&_length);
    // We will reclaim the HeapRegion. _allocated_length should be
    // covering this index. So, even though we removed the region from
    // the active set by decreasing _length, we still have it
    // available in the future if we need to re-use it.
    assert(i > 0, "we should never remove all regions");
    assert(length() > 0, "we should never remove all regions");
  }
  return MemRegion(last_start, end);
}

#ifndef PRODUCT
void HeapRegionSeq::verify_optional() {
  guarantee(_length <= _allocated_length,
            err_msg("invariant: _length: "SIZE_FORMAT" "
                    "_allocated_length: "SIZE_FORMAT,
                    _length, _allocated_length));
  guarantee(_allocated_length <= _max_length,
            err_msg("invariant: _allocated_length: "SIZE_FORMAT" "
                    "_max_length: "SIZE_FORMAT,
                    _allocated_length, _max_length));
  guarantee(_next_search_index <= _length,
            err_msg("invariant: _next_search_index: "SIZE_FORMAT" "
                    "_length: "SIZE_FORMAT,
                    _next_search_index, _length));

  HeapWord* prev_end = _heap_bottom;
  for (size_t i = 0; i < _allocated_length; i += 1) {
    HeapRegion* hr = _regions[i];
    guarantee(hr != NULL, err_msg("invariant: i: "SIZE_FORMAT, i));
    guarantee(hr->bottom() == prev_end,
              err_msg("invariant i: "SIZE_FORMAT" "HR_FORMAT" "
                      "prev_end: "PTR_FORMAT,
                      i, HR_FORMAT_PARAMS(hr), prev_end));
    guarantee(hr->hrs_index() == i,
              err_msg("invariant: i: "SIZE_FORMAT" hrs_index(): "SIZE_FORMAT,
                      i, hr->hrs_index()));
    if (i < _length) {
      // Asserts will fire if i is >= _length
      HeapWord* addr = hr->bottom();
      guarantee(addr_to_region(addr) == hr, "sanity");
      guarantee(addr_to_region_unsafe(addr) == hr, "sanity");
    } else {
      guarantee(hr->is_empty(), "sanity");
      guarantee(!hr->isHumongous(), "sanity");
      // using assert instead of guarantee here since containing_set()
      // is only available in non-product builds.
      assert(hr->containing_set() == NULL, "sanity");
    }
    if (hr->startsHumongous()) {
      prev_end = hr->orig_end();
    } else {
      prev_end = hr->end();
    }
  }
  for (size_t i = _allocated_length; i < _max_length; i += 1) {
    guarantee(_regions[i] == NULL, err_msg("invariant i: "SIZE_FORMAT, i));
  }
}
#endif // PRODUCT<|MERGE_RESOLUTION|>--- conflicted
+++ resolved
@@ -72,32 +72,12 @@
 
 // Public
 
-<<<<<<< HEAD
-  int start = _alloc_search_start;
-  int res = find_contiguous_from(start, num);
-  if (res == -1 && start != 0) {
-    // Try starting from the beginning. If _alloc_search_start was 0,
-    // no point in doing this again.
-    res = find_contiguous_from(0, num);
-  }
-  if (res != -1) {
-    assert(0 <= res && res < _regions.length(),
-           err_msg("res: %d should be valid", res));
-    _alloc_search_start = res + (int) num;
-    assert(0 < _alloc_search_start && _alloc_search_start <= _regions.length(),
-           err_msg("_alloc_search_start: %d should be valid",
-                   _alloc_search_start));
-  }
-  return res;
-}
-=======
 void HeapRegionSeq::initialize(HeapWord* bottom, HeapWord* end,
                                size_t max_length) {
   assert((size_t) bottom % HeapRegion::GrainBytes == 0,
          "bottom should be heap region aligned");
   assert((size_t) end % HeapRegion::GrainBytes == 0,
          "end should be heap region aligned");
->>>>>>> 7b452e39
 
   _length = 0;
   _heap_bottom = bottom;
