/*
 * Copyright 2001-2009 Sun Microsystems, Inc.  All Rights Reserved.
 * DO NOT ALTER OR REMOVE COPYRIGHT NOTICES OR THIS FILE HEADER.
 *
 * This code is free software; you can redistribute it and/or modify it
 * under the terms of the GNU General Public License version 2 only, as
 * published by the Free Software Foundation.
 *
 * This code is distributed in the hope that it will be useful, but WITHOUT
 * ANY WARRANTY; without even the implied warranty of MERCHANTABILITY or
 * FITNESS FOR A PARTICULAR PURPOSE.  See the GNU General Public License
 * version 2 for more details (a copy is included in the LICENSE file that
 * accompanied this code).
 *
 * You should have received a copy of the GNU General Public License version
 * 2 along with this work; if not, write to the Free Software Foundation,
 * Inc., 51 Franklin St, Fifth Floor, Boston, MA 02110-1301 USA.
 *
 * Please contact Sun Microsystems, Inc., 4150 Network Circle, Santa Clara,
 * CA 95054 USA or visit www.sun.com if you need additional information or
 * have any questions.
 *
 */

// Forward decl
class ConcurrentG1RefineThread;
class G1RemSet;

class ConcurrentG1Refine: public CHeapObj {
  ConcurrentG1RefineThread** _threads;
  int _n_threads;

<<<<<<< HEAD
class ConcurrentG1Refine: public CHeapObj {
  ConcurrentG1RefineThread* _cg1rThread;
=======
  // The cache for card refinement.
  bool   _use_cache;
  bool   _def_use_cache;
>>>>>>> 076aa799

  size_t _n_periods;    // Used as clearing epoch

  // An evicting cache of the number of times each card
  // is accessed. Reduces, but does not eliminate, the amount
  // of duplicated processing of dirty cards.

  enum SomePrivateConstants {
    epoch_bits           = 32,
    card_num_shift       = epoch_bits,
    epoch_mask           = AllBits,
    card_num_mask        = AllBits,

    // The initial cache size is approximately this fraction
    // of a maximal cache (i.e. the size needed for all cards
    // in the heap)
    InitialCacheFraction = 512
  };

  const static julong card_num_mask_in_place =
                        (julong) card_num_mask << card_num_shift;

  typedef struct {
    julong _value;      // |  card_num   |  epoch   |
  } CardEpochCacheEntry;

  julong make_epoch_entry(unsigned int card_num, unsigned int epoch) {
    assert(0 <= card_num && card_num < _max_n_card_counts, "Bounds");
    assert(0 <= epoch && epoch <= _n_periods, "must be");

    return ((julong) card_num << card_num_shift) | epoch;
  }

  unsigned int extract_epoch(julong v) {
    return (v & epoch_mask);
  }

  unsigned int extract_card_num(julong v) {
    return (v & card_num_mask_in_place) >> card_num_shift;
  }

  typedef struct {
    unsigned char _count;
    unsigned char _evict_count;
  } CardCountCacheEntry;

  CardCountCacheEntry* _card_counts;
  CardEpochCacheEntry* _card_epochs;

  // The current number of buckets in the card count cache
  unsigned _n_card_counts;

  // The max number of buckets required for the number of
  // cards for the entire reserved heap
  unsigned _max_n_card_counts;

  // Possible sizes of the cache: odd primes that roughly double in size.
  // (See jvmtiTagMap.cpp).
  static int _cc_cache_sizes[];

  // The index in _cc_cache_sizes corresponding to the size of
  // _card_counts.
  int _cache_size_index;

  bool _expand_card_counts;

  const jbyte* _ct_bot;

  jbyte**      _hot_cache;
  int          _hot_cache_size;
  int          _n_hot;
  int          _hot_cache_idx;

  int          _hot_cache_par_chunk_size;
  volatile int _hot_cache_par_claimed_idx;

  // Needed to workaround 6817995
  CardTableModRefBS* _ct_bs;
  G1CollectedHeap*   _g1h;

  // Expands the array that holds the card counts to the next size up
  void expand_card_count_cache();

  // hash a given key (index of card_ptr) with the specified size
  static unsigned int hash(size_t key, int size) {
    return (unsigned int) key % size;
  }

  // hash a given key (index of card_ptr)
  unsigned int hash(size_t key) {
    return hash(key, _n_card_counts);
  }

  unsigned ptr_2_card_num(jbyte* card_ptr) {
    return (unsigned) (card_ptr - _ct_bot);
  }

  jbyte* card_num_2_ptr(unsigned card_num) {
    return (jbyte*) (_ct_bot + card_num);
  }

  // Returns the count of this card after incrementing it.
  jbyte* add_card_count(jbyte* card_ptr, int* count, bool* defer);

  // Returns true if this card is in a young region
  bool is_young_card(jbyte* card_ptr);

 public:
  ConcurrentG1Refine();
  ~ConcurrentG1Refine();

  void init(); // Accomplish some initialization that has to wait.
  void stop();

  // Iterate over the conc refine threads
  void threads_do(ThreadClosure *tc);

  // If this is the first entry for the slot, writes into the cache and
  // returns NULL.  If it causes an eviction, returns the evicted pointer.
  // Otherwise, its a cache hit, and returns NULL.
  jbyte* cache_insert(jbyte* card_ptr, bool* defer);

  // Process the cached entries.
  void clean_up_cache(int worker_i, G1RemSet* g1rs);

  // Set up for parallel processing of the cards in the hot cache
  void clear_hot_cache_claimed_index() {
    _hot_cache_par_claimed_idx = 0;
  }

  // Discard entries in the hot cache.
  void clear_hot_cache() {
    _hot_cache_idx = 0; _n_hot = 0;
  }

  bool hot_cache_is_empty() { return _n_hot == 0; }

  bool use_cache() { return _use_cache; }
  void set_use_cache(bool b) {
    if (b) _use_cache = _def_use_cache;
    else   _use_cache = false;
  }

  void clear_and_record_card_counts();

  static size_t thread_num();

  void print_worker_threads_on(outputStream* st) const;
};<|MERGE_RESOLUTION|>--- conflicted
+++ resolved
@@ -30,14 +30,9 @@
   ConcurrentG1RefineThread** _threads;
   int _n_threads;
 
-<<<<<<< HEAD
-class ConcurrentG1Refine: public CHeapObj {
-  ConcurrentG1RefineThread* _cg1rThread;
-=======
   // The cache for card refinement.
   bool   _use_cache;
   bool   _def_use_cache;
->>>>>>> 076aa799
 
   size_t _n_periods;    // Used as clearing epoch
 
