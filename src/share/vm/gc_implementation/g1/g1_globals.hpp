/*
 * Copyright (c) 2001, 2012, Oracle and/or its affiliates. All rights reserved.
 * DO NOT ALTER OR REMOVE COPYRIGHT NOTICES OR THIS FILE HEADER.
 *
 * This code is free software; you can redistribute it and/or modify it
 * under the terms of the GNU General Public License version 2 only, as
 * published by the Free Software Foundation.
 *
 * This code is distributed in the hope that it will be useful, but WITHOUT
 * ANY WARRANTY; without even the implied warranty of MERCHANTABILITY or
 * FITNESS FOR A PARTICULAR PURPOSE.  See the GNU General Public License
 * version 2 for more details (a copy is included in the LICENSE file that
 * accompanied this code).
 *
 * You should have received a copy of the GNU General Public License version
 * 2 along with this work; if not, write to the Free Software Foundation,
 * Inc., 51 Franklin St, Fifth Floor, Boston, MA 02110-1301 USA.
 *
 * Please contact Oracle, 500 Oracle Parkway, Redwood Shores, CA 94065 USA
 * or visit www.oracle.com if you need additional information or have any
 * questions.
 *
 */

#ifndef SHARE_VM_GC_IMPLEMENTATION_G1_G1_GLOBALS_HPP
#define SHARE_VM_GC_IMPLEMENTATION_G1_G1_GLOBALS_HPP

#include "runtime/globals.hpp"

//
// Defines all globals flags used by the garbage-first compiler.
//

#define G1_FLAGS(develop, develop_pd, product, product_pd, diagnostic, experimental, notproduct, manageable, product_rw) \
                                                                            \
  product(intx, G1ConfidencePercent, 50,                                    \
          "Confidence level for MMU/pause predictions")                     \
                                                                            \
  develop(intx, G1MarkingOverheadPercent, 0,                                \
          "Overhead of concurrent marking")                                 \
                                                                            \
  develop(intx, G1MarkingVerboseLevel, 0,                                   \
          "Level (0-4) of verboseness of the marking code")                 \
                                                                            \
  develop(bool, G1PrintReachableAtInitialMark, false,                       \
          "Reachable object dump at the initial mark pause")                \
                                                                            \
  develop(bool, G1VerifyDuringGCPrintReachable, false,                      \
          "If conc mark verification fails, dump reachable objects")        \
                                                                            \
  develop(ccstr, G1PrintReachableBaseFile, NULL,                            \
          "The base file name for the reachable object dumps")              \
                                                                            \
  develop(bool, G1TraceMarkStackOverflow, false,                            \
          "If true, extra debugging code for CM restart for ovflw.")        \
                                                                            \
  diagnostic(bool, G1SummarizeConcMark, false,                              \
          "Summarize concurrent mark info")                                 \
                                                                            \
  diagnostic(bool, G1SummarizeRSetStats, false,                             \
          "Summarize remembered set processing info")                       \
                                                                            \
  diagnostic(intx, G1SummarizeRSetStatsPeriod, 0,                           \
          "The period (in number of GCs) at which we will generate "        \
          "update buffer processing info "                                  \
          "(0 means do not periodically generate this info); "              \
          "it also requires -XX:+G1SummarizeRSetStats")                     \
                                                                            \
  diagnostic(bool, G1TraceConcRefinement, false,                            \
          "Trace G1 concurrent refinement")                                 \
                                                                            \
  product(intx, G1MarkRegionStackSize, 1024 * 1024,                         \
          "Size of the region stack for concurrent marking.")               \
                                                                            \
<<<<<<< HEAD
  experimental(bool, G1UseConcMarkReferenceProcessing, false,               \
          "If true, enable reference discovery during concurrent "          \
          "marking and reference processing at the end of remark "          \
          "(unsafe).")                                                      \
                                                                            \
  develop(bool, G1SATBBarrierPrintNullPreVals, false,                       \
          "If true, count frac of ptr writes with null pre-vals.")          \
=======
  product(double, G1ConcMarkStepDurationMillis, 10.0,                       \
          "Target duration of individual concurrent marking steps "         \
          "in milliseconds.")                                               \
                                                                            \
  product(intx, G1RefProcDrainInterval, 10,                                 \
          "The number of discovered reference objects to process before "   \
          "draining concurrent marking work queues.")                       \
                                                                            \
  experimental(bool, G1UseConcMarkReferenceProcessing, true,                \
          "If true, enable reference discovery during concurrent "          \
          "marking and reference processing at the end of remark.")         \
>>>>>>> 7b452e39
                                                                            \
  product(intx, G1SATBBufferSize, 1*K,                                      \
          "Number of entries in an SATB log buffer.")                       \
                                                                            \
  develop(intx, G1SATBProcessCompletedThreshold, 20,                        \
          "Number of completed buffers that triggers log processing.")      \
                                                                            \
  product(uintx, G1SATBBufferEnqueueingThresholdPercent, 60,                \
          "Before enqueueing them, each mutator thread tries to do some "   \
          "filtering on the SATB buffers it generates. If post-filtering "  \
          "the percentage of retained entries is over this threshold "      \
          "the buffer will be enqueued for processing. A value of 0 "       \
          "specifies that mutator threads should not do such filtering.")   \
                                                                            \
  develop(intx, G1ExtraRegionSurvRate, 33,                                  \
          "If the young survival rate is S, and there's room left in "      \
          "to-space, we will allow regions whose survival rate is up to "   \
          "S + (1 - S)*X, where X is this parameter (as a fraction.)")      \
                                                                            \
  develop(intx, G1InitYoungSurvRatio, 50,                                   \
          "Expected Survival Rate for newly allocated bytes")               \
                                                                            \
  develop(bool, G1SATBPrintStubs, false,                                    \
          "If true, print generated stubs for the SATB barrier")            \
                                                                            \
  experimental(intx, G1ExpandByPercentOfAvailable, 20,                      \
          "When expanding, % of uncommitted space to claim.")               \
                                                                            \
  develop(bool, G1RSBarrierRegionFilter, true,                              \
          "If true, generate region filtering code in RS barrier")          \
                                                                            \
  develop(bool, G1RSBarrierNullFilter, true,                                \
          "If true, generate null-pointer filtering code in RS barrier")    \
                                                                            \
  develop(bool, G1DeferredRSUpdate, true,                                   \
          "If true, use deferred RS updates")                               \
                                                                            \
  develop(bool, G1RSLogCheckCardTable, false,                               \
          "If true, verify that no dirty cards remain after RS log "        \
          "processing.")                                                    \
                                                                            \
  develop(bool, G1RSCountHisto, false,                                      \
          "If true, print a histogram of RS occupancies after each pause")  \
                                                                            \
  diagnostic(bool, G1PrintRegionLivenessInfo, false,                        \
            "Prints the liveness information for all regions in the heap "  \
            "at the end of a marking cycle.")                               \
                                                                            \
  develop(bool, G1PrintParCleanupStats, false,                              \
          "When true, print extra stats about parallel cleanup.")           \
                                                                            \
  product(intx, G1UpdateBufferSize, 256,                                    \
          "Size of an update buffer")                                       \
                                                                            \
  product(intx, G1ConcRefinementYellowZone, 0,                              \
          "Number of enqueued update buffers that will "                    \
          "trigger concurrent processing. Will be selected ergonomically "  \
          "by default.")                                                    \
                                                                            \
  product(intx, G1ConcRefinementRedZone, 0,                                 \
          "Maximum number of enqueued update buffers before mutator "       \
          "threads start processing new ones instead of enqueueing them. "  \
          "Will be selected ergonomically by default. Zero will disable "   \
          "concurrent processing.")                                         \
                                                                            \
  product(intx, G1ConcRefinementGreenZone, 0,                               \
          "The number of update buffers that are left in the queue by the " \
          "concurrent processing threads. Will be selected ergonomically "  \
          "by default.")                                                    \
                                                                            \
  product(intx, G1ConcRefinementServiceIntervalMillis, 300,                 \
          "The last concurrent refinement thread wakes up every "           \
          "specified number of milliseconds to do miscellaneous work.")     \
                                                                            \
  product(intx, G1ConcRefinementThresholdStep, 0,                           \
          "Each time the rset update queue increases by this amount "       \
          "activate the next refinement thread if available. "              \
          "Will be selected ergonomically by default.")                     \
                                                                            \
  product(intx, G1RSetUpdatingPauseTimePercent, 10,                         \
          "A target percentage of time that is allowed to be spend on "     \
          "process RS update buffers during the collection pause.")         \
                                                                            \
  product(bool, G1UseAdaptiveConcRefinement, true,                          \
          "Select green, yellow and red zones adaptively to meet the "      \
          "the pause requirements.")                                        \
                                                                            \
  develop(intx, G1ConcRSLogCacheSize, 10,                                   \
          "Log base 2 of the length of conc RS hot-card cache.")            \
                                                                            \
  develop(intx, G1ConcRSHotCardLimit, 4,                                    \
          "The threshold that defines (>=) a hot card.")                    \
                                                                            \
  develop(intx, G1MaxHotCardCountSizePercent, 25,                           \
          "The maximum size of the hot card count cache as a "              \
          "percentage of the number of cards for the maximum heap.")        \
                                                                            \
  develop(bool, G1PrintOopAppls, false,                                     \
          "When true, print applications of closures to external locs.")    \
                                                                            \
  develop(intx, G1RSetRegionEntriesBase, 256,                               \
          "Max number of regions in a fine-grain table per MB.")            \
                                                                            \
  product(intx, G1RSetRegionEntries, 0,                                     \
          "Max number of regions for which we keep bitmaps."                \
          "Will be set ergonomically by default")                           \
                                                                            \
  develop(intx, G1RSetSparseRegionEntriesBase, 4,                           \
          "Max number of entries per region in a sparse table "             \
          "per MB.")                                                        \
                                                                            \
  product(intx, G1RSetSparseRegionEntries, 0,                               \
          "Max number of entries per region in a sparse table."             \
          "Will be set ergonomically by default.")                          \
                                                                            \
  develop(bool, G1RecordHRRSOops, false,                                    \
          "When true, record recent calls to rem set operations.")          \
                                                                            \
  develop(bool, G1RecordHRRSEvents, false,                                  \
          "When true, record recent calls to rem set operations.")          \
                                                                            \
  develop(intx, G1MaxVerifyFailures, -1,                                    \
          "The maximum number of verification failrues to print.  "         \
          "-1 means print all.")                                            \
                                                                            \
  develop(bool, G1ScrubRemSets, true,                                       \
          "When true, do RS scrubbing after cleanup.")                      \
                                                                            \
  develop(bool, G1RSScrubVerbose, false,                                    \
          "When true, do RS scrubbing with verbose output.")                \
                                                                            \
  develop(bool, G1YoungSurvRateVerbose, false,                              \
          "print out the survival rate of young regions according to age.") \
                                                                            \
  develop(intx, G1YoungSurvRateNumRegionsSummary, 0,                        \
          "the number of regions for which we'll print a surv rate "        \
          "summary.")                                                       \
                                                                            \
  product(uintx, G1ReservePercent, 10,                                      \
          "It determines the minimum reserve we should have in the heap "   \
          "to minimize the probability of promotion failure.")              \
                                                                            \
  diagnostic(bool, G1PrintHeapRegions, false,                               \
          "If set G1 will print information on which regions are being "    \
          "allocated and which are reclaimed.")                             \
                                                                            \
  develop(bool, G1HRRSUseSparseTable, true,                                 \
          "When true, use sparse table to save space.")                     \
                                                                            \
  develop(bool, G1HRRSFlushLogBuffersOnVerify, false,                       \
          "Forces flushing of log buffers before verification.")            \
                                                                            \
  develop(bool, G1FailOnFPError, false,                                     \
          "When set, G1 will fail when it encounters an FP 'error', "       \
          "so as to allow debugging")                                       \
                                                                            \
  product(uintx, G1HeapRegionSize, 0,                                       \
          "Size of the G1 regions.")                                        \
                                                                            \
  experimental(bool, G1UseParallelRSetUpdating, true,                       \
          "Enables the parallelization of remembered set updating "         \
          "during evacuation pauses")                                       \
                                                                            \
  experimental(bool, G1UseParallelRSetScanning, true,                       \
          "Enables the parallelization of remembered set scanning "         \
          "during evacuation pauses")                                       \
                                                                            \
  product(uintx, G1ConcRefinementThreads, 0,                                \
          "If non-0 is the number of parallel rem set update threads, "     \
          "otherwise the value is determined ergonomically.")               \
                                                                            \
  develop(intx, G1CardCountCacheExpandThreshold, 16,                        \
          "Expand the card count cache if the number of collisions for "    \
          "a particular entry exceeds this value.")                         \
                                                                            \
  develop(bool, G1VerifyCTCleanup, false,                                   \
          "Verify card table cleanup.")                                     \
                                                                            \
  product(uintx, G1RSetScanBlockSize, 64,                                   \
          "Size of a work unit of cards claimed by a worker thread"         \
          "during RSet scanning.")                                          \
                                                                            \
  develop(uintx, G1SecondaryFreeListAppendLength, 5,                        \
          "The number of regions we will add to the secondary free list "   \
          "at every append operation")                                      \
                                                                            \
  develop(bool, G1ConcRegionFreeingVerbose, false,                          \
          "Enables verboseness during concurrent region freeing")           \
                                                                            \
  develop(bool, G1StressConcRegionFreeing, false,                           \
          "It stresses the concurrent region freeing operation")            \
                                                                            \
  develop(uintx, G1StressConcRegionFreeingDelayMillis, 0,                   \
          "Artificial delay during concurrent region freeing")              \
                                                                            \
  develop(uintx, G1DummyRegionsPerGC, 0,                                    \
          "The number of dummy regions G1 will allocate at the end of "     \
          "each evacuation pause in order to artificially fill up the "     \
          "heap and stress the marking implementation.")                    \
                                                                            \
  develop(bool, G1ExitOnExpansionFailure, false,                            \
          "Raise a fatal VM exit out of memory failure in the event "       \
          " that heap expansion fails due to running out of swap.")         \
                                                                            \
  develop(uintx, G1ConcMarkForceOverflow, 0,                                \
          "The number of times we'll force an overflow during "             \
          "concurrent marking")                                             \
                                                                            \
  develop(uintx, G1DefaultMinNewGenPercent, 20,                             \
          "Percentage (0-100) of the heap size to use as minimum "          \
          "young gen size.")                                                \
                                                                            \
  develop(uintx, G1DefaultMaxNewGenPercent, 80,                             \
          "Percentage (0-100) of the heap size to use as maximum "          \
          "young gen size.")                                                \
                                                                            \
  develop(uintx, G1OldCSetRegionLiveThresholdPercent, 95,                   \
          "Threshold for regions to be added to the collection set. "       \
          "Regions with more live bytes that this will not be collected.")  \
                                                                            \
  develop(uintx, G1OldReclaimableThresholdPercent, 1,                       \
          "Threshold for the remaining old reclaimable bytes, expressed "   \
          "as a percentage of the heap size. If the old reclaimable bytes " \
          "are under this we will not collect them with more mixed GCs.")   \
                                                                            \
  develop(uintx, G1MaxMixedGCNum, 4,                                        \
          "The maximum desired number of mixed GCs after a marking cycle.") \
                                                                            \
  develop(uintx, G1OldCSetRegionThresholdPercent, 10,                       \
          "An upper bound for the number of old CSet regions expressed "    \
          "as a percentage of the heap size.")

G1_FLAGS(DECLARE_DEVELOPER_FLAG, DECLARE_PD_DEVELOPER_FLAG, DECLARE_PRODUCT_FLAG, DECLARE_PD_PRODUCT_FLAG, DECLARE_DIAGNOSTIC_FLAG, DECLARE_EXPERIMENTAL_FLAG, DECLARE_NOTPRODUCT_FLAG, DECLARE_MANAGEABLE_FLAG, DECLARE_PRODUCT_RW_FLAG)

#endif // SHARE_VM_GC_IMPLEMENTATION_G1_G1_GLOBALS_HPP<|MERGE_RESOLUTION|>--- conflicted
+++ resolved
@@ -72,15 +72,6 @@
   product(intx, G1MarkRegionStackSize, 1024 * 1024,                         \
           "Size of the region stack for concurrent marking.")               \
                                                                             \
-<<<<<<< HEAD
-  experimental(bool, G1UseConcMarkReferenceProcessing, false,               \
-          "If true, enable reference discovery during concurrent "          \
-          "marking and reference processing at the end of remark "          \
-          "(unsafe).")                                                      \
-                                                                            \
-  develop(bool, G1SATBBarrierPrintNullPreVals, false,                       \
-          "If true, count frac of ptr writes with null pre-vals.")          \
-=======
   product(double, G1ConcMarkStepDurationMillis, 10.0,                       \
           "Target duration of individual concurrent marking steps "         \
           "in milliseconds.")                                               \
@@ -92,7 +83,6 @@
   experimental(bool, G1UseConcMarkReferenceProcessing, true,                \
           "If true, enable reference discovery during concurrent "          \
           "marking and reference processing at the end of remark.")         \
->>>>>>> 7b452e39
                                                                             \
   product(intx, G1SATBBufferSize, 1*K,                                      \
           "Number of entries in an SATB log buffer.")                       \
