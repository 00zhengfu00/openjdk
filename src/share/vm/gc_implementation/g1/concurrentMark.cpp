/*
 * Copyright (c) 2001, 2012, Oracle and/or its affiliates. All rights reserved.
 * DO NOT ALTER OR REMOVE COPYRIGHT NOTICES OR THIS FILE HEADER.
 *
 * This code is free software; you can redistribute it and/or modify it
 * under the terms of the GNU General Public License version 2 only, as
 * published by the Free Software Foundation.
 *
 * This code is distributed in the hope that it will be useful, but WITHOUT
 * ANY WARRANTY; without even the implied warranty of MERCHANTABILITY or
 * FITNESS FOR A PARTICULAR PURPOSE.  See the GNU General Public License
 * version 2 for more details (a copy is included in the LICENSE file that
 * accompanied this code).
 *
 * You should have received a copy of the GNU General Public License version
 * 2 along with this work; if not, write to the Free Software Foundation,
 * Inc., 51 Franklin St, Fifth Floor, Boston, MA 02110-1301 USA.
 *
 * Please contact Oracle, 500 Oracle Parkway, Redwood Shores, CA 94065 USA
 * or visit www.oracle.com if you need additional information or have any
 * questions.
 *
 */

#include "precompiled.hpp"
#include "classfile/symbolTable.hpp"
#include "gc_implementation/g1/concurrentMark.inline.hpp"
#include "gc_implementation/g1/concurrentMarkThread.inline.hpp"
#include "gc_implementation/g1/g1CollectedHeap.inline.hpp"
#include "gc_implementation/g1/g1CollectorPolicy.hpp"
#include "gc_implementation/g1/g1ErgoVerbose.hpp"
#include "gc_implementation/g1/g1OopClosures.inline.hpp"
#include "gc_implementation/g1/g1RemSet.hpp"
#include "gc_implementation/g1/heapRegion.inline.hpp"
#include "gc_implementation/g1/heapRegionRemSet.hpp"
#include "gc_implementation/g1/heapRegionSeq.inline.hpp"
#include "gc_implementation/shared/vmGCOperations.hpp"
#include "memory/genOopClosures.inline.hpp"
#include "memory/referencePolicy.hpp"
#include "memory/resourceArea.hpp"
#include "oops/oop.inline.hpp"
#include "runtime/handles.inline.hpp"
#include "runtime/java.hpp"

// Concurrent marking bit map wrapper

CMBitMapRO::CMBitMapRO(ReservedSpace rs, int shifter) :
  _bm((uintptr_t*)NULL,0),
  _shifter(shifter) {
  _bmStartWord = (HeapWord*)(rs.base());
  _bmWordSize  = rs.size()/HeapWordSize;    // rs.size() is in bytes
  ReservedSpace brs(ReservedSpace::allocation_align_size_up(
                     (_bmWordSize >> (_shifter + LogBitsPerByte)) + 1));

  guarantee(brs.is_reserved(), "couldn't allocate concurrent marking bit map");
  // For now we'll just commit all of the bit map up fromt.
  // Later on we'll try to be more parsimonious with swap.
  guarantee(_virtual_space.initialize(brs, brs.size()),
            "couldn't reseve backing store for concurrent marking bit map");
  assert(_virtual_space.committed_size() == brs.size(),
         "didn't reserve backing store for all of concurrent marking bit map?");
  _bm.set_map((uintptr_t*)_virtual_space.low());
  assert(_virtual_space.committed_size() << (_shifter + LogBitsPerByte) >=
         _bmWordSize, "inconsistency in bit map sizing");
  _bm.set_size(_bmWordSize >> _shifter);
}

HeapWord* CMBitMapRO::getNextMarkedWordAddress(HeapWord* addr,
                                               HeapWord* limit) const {
  // First we must round addr *up* to a possible object boundary.
  addr = (HeapWord*)align_size_up((intptr_t)addr,
                                  HeapWordSize << _shifter);
  size_t addrOffset = heapWordToOffset(addr);
  if (limit == NULL) {
    limit = _bmStartWord + _bmWordSize;
  }
  size_t limitOffset = heapWordToOffset(limit);
  size_t nextOffset = _bm.get_next_one_offset(addrOffset, limitOffset);
  HeapWord* nextAddr = offsetToHeapWord(nextOffset);
  assert(nextAddr >= addr, "get_next_one postcondition");
  assert(nextAddr == limit || isMarked(nextAddr),
         "get_next_one postcondition");
  return nextAddr;
}

HeapWord* CMBitMapRO::getNextUnmarkedWordAddress(HeapWord* addr,
                                                 HeapWord* limit) const {
  size_t addrOffset = heapWordToOffset(addr);
  if (limit == NULL) {
    limit = _bmStartWord + _bmWordSize;
  }
  size_t limitOffset = heapWordToOffset(limit);
  size_t nextOffset = _bm.get_next_zero_offset(addrOffset, limitOffset);
  HeapWord* nextAddr = offsetToHeapWord(nextOffset);
  assert(nextAddr >= addr, "get_next_one postcondition");
  assert(nextAddr == limit || !isMarked(nextAddr),
         "get_next_one postcondition");
  return nextAddr;
}

int CMBitMapRO::heapWordDiffToOffsetDiff(size_t diff) const {
  assert((diff & ((1 << _shifter) - 1)) == 0, "argument check");
  return (int) (diff >> _shifter);
}

void CMBitMapRO::mostly_disjoint_range_union(BitMap*   from_bitmap,
                                             size_t    from_start_index,
                                             HeapWord* to_start_word,
                                             size_t    word_num) {
  _bm.mostly_disjoint_range_union(from_bitmap,
                                  from_start_index,
                                  heapWordToOffset(to_start_word),
                                  word_num);
}

#ifndef PRODUCT
bool CMBitMapRO::covers(ReservedSpace rs) const {
  // assert(_bm.map() == _virtual_space.low(), "map inconsistency");
  assert(((size_t)_bm.size() * ((size_t)1 << _shifter)) == _bmWordSize,
         "size inconsistency");
  return _bmStartWord == (HeapWord*)(rs.base()) &&
         _bmWordSize  == rs.size()>>LogHeapWordSize;
}
#endif

void CMBitMap::clearAll() {
  _bm.clear();
  return;
}

void CMBitMap::markRange(MemRegion mr) {
  mr.intersection(MemRegion(_bmStartWord, _bmWordSize));
  assert(!mr.is_empty(), "unexpected empty region");
  assert((offsetToHeapWord(heapWordToOffset(mr.end())) ==
          ((HeapWord *) mr.end())),
         "markRange memory region end is not card aligned");
  // convert address range into offset range
  _bm.at_put_range(heapWordToOffset(mr.start()),
                   heapWordToOffset(mr.end()), true);
}

void CMBitMap::clearRange(MemRegion mr) {
  mr.intersection(MemRegion(_bmStartWord, _bmWordSize));
  assert(!mr.is_empty(), "unexpected empty region");
  // convert address range into offset range
  _bm.at_put_range(heapWordToOffset(mr.start()),
                   heapWordToOffset(mr.end()), false);
}

MemRegion CMBitMap::getAndClearMarkedRegion(HeapWord* addr,
                                            HeapWord* end_addr) {
  HeapWord* start = getNextMarkedWordAddress(addr);
  start = MIN2(start, end_addr);
  HeapWord* end   = getNextUnmarkedWordAddress(start);
  end = MIN2(end, end_addr);
  assert(start <= end, "Consistency check");
  MemRegion mr(start, end);
  if (!mr.is_empty()) {
    clearRange(mr);
  }
  return mr;
}

CMMarkStack::CMMarkStack(ConcurrentMark* cm) :
  _base(NULL), _cm(cm)
#ifdef ASSERT
  , _drain_in_progress(false)
  , _drain_in_progress_yields(false)
#endif
{}

void CMMarkStack::allocate(size_t size) {
  _base = NEW_C_HEAP_ARRAY(oop, size);
  if (_base == NULL) {
    vm_exit_during_initialization("Failed to allocate CM region mark stack");
  }
  _index = 0;
  _capacity = (jint) size;
  _saved_index = -1;
  NOT_PRODUCT(_max_depth = 0);
}

CMMarkStack::~CMMarkStack() {
  if (_base != NULL) {
    FREE_C_HEAP_ARRAY(oop, _base);
  }
}

void CMMarkStack::par_push(oop ptr) {
  while (true) {
    if (isFull()) {
      _overflow = true;
      return;
    }
    // Otherwise...
    jint index = _index;
    jint next_index = index+1;
    jint res = Atomic::cmpxchg(next_index, &_index, index);
    if (res == index) {
      _base[index] = ptr;
      // Note that we don't maintain this atomically.  We could, but it
      // doesn't seem necessary.
      NOT_PRODUCT(_max_depth = MAX2(_max_depth, next_index));
      return;
    }
    // Otherwise, we need to try again.
  }
}

void CMMarkStack::par_adjoin_arr(oop* ptr_arr, int n) {
  while (true) {
    if (isFull()) {
      _overflow = true;
      return;
    }
    // Otherwise...
    jint index = _index;
    jint next_index = index + n;
    if (next_index > _capacity) {
      _overflow = true;
      return;
    }
    jint res = Atomic::cmpxchg(next_index, &_index, index);
    if (res == index) {
      for (int i = 0; i < n; i++) {
        int ind = index + i;
        assert(ind < _capacity, "By overflow test above.");
        _base[ind] = ptr_arr[i];
      }
      NOT_PRODUCT(_max_depth = MAX2(_max_depth, next_index));
      return;
    }
    // Otherwise, we need to try again.
  }
}


void CMMarkStack::par_push_arr(oop* ptr_arr, int n) {
  MutexLockerEx x(ParGCRareEvent_lock, Mutex::_no_safepoint_check_flag);
  jint start = _index;
  jint next_index = start + n;
  if (next_index > _capacity) {
    _overflow = true;
    return;
  }
  // Otherwise.
  _index = next_index;
  for (int i = 0; i < n; i++) {
    int ind = start + i;
    assert(ind < _capacity, "By overflow test above.");
    _base[ind] = ptr_arr[i];
  }
}


bool CMMarkStack::par_pop_arr(oop* ptr_arr, int max, int* n) {
  MutexLockerEx x(ParGCRareEvent_lock, Mutex::_no_safepoint_check_flag);
  jint index = _index;
  if (index == 0) {
    *n = 0;
    return false;
  } else {
    int k = MIN2(max, index);
    jint new_ind = index - k;
    for (int j = 0; j < k; j++) {
      ptr_arr[j] = _base[new_ind + j];
    }
    _index = new_ind;
    *n = k;
    return true;
  }
}

CMRegionStack::CMRegionStack() : _base(NULL) {}

void CMRegionStack::allocate(size_t size) {
  _base = NEW_C_HEAP_ARRAY(MemRegion, size);
  if (_base == NULL) {
    vm_exit_during_initialization("Failed to allocate CM region mark stack");
  }
  _index = 0;
  _capacity = (jint) size;
}

CMRegionStack::~CMRegionStack() {
  if (_base != NULL) {
    FREE_C_HEAP_ARRAY(oop, _base);
  }
}

void CMRegionStack::push_lock_free(MemRegion mr) {
  guarantee(false, "push_lock_free(): don't call this any more");

  assert(mr.word_size() > 0, "Precondition");
  while (true) {
    jint index = _index;

    if (index >= _capacity) {
      _overflow = true;
      return;
    }
    // Otherwise...
    jint next_index = index+1;
    jint res = Atomic::cmpxchg(next_index, &_index, index);
    if (res == index) {
      _base[index] = mr;
      return;
    }
    // Otherwise, we need to try again.
  }
}

// Lock-free pop of the region stack. Called during the concurrent
// marking / remark phases. Should only be called in tandem with
// other lock-free pops.
MemRegion CMRegionStack::pop_lock_free() {
  guarantee(false, "pop_lock_free(): don't call this any more");

  while (true) {
    jint index = _index;

    if (index == 0) {
      return MemRegion();
    }
    // Otherwise...
    jint next_index = index-1;
    jint res = Atomic::cmpxchg(next_index, &_index, index);
    if (res == index) {
      MemRegion mr = _base[next_index];
      if (mr.start() != NULL) {
        assert(mr.end() != NULL, "invariant");
        assert(mr.word_size() > 0, "invariant");
        return mr;
      } else {
        // that entry was invalidated... let's skip it
        assert(mr.end() == NULL, "invariant");
      }
    }
    // Otherwise, we need to try again.
  }
}

#if 0
// The routines that manipulate the region stack with a lock are
// not currently used. They should be retained, however, as a
// diagnostic aid.

void CMRegionStack::push_with_lock(MemRegion mr) {
  assert(mr.word_size() > 0, "Precondition");
  MutexLockerEx x(CMRegionStack_lock, Mutex::_no_safepoint_check_flag);

  if (isFull()) {
    _overflow = true;
    return;
  }

  _base[_index] = mr;
  _index += 1;
}

MemRegion CMRegionStack::pop_with_lock() {
  MutexLockerEx x(CMRegionStack_lock, Mutex::_no_safepoint_check_flag);

  while (true) {
    if (_index == 0) {
      return MemRegion();
    }
    _index -= 1;

    MemRegion mr = _base[_index];
    if (mr.start() != NULL) {
      assert(mr.end() != NULL, "invariant");
      assert(mr.word_size() > 0, "invariant");
      return mr;
    } else {
      // that entry was invalidated... let's skip it
      assert(mr.end() == NULL, "invariant");
    }
  }
}
#endif

bool CMRegionStack::invalidate_entries_into_cset() {
  guarantee(false, "invalidate_entries_into_cset(): don't call this any more");

  bool result = false;
  G1CollectedHeap* g1h = G1CollectedHeap::heap();
  for (int i = 0; i < _oops_do_bound; ++i) {
    MemRegion mr = _base[i];
    if (mr.start() != NULL) {
      assert(mr.end() != NULL, "invariant");
      assert(mr.word_size() > 0, "invariant");
      HeapRegion* hr = g1h->heap_region_containing(mr.start());
      assert(hr != NULL, "invariant");
      if (hr->in_collection_set()) {
        // The region points into the collection set
        _base[i] = MemRegion();
        result = true;
      }
    } else {
      // that entry was invalidated... let's skip it
      assert(mr.end() == NULL, "invariant");
    }
  }
  return result;
}

template<class OopClosureClass>
bool CMMarkStack::drain(OopClosureClass* cl, CMBitMap* bm, bool yield_after) {
  assert(!_drain_in_progress || !_drain_in_progress_yields || yield_after
         || SafepointSynchronize::is_at_safepoint(),
         "Drain recursion must be yield-safe.");
  bool res = true;
  debug_only(_drain_in_progress = true);
  debug_only(_drain_in_progress_yields = yield_after);
  while (!isEmpty()) {
    oop newOop = pop();
    assert(G1CollectedHeap::heap()->is_in_reserved(newOop), "Bad pop");
    assert(newOop->is_oop(), "Expected an oop");
    assert(bm == NULL || bm->isMarked((HeapWord*)newOop),
           "only grey objects on this stack");
    newOop->oop_iterate(cl);
    if (yield_after && _cm->do_yield_check()) {
      res = false;
      break;
    }
  }
  debug_only(_drain_in_progress = false);
  return res;
}

void CMMarkStack::note_start_of_gc() {
  assert(_saved_index == -1,
         "note_start_of_gc()/end_of_gc() bracketed incorrectly");
  _saved_index = _index;
}

void CMMarkStack::note_end_of_gc() {
  // This is intentionally a guarantee, instead of an assert. If we
  // accidentally add something to the mark stack during GC, it
  // will be a correctness issue so it's better if we crash. we'll
  // only check this once per GC anyway, so it won't be a performance
  // issue in any way.
  guarantee(_saved_index == _index,
            err_msg("saved index: %d index: %d", _saved_index, _index));
  _saved_index = -1;
}

void CMMarkStack::oops_do(OopClosure* f) {
  assert(_saved_index == _index,
         err_msg("saved index: %d index: %d", _saved_index, _index));
  for (int i = 0; i < _index; i += 1) {
    f->do_oop(&_base[i]);
  }
}

bool ConcurrentMark::not_yet_marked(oop obj) const {
  return (_g1h->is_obj_ill(obj)
          || (_g1h->is_in_permanent(obj)
              && !nextMarkBitMap()->isMarked((HeapWord*)obj)));
}

CMRootRegions::CMRootRegions() :
  _young_list(NULL), _cm(NULL), _scan_in_progress(false),
  _should_abort(false),  _next_survivor(NULL) { }

void CMRootRegions::init(G1CollectedHeap* g1h, ConcurrentMark* cm) {
  _young_list = g1h->young_list();
  _cm = cm;
}

void CMRootRegions::prepare_for_scan() {
  assert(!scan_in_progress(), "pre-condition");

  // Currently, only survivors can be root regions.
  assert(_next_survivor == NULL, "pre-condition");
  _next_survivor = _young_list->first_survivor_region();
  _scan_in_progress = (_next_survivor != NULL);
  _should_abort = false;
}

HeapRegion* CMRootRegions::claim_next() {
  if (_should_abort) {
    // If someone has set the should_abort flag, we return NULL to
    // force the caller to bail out of their loop.
    return NULL;
  }

  // Currently, only survivors can be root regions.
  HeapRegion* res = _next_survivor;
  if (res != NULL) {
    MutexLockerEx x(RootRegionScan_lock, Mutex::_no_safepoint_check_flag);
    // Read it again in case it changed while we were waiting for the lock.
    res = _next_survivor;
    if (res != NULL) {
      if (res == _young_list->last_survivor_region()) {
        // We just claimed the last survivor so store NULL to indicate
        // that we're done.
        _next_survivor = NULL;
      } else {
        _next_survivor = res->get_next_young_region();
      }
    } else {
      // Someone else claimed the last survivor while we were trying
      // to take the lock so nothing else to do.
    }
  }
  assert(res == NULL || res->is_survivor(), "post-condition");

  return res;
}

void CMRootRegions::scan_finished() {
  assert(scan_in_progress(), "pre-condition");

  // Currently, only survivors can be root regions.
  if (!_should_abort) {
    assert(_next_survivor == NULL, "we should have claimed all survivors");
  }
  _next_survivor = NULL;

  {
    MutexLockerEx x(RootRegionScan_lock, Mutex::_no_safepoint_check_flag);
    _scan_in_progress = false;
    RootRegionScan_lock->notify_all();
  }
}

bool CMRootRegions::wait_until_scan_finished() {
  if (!scan_in_progress()) return false;

  {
    MutexLockerEx x(RootRegionScan_lock, Mutex::_no_safepoint_check_flag);
    while (scan_in_progress()) {
      RootRegionScan_lock->wait(Mutex::_no_safepoint_check_flag);
    }
  }
  return true;
}

#ifdef _MSC_VER // the use of 'this' below gets a warning, make it go away
#pragma warning( disable:4355 ) // 'this' : used in base member initializer list
#endif // _MSC_VER

uint ConcurrentMark::scale_parallel_threads(uint n_par_threads) {
  return MAX2((n_par_threads + 2) / 4, 1U);
}

ConcurrentMark::ConcurrentMark(ReservedSpace rs,
                               int max_regions) :
  _markBitMap1(rs, MinObjAlignment - 1),
  _markBitMap2(rs, MinObjAlignment - 1),

  _parallel_marking_threads(0),
  _max_parallel_marking_threads(0),
  _sleep_factor(0.0),
  _marking_task_overhead(1.0),
  _cleanup_sleep_factor(0.0),
  _cleanup_task_overhead(1.0),
  _cleanup_list("Cleanup List"),
  _region_bm(max_regions, false /* in_resource_area*/),
  _card_bm((rs.size() + CardTableModRefBS::card_size - 1) >>
           CardTableModRefBS::card_shift,
           false /* in_resource_area*/),

  _prevMarkBitMap(&_markBitMap1),
  _nextMarkBitMap(&_markBitMap2),
  _at_least_one_mark_complete(false),

  _markStack(this),
  _regionStack(),
  // _finger set in set_non_marking_state

  _max_task_num(MAX2((uint)ParallelGCThreads, 1U)),
  // _active_tasks set in set_non_marking_state
  // _tasks set inside the constructor
  _task_queues(new CMTaskQueueSet((int) _max_task_num)),
  _terminator(ParallelTaskTerminator((int) _max_task_num, _task_queues)),

  _has_overflown(false),
  _concurrent(false),
  _has_aborted(false),
  _restart_for_overflow(false),
  _concurrent_marking_in_progress(false),
  _should_gray_objects(false),

  // _verbose_level set below

  _init_times(),
  _remark_times(), _remark_mark_times(), _remark_weak_ref_times(),
  _cleanup_times(),
  _total_counting_time(0.0),
  _total_rs_scrub_time(0.0),

  _parallel_workers(NULL),

  _count_card_bitmaps(NULL),
  _count_marked_bytes(NULL) {
  CMVerboseLevel verbose_level = (CMVerboseLevel) G1MarkingVerboseLevel;
  if (verbose_level < no_verbose) {
    verbose_level = no_verbose;
  }
  if (verbose_level > high_verbose) {
    verbose_level = high_verbose;
  }
  _verbose_level = verbose_level;

  if (verbose_low()) {
    gclog_or_tty->print_cr("[global] init, heap start = "PTR_FORMAT", "
                           "heap end = "PTR_FORMAT, _heap_start, _heap_end);
  }

  _markStack.allocate(MarkStackSize);
  _regionStack.allocate(G1MarkRegionStackSize);

  // Create & start a ConcurrentMark thread.
  _cmThread = new ConcurrentMarkThread(this);
  assert(cmThread() != NULL, "CM Thread should have been created");
  assert(cmThread()->cm() != NULL, "CM Thread should refer to this cm");

  _g1h = G1CollectedHeap::heap();
  assert(CGC_lock != NULL, "Where's the CGC_lock?");
  assert(_markBitMap1.covers(rs), "_markBitMap1 inconsistency");
  assert(_markBitMap2.covers(rs), "_markBitMap2 inconsistency");

  SATBMarkQueueSet& satb_qs = JavaThread::satb_mark_queue_set();
  satb_qs.set_buffer_size(G1SATBBufferSize);

  _root_regions.init(_g1h, this);

  _tasks = NEW_C_HEAP_ARRAY(CMTask*, _max_task_num);
  _accum_task_vtime = NEW_C_HEAP_ARRAY(double, _max_task_num);

  _count_card_bitmaps = NEW_C_HEAP_ARRAY(BitMap,  _max_task_num);
  _count_marked_bytes = NEW_C_HEAP_ARRAY(size_t*, _max_task_num);

  BitMap::idx_t card_bm_size = _card_bm.size();

  // so that the assertion in MarkingTaskQueue::task_queue doesn't fail
  _active_tasks = _max_task_num;
  for (int i = 0; i < (int) _max_task_num; ++i) {
    CMTaskQueue* task_queue = new CMTaskQueue();
    task_queue->initialize();
    _task_queues->register_queue(i, task_queue);

    _count_card_bitmaps[i] = BitMap(card_bm_size, false);
    _count_marked_bytes[i] = NEW_C_HEAP_ARRAY(size_t, max_regions);

    _tasks[i] = new CMTask(i, this,
                           _count_marked_bytes[i],
                           &_count_card_bitmaps[i],
                           task_queue, _task_queues);

    _accum_task_vtime[i] = 0.0;
  }

  // Calculate the card number for the bottom of the heap. Used
  // in biasing indexes into the accounting card bitmaps.
  _heap_bottom_card_num =
    intptr_t(uintptr_t(_g1h->reserved_region().start()) >>
                                CardTableModRefBS::card_shift);

  // Clear all the liveness counting data
  clear_all_count_data();

  if (ConcGCThreads > ParallelGCThreads) {
    vm_exit_during_initialization("Can't have more ConcGCThreads "
                                  "than ParallelGCThreads.");
  }
  if (ParallelGCThreads == 0) {
    // if we are not running with any parallel GC threads we will not
    // spawn any marking threads either
    _parallel_marking_threads =       0;
    _max_parallel_marking_threads =   0;
    _sleep_factor             =     0.0;
    _marking_task_overhead    =     1.0;
  } else {
    if (ConcGCThreads > 0) {
      // notice that ConcGCThreads overwrites G1MarkingOverheadPercent
      // if both are set

      _parallel_marking_threads = (uint) ConcGCThreads;
      _max_parallel_marking_threads = _parallel_marking_threads;
      _sleep_factor             = 0.0;
      _marking_task_overhead    = 1.0;
    } else if (G1MarkingOverheadPercent > 0) {
      // we will calculate the number of parallel marking threads
      // based on a target overhead with respect to the soft real-time
      // goal

      double marking_overhead = (double) G1MarkingOverheadPercent / 100.0;
      double overall_cm_overhead =
        (double) MaxGCPauseMillis * marking_overhead /
        (double) GCPauseIntervalMillis;
      double cpu_ratio = 1.0 / (double) os::processor_count();
      double marking_thread_num = ceil(overall_cm_overhead / cpu_ratio);
      double marking_task_overhead =
        overall_cm_overhead / marking_thread_num *
                                                (double) os::processor_count();
      double sleep_factor =
                         (1.0 - marking_task_overhead) / marking_task_overhead;

      _parallel_marking_threads = (uint) marking_thread_num;
      _max_parallel_marking_threads = _parallel_marking_threads;
      _sleep_factor             = sleep_factor;
      _marking_task_overhead    = marking_task_overhead;
    } else {
      _parallel_marking_threads = scale_parallel_threads((uint)ParallelGCThreads);
      _max_parallel_marking_threads = _parallel_marking_threads;
      _sleep_factor             = 0.0;
      _marking_task_overhead    = 1.0;
    }

    if (parallel_marking_threads() > 1) {
      _cleanup_task_overhead = 1.0;
    } else {
      _cleanup_task_overhead = marking_task_overhead();
    }
    _cleanup_sleep_factor =
                     (1.0 - cleanup_task_overhead()) / cleanup_task_overhead();

#if 0
    gclog_or_tty->print_cr("Marking Threads          %d", parallel_marking_threads());
    gclog_or_tty->print_cr("CM Marking Task Overhead %1.4lf", marking_task_overhead());
    gclog_or_tty->print_cr("CM Sleep Factor          %1.4lf", sleep_factor());
    gclog_or_tty->print_cr("CL Marking Task Overhead %1.4lf", cleanup_task_overhead());
    gclog_or_tty->print_cr("CL Sleep Factor          %1.4lf", cleanup_sleep_factor());
#endif

    guarantee(parallel_marking_threads() > 0, "peace of mind");
    _parallel_workers = new FlexibleWorkGang("G1 Parallel Marking Threads",
         _max_parallel_marking_threads, false, true);
    if (_parallel_workers == NULL) {
      vm_exit_during_initialization("Failed necessary allocation.");
    } else {
      _parallel_workers->initialize_workers();
    }
  }

  // so that the call below can read a sensible value
  _heap_start = (HeapWord*) rs.base();
  set_non_marking_state();
}

void ConcurrentMark::update_g1_committed(bool force) {
  // If concurrent marking is not in progress, then we do not need to
  // update _heap_end. This has a subtle and important
  // side-effect. Imagine that two evacuation pauses happen between
  // marking completion and remark. The first one can grow the
  // heap (hence now the finger is below the heap end). Then, the
  // second one could unnecessarily push regions on the region
  // stack. This causes the invariant that the region stack is empty
  // at the beginning of remark to be false. By ensuring that we do
  // not observe heap expansions after marking is complete, then we do
  // not have this problem.
  if (!concurrent_marking_in_progress() && !force) return;

  MemRegion committed = _g1h->g1_committed();
  assert(committed.start() == _heap_start, "start shouldn't change");
  HeapWord* new_end = committed.end();
  if (new_end > _heap_end) {
    // The heap has been expanded.

    _heap_end = new_end;
  }
  // Notice that the heap can also shrink. However, this only happens
  // during a Full GC (at least currently) and the entire marking
  // phase will bail out and the task will not be restarted. So, let's
  // do nothing.
}

void ConcurrentMark::reset() {
  // Starting values for these two. This should be called in a STW
  // phase. CM will be notified of any future g1_committed expansions
  // will be at the end of evacuation pauses, when tasks are
  // inactive.
  MemRegion committed = _g1h->g1_committed();
  _heap_start = committed.start();
  _heap_end   = committed.end();

  // Separated the asserts so that we know which one fires.
  assert(_heap_start != NULL, "heap bounds should look ok");
  assert(_heap_end != NULL, "heap bounds should look ok");
  assert(_heap_start < _heap_end, "heap bounds should look ok");

  // reset all the marking data structures and any necessary flags
  clear_marking_state();

  if (verbose_low()) {
    gclog_or_tty->print_cr("[global] resetting");
  }

  // We do reset all of them, since different phases will use
  // different number of active threads. So, it's easiest to have all
  // of them ready.
  for (int i = 0; i < (int) _max_task_num; ++i) {
    _tasks[i]->reset(_nextMarkBitMap);
  }

  // we need this to make sure that the flag is on during the evac
  // pause with initial mark piggy-backed
  set_concurrent_marking_in_progress();
}

void ConcurrentMark::set_phase(uint active_tasks, bool concurrent) {
  assert(active_tasks <= _max_task_num, "we should not have more");

  _active_tasks = active_tasks;
  // Need to update the three data structures below according to the
  // number of active threads for this phase.
  _terminator   = ParallelTaskTerminator((int) active_tasks, _task_queues);
  _first_overflow_barrier_sync.set_n_workers((int) active_tasks);
  _second_overflow_barrier_sync.set_n_workers((int) active_tasks);

  _concurrent = concurrent;
  // We propagate this to all tasks, not just the active ones.
  for (int i = 0; i < (int) _max_task_num; ++i)
    _tasks[i]->set_concurrent(concurrent);

  if (concurrent) {
    set_concurrent_marking_in_progress();
  } else {
    // We currently assume that the concurrent flag has been set to
    // false before we start remark. At this point we should also be
    // in a STW phase.
    assert(!concurrent_marking_in_progress(), "invariant");
    assert(_finger == _heap_end, "only way to get here");
    update_g1_committed(true);
  }
}

void ConcurrentMark::set_non_marking_state() {
  // We set the global marking state to some default values when we're
  // not doing marking.
  clear_marking_state();
  _active_tasks = 0;
  clear_concurrent_marking_in_progress();
}

ConcurrentMark::~ConcurrentMark() {
  // The ConcurrentMark instance is never freed.
  ShouldNotReachHere();
}

void ConcurrentMark::clearNextBitmap() {
  G1CollectedHeap* g1h = G1CollectedHeap::heap();
  G1CollectorPolicy* g1p = g1h->g1_policy();

  // Make sure that the concurrent mark thread looks to still be in
  // the current cycle.
  guarantee(cmThread()->during_cycle(), "invariant");

  // We are finishing up the current cycle by clearing the next
  // marking bitmap and getting it ready for the next cycle. During
  // this time no other cycle can start. So, let's make sure that this
  // is the case.
  guarantee(!g1h->mark_in_progress(), "invariant");

  // clear the mark bitmap (no grey objects to start with).
  // We need to do this in chunks and offer to yield in between
  // each chunk.
  HeapWord* start  = _nextMarkBitMap->startWord();
  HeapWord* end    = _nextMarkBitMap->endWord();
  HeapWord* cur    = start;
  size_t chunkSize = M;
  while (cur < end) {
    HeapWord* next = cur + chunkSize;
    if (next > end) {
      next = end;
    }
    MemRegion mr(cur,next);
    _nextMarkBitMap->clearRange(mr);
    cur = next;
    do_yield_check();

    // Repeat the asserts from above. We'll do them as asserts here to
    // minimize their overhead on the product. However, we'll have
    // them as guarantees at the beginning / end of the bitmap
    // clearing to get some checking in the product.
    assert(cmThread()->during_cycle(), "invariant");
    assert(!g1h->mark_in_progress(), "invariant");
  }

  // Clear the liveness counting data
  clear_all_count_data();

  // Repeat the asserts from above.
  guarantee(cmThread()->during_cycle(), "invariant");
  guarantee(!g1h->mark_in_progress(), "invariant");
}

class NoteStartOfMarkHRClosure: public HeapRegionClosure {
public:
  bool doHeapRegion(HeapRegion* r) {
    if (!r->continuesHumongous()) {
      r->note_start_of_marking();
    }
    return false;
  }
};

void ConcurrentMark::checkpointRootsInitialPre() {
  G1CollectedHeap*   g1h = G1CollectedHeap::heap();
  G1CollectorPolicy* g1p = g1h->g1_policy();

  _has_aborted = false;

#ifndef PRODUCT
  if (G1PrintReachableAtInitialMark) {
    print_reachable("at-cycle-start",
                    VerifyOption_G1UsePrevMarking, true /* all */);
  }
#endif

  // Initialise marking structures. This has to be done in a STW phase.
  reset();

  // For each region note start of marking.
  NoteStartOfMarkHRClosure startcl;
  g1h->heap_region_iterate(&startcl);
}


void ConcurrentMark::checkpointRootsInitialPost() {
  G1CollectedHeap*   g1h = G1CollectedHeap::heap();

  // If we force an overflow during remark, the remark operation will
  // actually abort and we'll restart concurrent marking. If we always
  // force an oveflow during remark we'll never actually complete the
  // marking phase. So, we initilize this here, at the start of the
  // cycle, so that at the remaining overflow number will decrease at
  // every remark and we'll eventually not need to cause one.
  force_overflow_stw()->init();

  // Start Concurrent Marking weak-reference discovery.
  ReferenceProcessor* rp = g1h->ref_processor_cm();
  // enable ("weak") refs discovery
  rp->enable_discovery(true /*verify_disabled*/, true /*verify_no_refs*/);
  rp->setup_policy(false); // snapshot the soft ref policy to be used in this cycle

  SATBMarkQueueSet& satb_mq_set = JavaThread::satb_mark_queue_set();
  // This is the start of  the marking cycle, we're expected all
  // threads to have SATB queues with active set to false.
  satb_mq_set.set_active_all_threads(true, /* new active value */
                                     false /* expected_active */);

  _root_regions.prepare_for_scan();

  // update_g1_committed() will be called at the end of an evac pause
  // when marking is on. So, it's also called at the end of the
  // initial-mark pause to update the heap end, if the heap expands
  // during it. No need to call it here.
}

/*
 * Notice that in the next two methods, we actually leave the STS
 * during the barrier sync and join it immediately afterwards. If we
 * do not do this, the following deadlock can occur: one thread could
 * be in the barrier sync code, waiting for the other thread to also
 * sync up, whereas another one could be trying to yield, while also
 * waiting for the other threads to sync up too.
 *
 * Note, however, that this code is also used during remark and in
 * this case we should not attempt to leave / enter the STS, otherwise
 * we'll either hit an asseert (debug / fastdebug) or deadlock
 * (product). So we should only leave / enter the STS if we are
 * operating concurrently.
 *
 * Because the thread that does the sync barrier has left the STS, it
 * is possible to be suspended for a Full GC or an evacuation pause
 * could occur. This is actually safe, since the entering the sync
 * barrier is one of the last things do_marking_step() does, and it
 * doesn't manipulate any data structures afterwards.
 */

void ConcurrentMark::enter_first_sync_barrier(int task_num) {
  if (verbose_low()) {
    gclog_or_tty->print_cr("[%d] entering first barrier", task_num);
  }

  if (concurrent()) {
    ConcurrentGCThread::stsLeave();
  }
  _first_overflow_barrier_sync.enter();
  if (concurrent()) {
    ConcurrentGCThread::stsJoin();
  }
  // at this point everyone should have synced up and not be doing any
  // more work

  if (verbose_low()) {
    gclog_or_tty->print_cr("[%d] leaving first barrier", task_num);
  }

  // let task 0 do this
  if (task_num == 0) {
    // task 0 is responsible for clearing the global data structures
    // We should be here because of an overflow. During STW we should
    // not clear the overflow flag since we rely on it being true when
    // we exit this method to abort the pause and restart concurent
    // marking.
    clear_marking_state(concurrent() /* clear_overflow */);
    force_overflow()->update();

    if (PrintGC) {
      gclog_or_tty->date_stamp(PrintGCDateStamps);
      gclog_or_tty->stamp(PrintGCTimeStamps);
      gclog_or_tty->print_cr("[GC concurrent-mark-reset-for-overflow]");
    }
  }

  // after this, each task should reset its own data structures then
  // then go into the second barrier
}

void ConcurrentMark::enter_second_sync_barrier(int task_num) {
  if (verbose_low()) {
    gclog_or_tty->print_cr("[%d] entering second barrier", task_num);
  }

  if (concurrent()) {
    ConcurrentGCThread::stsLeave();
  }
  _second_overflow_barrier_sync.enter();
  if (concurrent()) {
    ConcurrentGCThread::stsJoin();
  }
  // at this point everything should be re-initialised and ready to go

  if (verbose_low()) {
    gclog_or_tty->print_cr("[%d] leaving second barrier", task_num);
  }
}

#ifndef PRODUCT
void ForceOverflowSettings::init() {
  _num_remaining = G1ConcMarkForceOverflow;
  _force = false;
  update();
}

void ForceOverflowSettings::update() {
  if (_num_remaining > 0) {
    _num_remaining -= 1;
    _force = true;
  } else {
    _force = false;
  }
}

bool ForceOverflowSettings::should_force() {
  if (_force) {
    _force = false;
    return true;
  } else {
    return false;
  }
}
#endif // !PRODUCT

void ConcurrentMark::grayRegionIfNecessary(MemRegion mr) {
  guarantee(false, "grayRegionIfNecessary(): don't call this any more");

  // The objects on the region have already been marked "in bulk" by
  // the caller. We only need to decide whether to push the region on
  // the region stack or not.

  if (!concurrent_marking_in_progress() || !_should_gray_objects) {
    // We're done with marking and waiting for remark. We do not need to
    // push anything else on the region stack.
    return;
  }

  HeapWord* finger = _finger;

  if (verbose_low()) {
    gclog_or_tty->print_cr("[global] attempting to push "
                           "region ["PTR_FORMAT", "PTR_FORMAT"), finger is at "
                           PTR_FORMAT, mr.start(), mr.end(), finger);
  }

  if (mr.start() < finger) {
    // The finger is always heap region aligned and it is not possible
    // for mr to span heap regions.
    assert(mr.end() <= finger, "invariant");

    // Separated the asserts so that we know which one fires.
    assert(mr.start() <= mr.end(),
           "region boundaries should fall within the committed space");
    assert(_heap_start <= mr.start(),
           "region boundaries should fall within the committed space");
    assert(mr.end() <= _heap_end,
           "region boundaries should fall within the committed space");
    if (verbose_low()) {
      gclog_or_tty->print_cr("[global] region ["PTR_FORMAT", "PTR_FORMAT") "
                             "below the finger, pushing it",
                             mr.start(), mr.end());
    }

    if (!region_stack_push_lock_free(mr)) {
      if (verbose_low()) {
        gclog_or_tty->print_cr("[global] region stack has overflown.");
      }
    }
  }
}

void ConcurrentMark::markAndGrayObjectIfNecessary(oop p) {
  guarantee(false, "markAndGrayObjectIfNecessary(): don't call this any more");

  // The object is not marked by the caller. We need to at least mark
  // it and maybe push in on the stack.

  HeapWord* addr = (HeapWord*)p;
  if (!_nextMarkBitMap->isMarked(addr)) {
    // We definitely need to mark it, irrespective whether we bail out
    // because we're done with marking.
    if (_nextMarkBitMap->parMark(addr)) {
      if (!concurrent_marking_in_progress() || !_should_gray_objects) {
        // If we're done with concurrent marking and we're waiting for
        // remark, then we're not pushing anything on the stack.
        return;
      }

      // No OrderAccess:store_load() is needed. It is implicit in the
      // CAS done in parMark(addr) above
      HeapWord* finger = _finger;

      if (addr < finger) {
        if (!mark_stack_push(oop(addr))) {
          if (verbose_low()) {
            gclog_or_tty->print_cr("[global] global stack overflow "
                                   "during parMark");
          }
        }
      }
    }
  }
}

class CMConcurrentMarkingTask: public AbstractGangTask {
private:
  ConcurrentMark*       _cm;
  ConcurrentMarkThread* _cmt;

public:
  void work(uint worker_id) {
    assert(Thread::current()->is_ConcurrentGC_thread(),
           "this should only be done by a conc GC thread");
    ResourceMark rm;

    double start_vtime = os::elapsedVTime();

    ConcurrentGCThread::stsJoin();

    assert(worker_id < _cm->active_tasks(), "invariant");
    CMTask* the_task = _cm->task(worker_id);
    the_task->record_start_time();
    if (!_cm->has_aborted()) {
      do {
        double start_vtime_sec = os::elapsedVTime();
        double start_time_sec = os::elapsedTime();
        double mark_step_duration_ms = G1ConcMarkStepDurationMillis;

        the_task->do_marking_step(mark_step_duration_ms,
                                  true /* do_stealing    */,
                                  true /* do_termination */);

        double end_time_sec = os::elapsedTime();
        double end_vtime_sec = os::elapsedVTime();
        double elapsed_vtime_sec = end_vtime_sec - start_vtime_sec;
        double elapsed_time_sec = end_time_sec - start_time_sec;
        _cm->clear_has_overflown();

        bool ret = _cm->do_yield_check(worker_id);

        jlong sleep_time_ms;
        if (!_cm->has_aborted() && the_task->has_aborted()) {
          sleep_time_ms =
            (jlong) (elapsed_vtime_sec * _cm->sleep_factor() * 1000.0);
          ConcurrentGCThread::stsLeave();
          os::sleep(Thread::current(), sleep_time_ms, false);
          ConcurrentGCThread::stsJoin();
        }
        double end_time2_sec = os::elapsedTime();
        double elapsed_time2_sec = end_time2_sec - start_time_sec;

#if 0
          gclog_or_tty->print_cr("CM: elapsed %1.4lf ms, sleep %1.4lf ms, "
                                 "overhead %1.4lf",
                                 elapsed_vtime_sec * 1000.0, (double) sleep_time_ms,
                                 the_task->conc_overhead(os::elapsedTime()) * 8.0);
          gclog_or_tty->print_cr("elapsed time %1.4lf ms, time 2: %1.4lf ms",
                                 elapsed_time_sec * 1000.0, elapsed_time2_sec * 1000.0);
#endif
      } while (!_cm->has_aborted() && the_task->has_aborted());
    }
    the_task->record_end_time();
    guarantee(!the_task->has_aborted() || _cm->has_aborted(), "invariant");

    ConcurrentGCThread::stsLeave();

    double end_vtime = os::elapsedVTime();
    _cm->update_accum_task_vtime(worker_id, end_vtime - start_vtime);
  }

  CMConcurrentMarkingTask(ConcurrentMark* cm,
                          ConcurrentMarkThread* cmt) :
      AbstractGangTask("Concurrent Mark"), _cm(cm), _cmt(cmt) { }

  ~CMConcurrentMarkingTask() { }
};

// Calculates the number of active workers for a concurrent
// phase.
uint ConcurrentMark::calc_parallel_marking_threads() {
  if (G1CollectedHeap::use_parallel_gc_threads()) {
    uint n_conc_workers = 0;
    if (!UseDynamicNumberOfGCThreads ||
        (!FLAG_IS_DEFAULT(ConcGCThreads) &&
         !ForceDynamicNumberOfGCThreads)) {
      n_conc_workers = max_parallel_marking_threads();
    } else {
      n_conc_workers =
        AdaptiveSizePolicy::calc_default_active_workers(
                                     max_parallel_marking_threads(),
                                     1, /* Minimum workers */
                                     parallel_marking_threads(),
                                     Threads::number_of_non_daemon_threads());
      // Don't scale down "n_conc_workers" by scale_parallel_threads() because
      // that scaling has already gone into "_max_parallel_marking_threads".
    }
    assert(n_conc_workers > 0, "Always need at least 1");
    return n_conc_workers;
  }
  // If we are not running with any parallel GC threads we will not
  // have spawned any marking threads either. Hence the number of
  // concurrent workers should be 0.
  return 0;
}

void ConcurrentMark::scanRootRegion(HeapRegion* hr, uint worker_id) {
  // Currently, only survivors can be root regions.
  assert(hr->next_top_at_mark_start() == hr->bottom(), "invariant");
  G1RootRegionScanClosure cl(_g1h, this, worker_id);

  const uintx interval = PrefetchScanIntervalInBytes;
  HeapWord* curr = hr->bottom();
  const HeapWord* end = hr->top();
  while (curr < end) {
    Prefetch::read(curr, interval);
    oop obj = oop(curr);
    int size = obj->oop_iterate(&cl);
    assert(size == obj->size(), "sanity");
    curr += size;
  }
}

class CMRootRegionScanTask : public AbstractGangTask {
private:
  ConcurrentMark* _cm;

public:
  CMRootRegionScanTask(ConcurrentMark* cm) :
    AbstractGangTask("Root Region Scan"), _cm(cm) { }

  void work(uint worker_id) {
    assert(Thread::current()->is_ConcurrentGC_thread(),
           "this should only be done by a conc GC thread");

    CMRootRegions* root_regions = _cm->root_regions();
    HeapRegion* hr = root_regions->claim_next();
    while (hr != NULL) {
      _cm->scanRootRegion(hr, worker_id);
      hr = root_regions->claim_next();
    }
  }
};

void ConcurrentMark::scanRootRegions() {
  // scan_in_progress() will have been set to true only if there was
  // at least one root region to scan. So, if it's false, we
  // should not attempt to do any further work.
  if (root_regions()->scan_in_progress()) {
    _parallel_marking_threads = calc_parallel_marking_threads();
    assert(parallel_marking_threads() <= max_parallel_marking_threads(),
           "Maximum number of marking threads exceeded");
    uint active_workers = MAX2(1U, parallel_marking_threads());

    CMRootRegionScanTask task(this);
    if (parallel_marking_threads() > 0) {
      _parallel_workers->set_active_workers((int) active_workers);
      _parallel_workers->run_task(&task);
    } else {
      task.work(0);
    }

    // It's possible that has_aborted() is true here without actually
    // aborting the survivor scan earlier. This is OK as it's
    // mainly used for sanity checking.
    root_regions()->scan_finished();
  }
}

void ConcurrentMark::markFromRoots() {
  // we might be tempted to assert that:
  // assert(asynch == !SafepointSynchronize::is_at_safepoint(),
  //        "inconsistent argument?");
  // However that wouldn't be right, because it's possible that
  // a safepoint is indeed in progress as a younger generation
  // stop-the-world GC happens even as we mark in this generation.

  _restart_for_overflow = false;
  force_overflow_conc()->init();

  // _g1h has _n_par_threads
  _parallel_marking_threads = calc_parallel_marking_threads();
  assert(parallel_marking_threads() <= max_parallel_marking_threads(),
    "Maximum number of marking threads exceeded");

  uint active_workers = MAX2(1U, parallel_marking_threads());

  // Parallel task terminator is set in "set_phase()"
  set_phase(active_workers, true /* concurrent */);

  CMConcurrentMarkingTask markingTask(this, cmThread());
  if (parallel_marking_threads() > 0) {
    _parallel_workers->set_active_workers((int)active_workers);
    // Don't set _n_par_threads because it affects MT in proceess_strong_roots()
    // and the decisions on that MT processing is made elsewhere.
    assert(_parallel_workers->active_workers() > 0, "Should have been set");
    _parallel_workers->run_task(&markingTask);
  } else {
    markingTask.work(0);
  }
  print_stats();
}

void ConcurrentMark::checkpointRootsFinal(bool clear_all_soft_refs) {
  // world is stopped at this checkpoint
  assert(SafepointSynchronize::is_at_safepoint(),
         "world should be stopped");

  G1CollectedHeap* g1h = G1CollectedHeap::heap();

  // If a full collection has happened, we shouldn't do this.
  if (has_aborted()) {
    g1h->set_marking_complete(); // So bitmap clearing isn't confused
    return;
  }

  SvcGCMarker sgcm(SvcGCMarker::OTHER);

  if (VerifyDuringGC) {
    HandleMark hm;  // handle scope
    gclog_or_tty->print(" VerifyDuringGC:(before)");
    Universe::heap()->prepare_for_verify();
    Universe::verify(/* allow dirty */ true,
                     /* silent      */ false,
                     /* option      */ VerifyOption_G1UsePrevMarking);
  }

  G1CollectorPolicy* g1p = g1h->g1_policy();
  g1p->record_concurrent_mark_remark_start();

  double start = os::elapsedTime();

  checkpointRootsFinalWork();

  double mark_work_end = os::elapsedTime();

  weakRefsWork(clear_all_soft_refs);

  if (has_overflown()) {
    // Oops.  We overflowed.  Restart concurrent marking.
    _restart_for_overflow = true;
    // Clear the flag. We do not need it any more.
    clear_has_overflown();
    if (G1TraceMarkStackOverflow) {
      gclog_or_tty->print_cr("\nRemark led to restart for overflow.");
    }
  } else {
    // Aggregate the per-task counting data that we have accumulated
    // while marking.
    aggregate_count_data();

    SATBMarkQueueSet& satb_mq_set = JavaThread::satb_mark_queue_set();
    // We're done with marking.
    // This is the end of  the marking cycle, we're expected all
    // threads to have SATB queues with active set to true.
    satb_mq_set.set_active_all_threads(false, /* new active value */
                                       true /* expected_active */);

    if (VerifyDuringGC) {
      HandleMark hm;  // handle scope
      gclog_or_tty->print(" VerifyDuringGC:(after)");
      Universe::heap()->prepare_for_verify();
      Universe::verify(/* allow dirty */ true,
                       /* silent      */ false,
                       /* option      */ VerifyOption_G1UseNextMarking);
    }
    assert(!restart_for_overflow(), "sanity");
  }

  // Reset the marking state if marking completed
  if (!restart_for_overflow()) {
    set_non_marking_state();
  }

#if VERIFY_OBJS_PROCESSED
  _scan_obj_cl.objs_processed = 0;
  ThreadLocalObjQueue::objs_enqueued = 0;
#endif

  // Statistics
  double now = os::elapsedTime();
  _remark_mark_times.add((mark_work_end - start) * 1000.0);
  _remark_weak_ref_times.add((now - mark_work_end) * 1000.0);
  _remark_times.add((now - start) * 1000.0);

  g1p->record_concurrent_mark_remark_end();
}

// Used to calculate the # live objects per region
// for verification purposes
class CalcLiveObjectsClosure: public HeapRegionClosure {

  CMBitMapRO* _bm;
  ConcurrentMark* _cm;
  BitMap* _region_bm;
  BitMap* _card_bm;

  // Debugging
  size_t _tot_words_done;
  size_t _tot_live;
  size_t _tot_used;

  size_t _region_marked_bytes;

  intptr_t _bottom_card_num;

  void mark_card_num_range(intptr_t start_card_num, intptr_t last_card_num) {
    assert(start_card_num <= last_card_num, "sanity");
    BitMap::idx_t start_idx = start_card_num - _bottom_card_num;
    BitMap::idx_t last_idx = last_card_num - _bottom_card_num;

    for (BitMap::idx_t i = start_idx; i <= last_idx; i += 1) {
      _card_bm->par_at_put(i, 1);
    }
  }

public:
  CalcLiveObjectsClosure(CMBitMapRO *bm, ConcurrentMark *cm,
                         BitMap* region_bm, BitMap* card_bm) :
    _bm(bm), _cm(cm), _region_bm(region_bm), _card_bm(card_bm),
    _region_marked_bytes(0), _tot_words_done(0),
    _tot_live(0), _tot_used(0),
    _bottom_card_num(cm->heap_bottom_card_num()) { }

  // It takes a region that's not empty (i.e., it has at least one
  // live object in it and sets its corresponding bit on the region
  // bitmap to 1. If the region is "starts humongous" it will also set
  // to 1 the bits on the region bitmap that correspond to its
  // associated "continues humongous" regions.
  void set_bit_for_region(HeapRegion* hr) {
    assert(!hr->continuesHumongous(), "should have filtered those out");

    size_t index = hr->hrs_index();
    if (!hr->startsHumongous()) {
      // Normal (non-humongous) case: just set the bit.
      _region_bm->par_at_put((BitMap::idx_t) index, true);
    } else {
      // Starts humongous case: calculate how many regions are part of
      // this humongous region and then set the bit range.
      G1CollectedHeap* g1h = G1CollectedHeap::heap();
      HeapRegion *last_hr = g1h->heap_region_containing_raw(hr->end() - 1);
      size_t end_index = last_hr->hrs_index() + 1;
      _region_bm->par_at_put_range((BitMap::idx_t) index,
                                   (BitMap::idx_t) end_index, true);
    }
  }

  bool doHeapRegion(HeapRegion* hr) {

    if (hr->continuesHumongous()) {
      // We will ignore these here and process them when their
      // associated "starts humongous" region is processed (see
      // set_bit_for_heap_region()). Note that we cannot rely on their
      // associated "starts humongous" region to have their bit set to
      // 1 since, due to the region chunking in the parallel region
      // iteration, a "continues humongous" region might be visited
      // before its associated "starts humongous".
      return false;
    }

    HeapWord* nextTop = hr->next_top_at_mark_start();
    HeapWord* start   = hr->bottom();

    assert(start <= hr->end() && start <= nextTop && nextTop <= hr->end(),
           err_msg("Preconditions not met - "
                   "start: "PTR_FORMAT", nextTop: "PTR_FORMAT", end: "PTR_FORMAT,
                   start, nextTop, hr->end()));

    // Record the number of word's we'll examine.
    size_t words_done = (nextTop - start);

    // Find the first marked object at or after "start".
    start = _bm->getNextMarkedWordAddress(start, nextTop);

    size_t marked_bytes = 0;

    // Below, the term "card num" means the result of shifting an address
    // by the card shift -- address 0 corresponds to card number 0.  One
    // must subtract the card num of the bottom of the heap to obtain a
    // card table index.

    // The first card num of the sequence of live cards currently being
    // constructed.  -1 ==> no sequence.
    intptr_t start_card_num = -1;

    // The last card num of the sequence of live cards currently being
    // constructed.  -1 ==> no sequence.
    intptr_t last_card_num = -1;

    while (start < nextTop) {
      oop obj = oop(start);
      int obj_sz = obj->size();

      // The card num of the start of the current object.
      intptr_t obj_card_num =
        intptr_t(uintptr_t(start) >> CardTableModRefBS::card_shift);
      HeapWord* obj_last = start + obj_sz - 1;
      intptr_t obj_last_card_num =
        intptr_t(uintptr_t(obj_last) >> CardTableModRefBS::card_shift);

      if (obj_card_num != last_card_num) {
        if (start_card_num == -1) {
          assert(last_card_num == -1, "Both or neither.");
          start_card_num = obj_card_num;
        } else {
          assert(last_card_num != -1, "Both or neither.");
          assert(obj_card_num >= last_card_num, "Inv");
          if ((obj_card_num - last_card_num) > 1) {
            // Mark the last run, and start a new one.
            mark_card_num_range(start_card_num, last_card_num);
            start_card_num = obj_card_num;
          }
        }
      }
      // In any case, we set the last card num.
      last_card_num = obj_last_card_num;

      marked_bytes += (size_t)obj_sz * HeapWordSize;

      // Find the next marked object after this one.
      start = _bm->getNextMarkedWordAddress(start + 1, nextTop);
    }

    // Handle the last range, if any.
    if (start_card_num != -1) {
      mark_card_num_range(start_card_num, last_card_num);
    }

    // Mark the allocated-since-marking portion...
    HeapWord* top = hr->top();
    if (nextTop < top) {
      start_card_num = intptr_t(uintptr_t(nextTop) >> CardTableModRefBS::card_shift);
      last_card_num = intptr_t(uintptr_t(top) >> CardTableModRefBS::card_shift);

      mark_card_num_range(start_card_num, last_card_num);

      // This definitely means the region has live objects.
      set_bit_for_region(hr);
    }

    // Update the live region bitmap.
    if (marked_bytes > 0) {
      set_bit_for_region(hr);
    }

    // Set the marked bytes for the current region so that
    // it can be queried by a calling verificiation routine
    _region_marked_bytes = marked_bytes;

    _tot_live += hr->next_live_bytes();
    _tot_used += hr->used();
    _tot_words_done = words_done;

    return false;
  }

  size_t region_marked_bytes() const { return _region_marked_bytes; }

  // Debugging
  size_t tot_words_done() const      { return _tot_words_done; }
  size_t tot_live() const            { return _tot_live; }
  size_t tot_used() const            { return _tot_used; }
};

// Heap region closure used for verifying the counting data
// that was accumulated concurrently and aggregated during
// the remark pause. This closure is applied to the heap
// regions during the STW cleanup pause.

class VerifyLiveObjectDataHRClosure: public HeapRegionClosure {
  ConcurrentMark* _cm;
  CalcLiveObjectsClosure _calc_cl;
  BitMap* _region_bm;   // Region BM to be verified
  BitMap* _card_bm;     // Card BM to be verified
  bool _verbose;        // verbose output?

  BitMap* _exp_region_bm; // Expected Region BM values
  BitMap* _exp_card_bm;   // Expected card BM values

  int _failures;

public:
  VerifyLiveObjectDataHRClosure(ConcurrentMark* cm,
                                BitMap* region_bm,
                                BitMap* card_bm,
                                BitMap* exp_region_bm,
                                BitMap* exp_card_bm,
                                bool verbose) :
    _cm(cm),
    _calc_cl(_cm->nextMarkBitMap(), _cm, exp_region_bm, exp_card_bm),
    _region_bm(region_bm), _card_bm(card_bm), _verbose(verbose),
    _exp_region_bm(exp_region_bm), _exp_card_bm(exp_card_bm),
    _failures(0) { }

  int failures() const { return _failures; }

  bool doHeapRegion(HeapRegion* hr) {
    if (hr->continuesHumongous()) {
      // We will ignore these here and process them when their
      // associated "starts humongous" region is processed (see
      // set_bit_for_heap_region()). Note that we cannot rely on their
      // associated "starts humongous" region to have their bit set to
      // 1 since, due to the region chunking in the parallel region
      // iteration, a "continues humongous" region might be visited
      // before its associated "starts humongous".
      return false;
    }

    int failures = 0;

    // Call the CalcLiveObjectsClosure to walk the marking bitmap for
    // this region and set the corresponding bits in the expected region
    // and card bitmaps.
    bool res = _calc_cl.doHeapRegion(hr);
    assert(res == false, "should be continuing");

    MutexLockerEx x((_verbose ? ParGCRareEvent_lock : NULL),
                    Mutex::_no_safepoint_check_flag);

    // Verify that _top_at_conc_count == ntams
    if (hr->top_at_conc_mark_count() != hr->next_top_at_mark_start()) {
      if (_verbose) {
        gclog_or_tty->print_cr("Region " SIZE_FORMAT ": top at conc count incorrect: "
                               "expected " PTR_FORMAT ", actual: " PTR_FORMAT,
                               hr->hrs_index(), hr->next_top_at_mark_start(),
                               hr->top_at_conc_mark_count());
      }
      failures += 1;
    }

    // Verify the marked bytes for this region.
    size_t exp_marked_bytes = _calc_cl.region_marked_bytes();
    size_t act_marked_bytes = hr->next_marked_bytes();

    // We're not OK if expected marked bytes > actual marked bytes. It means
    // we have missed accounting some objects during the actual marking.
    if (exp_marked_bytes > act_marked_bytes) {
      if (_verbose) {
        gclog_or_tty->print_cr("Region " SIZE_FORMAT ": marked bytes mismatch: "
                               "expected: " SIZE_FORMAT ", actual: " SIZE_FORMAT,
                               hr->hrs_index(), exp_marked_bytes, act_marked_bytes);
      }
      failures += 1;
    }

    // Verify the bit, for this region, in the actual and expected
    // (which was just calculated) region bit maps.
    // We're not OK if the bit in the calculated expected region
    // bitmap is set and the bit in the actual region bitmap is not.
    BitMap::idx_t index = (BitMap::idx_t)hr->hrs_index();

    bool expected = _exp_region_bm->at(index);
    bool actual = _region_bm->at(index);
    if (expected && !actual) {
      if (_verbose) {
        gclog_or_tty->print_cr("Region " SIZE_FORMAT ": region bitmap mismatch: "
                               "expected: %d, actual: %d",
                               hr->hrs_index(), expected, actual);
      }
      failures += 1;
    }

    // Verify that the card bit maps for the cards spanned by the current
    // region match. We have an error if we have a set bit in the expected
    // bit map and the corresponding bit in the actual bitmap is not set.

    BitMap::idx_t start_idx = _cm->card_bitmap_index_for(hr->bottom());
    BitMap::idx_t end_idx = _cm->card_bitmap_index_for(hr->top());

    for (BitMap::idx_t i = start_idx; i < end_idx; i+=1) {
      expected = _exp_card_bm->at(i);
      actual = _card_bm->at(i);

      if (expected && !actual) {
        if (_verbose) {
          gclog_or_tty->print_cr("Region " SIZE_FORMAT ": card bitmap mismatch at " SIZE_FORMAT ": "
                                 "expected: %d, actual: %d",
                                 hr->hrs_index(), i, expected, actual);
        }
        failures += 1;
      }
    }

    if (failures > 0 && _verbose)  {
      gclog_or_tty->print_cr("Region " HR_FORMAT ", ntams: " PTR_FORMAT ", "
                             "marked_bytes: calc/actual " SIZE_FORMAT "/" SIZE_FORMAT,
                             HR_FORMAT_PARAMS(hr), hr->next_top_at_mark_start(),
                             _calc_cl.region_marked_bytes(), hr->next_marked_bytes());
    }

    _failures += failures;

    // We could stop iteration over the heap when we
    // find the first voilating region by returning true.
    return false;
  }
};


class G1ParVerifyFinalCountTask: public AbstractGangTask {
protected:
  G1CollectedHeap* _g1h;
  ConcurrentMark* _cm;
  BitMap* _actual_region_bm;
  BitMap* _actual_card_bm;

  uint    _n_workers;

  BitMap* _expected_region_bm;
  BitMap* _expected_card_bm;

  int  _failures;
  bool _verbose;

public:
  G1ParVerifyFinalCountTask(G1CollectedHeap* g1h,
                            BitMap* region_bm, BitMap* card_bm,
                            BitMap* expected_region_bm, BitMap* expected_card_bm)
    : AbstractGangTask("G1 verify final counting"),
      _g1h(g1h), _cm(_g1h->concurrent_mark()),
      _actual_region_bm(region_bm), _actual_card_bm(card_bm),
      _expected_region_bm(expected_region_bm), _expected_card_bm(expected_card_bm),
      _failures(0), _verbose(false),
      _n_workers(0) {
    assert(VerifyDuringGC, "don't call this otherwise");

    // Use the value already set as the number of active threads
    // in the call to run_task().
    if (G1CollectedHeap::use_parallel_gc_threads()) {
      assert( _g1h->workers()->active_workers() > 0,
        "Should have been previously set");
      _n_workers = _g1h->workers()->active_workers();
    } else {
      _n_workers = 1;
    }

    assert(_expected_card_bm->size() == _actual_card_bm->size(), "sanity");
    assert(_expected_region_bm->size() == _actual_region_bm->size(), "sanity");

    _verbose = _cm->verbose_medium();
  }

  void work(uint worker_id) {
    assert(worker_id < _n_workers, "invariant");

    VerifyLiveObjectDataHRClosure verify_cl(_cm,
                                            _actual_region_bm, _actual_card_bm,
                                            _expected_region_bm,
                                            _expected_card_bm,
                                            _verbose);

    if (G1CollectedHeap::use_parallel_gc_threads()) {
      _g1h->heap_region_par_iterate_chunked(&verify_cl,
                                            worker_id,
                                            _n_workers,
                                            HeapRegion::VerifyCountClaimValue);
    } else {
      _g1h->heap_region_iterate(&verify_cl);
    }

    Atomic::add(verify_cl.failures(), &_failures);
  }

  int failures() const { return _failures; }
};

// Final update of count data (during cleanup).
// Adds [top_at_count, NTAMS) to the marked bytes for each
// region. Sets the bits in the card bitmap corresponding
// to the interval [top_at_count, top], and sets the
// liveness bit for each region containing live data
// in the region bitmap.

class FinalCountDataUpdateClosure: public HeapRegionClosure {
  ConcurrentMark* _cm;
  BitMap* _region_bm;
  BitMap* _card_bm;

  size_t _total_live_bytes;
  size_t _total_used_bytes;
  size_t _total_words_done;

  void set_card_bitmap_range(BitMap::idx_t start_idx, BitMap::idx_t last_idx) {
    assert(start_idx <= last_idx, "sanity");

    // Set the inclusive bit range [start_idx, last_idx].
    // For small ranges (up to 8 cards) use a simple loop; otherwise
    // use par_at_put_range.
    if ((last_idx - start_idx) <= 8) {
      for (BitMap::idx_t i = start_idx; i <= last_idx; i += 1) {
        _card_bm->par_set_bit(i);
      }
    } else {
      assert(last_idx < _card_bm->size(), "sanity");
      // Note BitMap::par_at_put_range() is exclusive.
      _card_bm->par_at_put_range(start_idx, last_idx+1, true);
    }
  }

  // It takes a region that's not empty (i.e., it has at least one
  // live object in it and sets its corresponding bit on the region
  // bitmap to 1. If the region is "starts humongous" it will also set
  // to 1 the bits on the region bitmap that correspond to its
  // associated "continues humongous" regions.
  void set_bit_for_region(HeapRegion* hr) {
    assert(!hr->continuesHumongous(), "should have filtered those out");

    size_t index = hr->hrs_index();
    if (!hr->startsHumongous()) {
      // Normal (non-humongous) case: just set the bit.
      _region_bm->par_set_bit((BitMap::idx_t) index);
    } else {
      // Starts humongous case: calculate how many regions are part of
      // this humongous region and then set the bit range.
      G1CollectedHeap* g1h = G1CollectedHeap::heap();
      HeapRegion *last_hr = g1h->heap_region_containing_raw(hr->end() - 1);
      size_t end_index = last_hr->hrs_index() + 1;
      _region_bm->par_at_put_range((BitMap::idx_t) index,
                                   (BitMap::idx_t) end_index, true);
    }
  }

 public:
  FinalCountDataUpdateClosure(ConcurrentMark* cm,
                              BitMap* region_bm,
                              BitMap* card_bm) :
    _cm(cm), _region_bm(region_bm), _card_bm(card_bm),
    _total_words_done(0), _total_live_bytes(0), _total_used_bytes(0) { }

  bool doHeapRegion(HeapRegion* hr) {

    if (hr->continuesHumongous()) {
      // We will ignore these here and process them when their
      // associated "starts humongous" region is processed (see
      // set_bit_for_heap_region()). Note that we cannot rely on their
      // associated "starts humongous" region to have their bit set to
      // 1 since, due to the region chunking in the parallel region
      // iteration, a "continues humongous" region might be visited
      // before its associated "starts humongous".
      return false;
    }

    HeapWord* start = hr->top_at_conc_mark_count();
    HeapWord* ntams = hr->next_top_at_mark_start();
    HeapWord* top   = hr->top();

    assert(hr->bottom() <= start && start <= hr->end() &&
           hr->bottom() <= ntams && ntams <= hr->end(), "Preconditions.");

    size_t words_done = ntams - hr->bottom();

    if (start < ntams) {
      // Region was changed between remark and cleanup pauses
      // We need to add (ntams - start) to the marked bytes
      // for this region, and set bits for the range
      // [ card_idx(start), card_idx(ntams) ) in the card bitmap.
      size_t live_bytes = (ntams - start) * HeapWordSize;
      hr->add_to_marked_bytes(live_bytes);

      // Record the new top at conc count
      hr->set_top_at_conc_mark_count(ntams);

      // The setting of the bits in the card bitmap takes place below
    }

    // Mark the allocated-since-marking portion...
    if (ntams < top) {
      // This definitely means the region has live objects.
      set_bit_for_region(hr);
    }

    // Now set the bits for [start, top]
    BitMap::idx_t start_idx = _cm->card_bitmap_index_for(start);
    BitMap::idx_t last_idx = _cm->card_bitmap_index_for(top);
    set_card_bitmap_range(start_idx, last_idx);

    // Set the bit for the region if it contains live data
    if (hr->next_marked_bytes() > 0) {
      set_bit_for_region(hr);
    }

    _total_words_done += words_done;
    _total_used_bytes += hr->used();
    _total_live_bytes += hr->next_marked_bytes();

    return false;
  }

  size_t total_words_done() const { return _total_words_done; }
  size_t total_live_bytes() const { return _total_live_bytes; }
  size_t total_used_bytes() const { return _total_used_bytes; }
};

class G1ParFinalCountTask: public AbstractGangTask {
protected:
  G1CollectedHeap* _g1h;
  ConcurrentMark* _cm;
  BitMap* _actual_region_bm;
  BitMap* _actual_card_bm;

  uint    _n_workers;

  size_t *_live_bytes;
  size_t *_used_bytes;

public:
  G1ParFinalCountTask(G1CollectedHeap* g1h, BitMap* region_bm, BitMap* card_bm)
    : AbstractGangTask("G1 final counting"),
      _g1h(g1h), _cm(_g1h->concurrent_mark()),
      _actual_region_bm(region_bm), _actual_card_bm(card_bm),
      _n_workers(0) {
    // Use the value already set as the number of active threads
    // in the call to run_task().  Needed for the allocation of
    // _live_bytes and _used_bytes.
    if (G1CollectedHeap::use_parallel_gc_threads()) {
      assert( _g1h->workers()->active_workers() > 0,
        "Should have been previously set");
      _n_workers = _g1h->workers()->active_workers();
    } else {
      _n_workers = 1;
    }

    _live_bytes = NEW_C_HEAP_ARRAY(size_t, _n_workers);
    _used_bytes = NEW_C_HEAP_ARRAY(size_t, _n_workers);
  }

  ~G1ParFinalCountTask() {
    FREE_C_HEAP_ARRAY(size_t, _live_bytes);
    FREE_C_HEAP_ARRAY(size_t, _used_bytes);
  }

  void work(uint worker_id) {
    assert(worker_id < _n_workers, "invariant");

    FinalCountDataUpdateClosure final_update_cl(_cm,
                                                _actual_region_bm,
                                                _actual_card_bm);

    if (G1CollectedHeap::use_parallel_gc_threads()) {
      _g1h->heap_region_par_iterate_chunked(&final_update_cl,
                                            worker_id,
                                            _n_workers,
                                            HeapRegion::FinalCountClaimValue);
    } else {
      _g1h->heap_region_iterate(&final_update_cl);
    }

    _live_bytes[worker_id] = final_update_cl.total_live_bytes();
    _used_bytes[worker_id] = final_update_cl.total_used_bytes();
  }

  size_t live_bytes()  {
    size_t live_bytes = 0;
    for (uint i = 0; i < _n_workers; ++i)
      live_bytes += _live_bytes[i];
    return live_bytes;
  }

  size_t used_bytes()  {
    size_t used_bytes = 0;
    for (uint i = 0; i < _n_workers; ++i)
      used_bytes += _used_bytes[i];
    return used_bytes;
  }
};

class G1ParNoteEndTask;

class G1NoteEndOfConcMarkClosure : public HeapRegionClosure {
  G1CollectedHeap* _g1;
  int _worker_num;
  size_t _max_live_bytes;
  size_t _regions_claimed;
  size_t _freed_bytes;
  FreeRegionList* _local_cleanup_list;
<<<<<<< HEAD
=======
  OldRegionSet* _old_proxy_set;
>>>>>>> 7b452e39
  HumongousRegionSet* _humongous_proxy_set;
  HRRSCleanupTask* _hrrs_cleanup_task;
  double _claimed_region_time;
  double _max_region_time;

public:
  G1NoteEndOfConcMarkClosure(G1CollectedHeap* g1,
                             int worker_num,
                             FreeRegionList* local_cleanup_list,
<<<<<<< HEAD
                             HumongousRegionSet* humongous_proxy_set,
                             HRRSCleanupTask* hrrs_cleanup_task);
=======
                             OldRegionSet* old_proxy_set,
                             HumongousRegionSet* humongous_proxy_set,
                             HRRSCleanupTask* hrrs_cleanup_task) :
    _g1(g1), _worker_num(worker_num),
    _max_live_bytes(0), _regions_claimed(0),
    _freed_bytes(0),
    _claimed_region_time(0.0), _max_region_time(0.0),
    _local_cleanup_list(local_cleanup_list),
    _old_proxy_set(old_proxy_set),
    _humongous_proxy_set(humongous_proxy_set),
    _hrrs_cleanup_task(hrrs_cleanup_task) { }

>>>>>>> 7b452e39
  size_t freed_bytes() { return _freed_bytes; }

  bool doHeapRegion(HeapRegion *hr) {
    // We use a claim value of zero here because all regions
    // were claimed with value 1 in the FinalCount task.
    hr->reset_gc_time_stamp();
    if (!hr->continuesHumongous()) {
      double start = os::elapsedTime();
      _regions_claimed++;
      hr->note_end_of_marking();
      _max_live_bytes += hr->max_live_bytes();
      _g1->free_region_if_empty(hr,
                                &_freed_bytes,
                                _local_cleanup_list,
                                _old_proxy_set,
                                _humongous_proxy_set,
                                _hrrs_cleanup_task,
                                true /* par */);
      double region_time = (os::elapsedTime() - start);
      _claimed_region_time += region_time;
      if (region_time > _max_region_time) {
        _max_region_time = region_time;
      }
    }
    return false;
  }

  size_t max_live_bytes() { return _max_live_bytes; }
  size_t regions_claimed() { return _regions_claimed; }
  double claimed_region_time_sec() { return _claimed_region_time; }
  double max_region_time_sec() { return _max_region_time; }
};

class G1ParNoteEndTask: public AbstractGangTask {
  friend class G1NoteEndOfConcMarkClosure;

protected:
  G1CollectedHeap* _g1h;
  size_t _max_live_bytes;
  size_t _freed_bytes;
  FreeRegionList* _cleanup_list;

public:
  G1ParNoteEndTask(G1CollectedHeap* g1h,
                   FreeRegionList* cleanup_list) :
    AbstractGangTask("G1 note end"), _g1h(g1h),
    _max_live_bytes(0), _freed_bytes(0), _cleanup_list(cleanup_list) { }

  void work(uint worker_id) {
    double start = os::elapsedTime();
    FreeRegionList local_cleanup_list("Local Cleanup List");
<<<<<<< HEAD
    HumongousRegionSet humongous_proxy_set("Local Cleanup Humongous Proxy Set");
    HRRSCleanupTask hrrs_cleanup_task;
    G1NoteEndOfConcMarkClosure g1_note_end(_g1h, i, &local_cleanup_list,
=======
    OldRegionSet old_proxy_set("Local Cleanup Old Proxy Set");
    HumongousRegionSet humongous_proxy_set("Local Cleanup Humongous Proxy Set");
    HRRSCleanupTask hrrs_cleanup_task;
    G1NoteEndOfConcMarkClosure g1_note_end(_g1h, worker_id, &local_cleanup_list,
                                           &old_proxy_set,
>>>>>>> 7b452e39
                                           &humongous_proxy_set,
                                           &hrrs_cleanup_task);
    if (G1CollectedHeap::use_parallel_gc_threads()) {
      _g1h->heap_region_par_iterate_chunked(&g1_note_end, worker_id,
                                            _g1h->workers()->active_workers(),
                                            HeapRegion::NoteEndClaimValue);
    } else {
      _g1h->heap_region_iterate(&g1_note_end);
    }
    assert(g1_note_end.complete(), "Shouldn't have yielded!");

    // Now update the lists
    _g1h->update_sets_after_freeing_regions(g1_note_end.freed_bytes(),
                                            NULL /* free_list */,
<<<<<<< HEAD
=======
                                            &old_proxy_set,
>>>>>>> 7b452e39
                                            &humongous_proxy_set,
                                            true /* par */);
    {
      MutexLockerEx x(ParGCRareEvent_lock, Mutex::_no_safepoint_check_flag);
      _max_live_bytes += g1_note_end.max_live_bytes();
      _freed_bytes += g1_note_end.freed_bytes();

<<<<<<< HEAD
=======
      // If we iterate over the global cleanup list at the end of
      // cleanup to do this printing we will not guarantee to only
      // generate output for the newly-reclaimed regions (the list
      // might not be empty at the beginning of cleanup; we might
      // still be working on its previous contents). So we do the
      // printing here, before we append the new regions to the global
      // cleanup list.

      G1HRPrinter* hr_printer = _g1h->hr_printer();
      if (hr_printer->is_active()) {
        HeapRegionLinkedListIterator iter(&local_cleanup_list);
        while (iter.more_available()) {
          HeapRegion* hr = iter.get_next();
          hr_printer->cleanup(hr);
        }
      }

>>>>>>> 7b452e39
      _cleanup_list->add_as_tail(&local_cleanup_list);
      assert(local_cleanup_list.is_empty(), "post-condition");

      HeapRegionRemSet::finish_cleanup_task(&hrrs_cleanup_task);
    }
    double end = os::elapsedTime();
    if (G1PrintParCleanupStats) {
      gclog_or_tty->print("     Worker thread %d [%8.3f..%8.3f = %8.3f ms] "
                          "claimed %u regions (tot = %8.3f ms, max = %8.3f ms).\n",
                          worker_id, start, end, (end-start)*1000.0,
                          g1_note_end.regions_claimed(),
                          g1_note_end.claimed_region_time_sec()*1000.0,
                          g1_note_end.max_region_time_sec()*1000.0);
    }
  }
  size_t max_live_bytes() { return _max_live_bytes; }
  size_t freed_bytes() { return _freed_bytes; }
};

class G1ParScrubRemSetTask: public AbstractGangTask {
protected:
  G1RemSet* _g1rs;
  BitMap* _region_bm;
  BitMap* _card_bm;
public:
  G1ParScrubRemSetTask(G1CollectedHeap* g1h,
                       BitMap* region_bm, BitMap* card_bm) :
    AbstractGangTask("G1 ScrubRS"), _g1rs(g1h->g1_rem_set()),
    _region_bm(region_bm), _card_bm(card_bm) { }

  void work(uint worker_id) {
    if (G1CollectedHeap::use_parallel_gc_threads()) {
      _g1rs->scrub_par(_region_bm, _card_bm, worker_id,
                       HeapRegion::ScrubRemSetClaimValue);
    } else {
      _g1rs->scrub(_region_bm, _card_bm);
    }
  }

};

<<<<<<< HEAD
G1NoteEndOfConcMarkClosure::
G1NoteEndOfConcMarkClosure(G1CollectedHeap* g1,
                           int worker_num,
                           FreeRegionList* local_cleanup_list,
                           HumongousRegionSet* humongous_proxy_set,
                           HRRSCleanupTask* hrrs_cleanup_task)
  : _g1(g1), _worker_num(worker_num),
    _max_live_bytes(0), _regions_claimed(0),
    _freed_bytes(0),
    _claimed_region_time(0.0), _max_region_time(0.0),
    _local_cleanup_list(local_cleanup_list),
    _humongous_proxy_set(humongous_proxy_set),
    _hrrs_cleanup_task(hrrs_cleanup_task) { }

bool G1NoteEndOfConcMarkClosure::doHeapRegion(HeapRegion *hr) {
  // We use a claim value of zero here because all regions
  // were claimed with value 1 in the FinalCount task.
  hr->reset_gc_time_stamp();
  if (!hr->continuesHumongous()) {
    double start = os::elapsedTime();
    _regions_claimed++;
    hr->note_end_of_marking();
    _max_live_bytes += hr->max_live_bytes();
    _g1->free_region_if_empty(hr,
                              &_freed_bytes,
                              _local_cleanup_list,
                              _humongous_proxy_set,
                              _hrrs_cleanup_task,
                              true /* par */);
    double region_time = (os::elapsedTime() - start);
    _claimed_region_time += region_time;
    if (region_time > _max_region_time) _max_region_time = region_time;
  }
  return false;
}

=======
>>>>>>> 7b452e39
void ConcurrentMark::cleanup() {
  // world is stopped at this checkpoint
  assert(SafepointSynchronize::is_at_safepoint(),
         "world should be stopped");
  G1CollectedHeap* g1h = G1CollectedHeap::heap();

  // If a full collection has happened, we shouldn't do this.
  if (has_aborted()) {
    g1h->set_marking_complete(); // So bitmap clearing isn't confused
    return;
  }

  HRSPhaseSetter x(HRSPhaseCleanup);
  g1h->verify_region_sets_optional();

  if (VerifyDuringGC) {
    HandleMark hm;  // handle scope
    gclog_or_tty->print(" VerifyDuringGC:(before)");
    Universe::heap()->prepare_for_verify();
    Universe::verify(/* allow dirty */ true,
                     /* silent      */ false,
                     /* option      */ VerifyOption_G1UsePrevMarking);
  }

  G1CollectorPolicy* g1p = G1CollectedHeap::heap()->g1_policy();
  g1p->record_concurrent_mark_cleanup_start();

  double start = os::elapsedTime();

  HeapRegionRemSet::reset_for_cleanup_tasks();

<<<<<<< HEAD
=======
  uint n_workers;

>>>>>>> 7b452e39
  // Do counting once more with the world stopped for good measure.
  G1ParFinalCountTask g1_par_count_task(g1h, &_region_bm, &_card_bm);

  if (G1CollectedHeap::use_parallel_gc_threads()) {
   assert(g1h->check_heap_region_claim_values(HeapRegion::InitialClaimValue),
           "sanity check");

    g1h->set_par_threads();
    n_workers = g1h->n_par_threads();
    assert(g1h->n_par_threads() == n_workers,
           "Should not have been reset");
    g1h->workers()->run_task(&g1_par_count_task);
    // Done with the parallel phase so reset to 0.
    g1h->set_par_threads(0);

    assert(g1h->check_heap_region_claim_values(HeapRegion::FinalCountClaimValue),
           "sanity check");
  } else {
    n_workers = 1;
    g1_par_count_task.work(0);
  }

  if (VerifyDuringGC) {
    // Verify that the counting data accumulated during marking matches
    // that calculated by walking the marking bitmap.

    // Bitmaps to hold expected values
    BitMap expected_region_bm(_region_bm.size(), false);
    BitMap expected_card_bm(_card_bm.size(), false);

    G1ParVerifyFinalCountTask g1_par_verify_task(g1h,
                                                 &_region_bm,
                                                 &_card_bm,
                                                 &expected_region_bm,
                                                 &expected_card_bm);

    if (G1CollectedHeap::use_parallel_gc_threads()) {
      g1h->set_par_threads((int)n_workers);
      g1h->workers()->run_task(&g1_par_verify_task);
      // Done with the parallel phase so reset to 0.
      g1h->set_par_threads(0);

      assert(g1h->check_heap_region_claim_values(HeapRegion::VerifyCountClaimValue),
             "sanity check");
    } else {
      g1_par_verify_task.work(0);
    }

    guarantee(g1_par_verify_task.failures() == 0, "Unexpected accounting failures");
  }

  size_t known_garbage_bytes =
    g1_par_count_task.used_bytes() - g1_par_count_task.live_bytes();
  g1p->set_known_garbage_bytes(known_garbage_bytes);

  size_t start_used_bytes = g1h->used();
  _at_least_one_mark_complete = true;
  g1h->set_marking_complete();

  ergo_verbose4(ErgoConcCycles,
           "finish cleanup",
           ergo_format_byte("occupancy")
           ergo_format_byte("capacity")
           ergo_format_byte_perc("known garbage"),
           start_used_bytes, g1h->capacity(),
           known_garbage_bytes,
           ((double) known_garbage_bytes / (double) g1h->capacity()) * 100.0);

  double count_end = os::elapsedTime();
  double this_final_counting_time = (count_end - start);
  if (G1PrintParCleanupStats) {
    gclog_or_tty->print_cr("Cleanup:");
    gclog_or_tty->print_cr("  Finalize counting: %8.3f ms",
                           this_final_counting_time*1000.0);
  }
  _total_counting_time += this_final_counting_time;

  if (G1PrintRegionLivenessInfo) {
    G1PrintRegionLivenessInfoClosure cl(gclog_or_tty, "Post-Marking");
    _g1h->heap_region_iterate(&cl);
  }

  // Install newly created mark bitMap as "prev".
  swapMarkBitMaps();

  g1h->reset_gc_time_stamp();

  // Note end of marking in all heap regions.
  double note_end_start = os::elapsedTime();
  G1ParNoteEndTask g1_par_note_end_task(g1h, &_cleanup_list);
  if (G1CollectedHeap::use_parallel_gc_threads()) {
    g1h->set_par_threads((int)n_workers);
    g1h->workers()->run_task(&g1_par_note_end_task);
    g1h->set_par_threads(0);

    assert(g1h->check_heap_region_claim_values(HeapRegion::NoteEndClaimValue),
           "sanity check");
  } else {
    g1_par_note_end_task.work(0);
  }

  if (!cleanup_list_is_empty()) {
    // The cleanup list is not empty, so we'll have to process it
    // concurrently. Notify anyone else that might be wanting free
    // regions that there will be more free regions coming soon.
    g1h->set_free_regions_coming();
  }
  double note_end_end = os::elapsedTime();
  if (G1PrintParCleanupStats) {
    gclog_or_tty->print_cr("  note end of marking: %8.3f ms.",
                           (note_end_end - note_end_start)*1000.0);
  }

  // call below, since it affects the metric by which we sort the heap
  // regions.
  if (G1ScrubRemSets) {
    double rs_scrub_start = os::elapsedTime();
    G1ParScrubRemSetTask g1_par_scrub_rs_task(g1h, &_region_bm, &_card_bm);
    if (G1CollectedHeap::use_parallel_gc_threads()) {
      g1h->set_par_threads((int)n_workers);
      g1h->workers()->run_task(&g1_par_scrub_rs_task);
      g1h->set_par_threads(0);

      assert(g1h->check_heap_region_claim_values(
                                            HeapRegion::ScrubRemSetClaimValue),
             "sanity check");
    } else {
      g1_par_scrub_rs_task.work(0);
    }

    double rs_scrub_end = os::elapsedTime();
    double this_rs_scrub_time = (rs_scrub_end - rs_scrub_start);
    _total_rs_scrub_time += this_rs_scrub_time;
  }

  // this will also free any regions totally full of garbage objects,
  // and sort the regions.
  g1h->g1_policy()->record_concurrent_mark_cleanup_end((int)n_workers);

  // Statistics.
  double end = os::elapsedTime();
  _cleanup_times.add((end - start) * 1000.0);

  if (PrintGC || PrintGCDetails) {
    g1h->print_size_transition(gclog_or_tty,
                               start_used_bytes,
                               g1h->used(),
                               g1h->capacity());
  }

  size_t cleaned_up_bytes = start_used_bytes - g1h->used();
  g1p->decrease_known_garbage_bytes(cleaned_up_bytes);

  // Clean up will have freed any regions completely full of garbage.
  // Update the soft reference policy with the new heap occupancy.
  Universe::update_heap_info_at_gc();

  // We need to make this be a "collection" so any collection pause that
  // races with it goes around and waits for completeCleanup to finish.
  g1h->increment_total_collections();

  // We reclaimed old regions so we should calculate the sizes to make
  // sure we update the old gen/space data.
  g1h->g1mm()->update_sizes();

  if (VerifyDuringGC) {
    HandleMark hm;  // handle scope
    gclog_or_tty->print(" VerifyDuringGC:(after)");
    Universe::heap()->prepare_for_verify();
    Universe::verify(/* allow dirty */ true,
                     /* silent      */ false,
                     /* option      */ VerifyOption_G1UsePrevMarking);
  }

  g1h->verify_region_sets_optional();
}

void ConcurrentMark::completeCleanup() {
  if (has_aborted()) return;

  G1CollectedHeap* g1h = G1CollectedHeap::heap();

  _cleanup_list.verify_optional();
  FreeRegionList tmp_free_list("Tmp Free List");

  if (G1ConcRegionFreeingVerbose) {
    gclog_or_tty->print_cr("G1ConcRegionFreeing [complete cleanup] : "
                           "cleanup list has "SIZE_FORMAT" entries",
                           _cleanup_list.length());
  }

  // Noone else should be accessing the _cleanup_list at this point,
  // so it's not necessary to take any locks
  while (!_cleanup_list.is_empty()) {
    HeapRegion* hr = _cleanup_list.remove_head();
    assert(hr != NULL, "the list was not empty");
    hr->par_clear();
    tmp_free_list.add_as_tail(hr);

    // Instead of adding one region at a time to the secondary_free_list,
    // we accumulate them in the local list and move them a few at a
    // time. This also cuts down on the number of notify_all() calls
    // we do during this process. We'll also append the local list when
    // _cleanup_list is empty (which means we just removed the last
    // region from the _cleanup_list).
    if ((tmp_free_list.length() % G1SecondaryFreeListAppendLength == 0) ||
        _cleanup_list.is_empty()) {
      if (G1ConcRegionFreeingVerbose) {
        gclog_or_tty->print_cr("G1ConcRegionFreeing [complete cleanup] : "
                               "appending "SIZE_FORMAT" entries to the "
                               "secondary_free_list, clean list still has "
                               SIZE_FORMAT" entries",
                               tmp_free_list.length(),
                               _cleanup_list.length());
      }

      {
        MutexLockerEx x(SecondaryFreeList_lock, Mutex::_no_safepoint_check_flag);
        g1h->secondary_free_list_add_as_tail(&tmp_free_list);
        SecondaryFreeList_lock->notify_all();
      }

      if (G1StressConcRegionFreeing) {
        for (uintx i = 0; i < G1StressConcRegionFreeingDelayMillis; ++i) {
          os::sleep(Thread::current(), (jlong) 1, false);
        }
      }
    }
  }
  assert(tmp_free_list.is_empty(), "post-condition");
}

// Support closures for reference procssing in G1

bool G1CMIsAliveClosure::do_object_b(oop obj) {
  HeapWord* addr = (HeapWord*)obj;
  return addr != NULL &&
         (!_g1->is_in_g1_reserved(addr) || !_g1->is_obj_ill(obj));
}

class G1CMKeepAliveClosure: public OopClosure {
  G1CollectedHeap* _g1;
  ConcurrentMark*  _cm;
 public:
  G1CMKeepAliveClosure(G1CollectedHeap* g1, ConcurrentMark* cm) :
    _g1(g1), _cm(cm) {
    assert(Thread::current()->is_VM_thread(), "otherwise fix worker id");
  }

  virtual void do_oop(narrowOop* p) { do_oop_work(p); }
  virtual void do_oop(      oop* p) { do_oop_work(p); }

  template <class T> void do_oop_work(T* p) {
    oop obj = oopDesc::load_decode_heap_oop(p);
    HeapWord* addr = (HeapWord*)obj;

    if (_cm->verbose_high()) {
      gclog_or_tty->print_cr("\t[0] we're looking at location "
                             "*"PTR_FORMAT" = "PTR_FORMAT,
                             p, (void*) obj);
    }

    if (_g1->is_in_g1_reserved(addr) && _g1->is_obj_ill(obj)) {
      _cm->mark_and_count(obj);
      _cm->mark_stack_push(obj);
    }
  }
};

class G1CMDrainMarkingStackClosure: public VoidClosure {
  ConcurrentMark*               _cm;
  CMMarkStack*                  _markStack;
  G1CMKeepAliveClosure*         _oopClosure;
 public:
  G1CMDrainMarkingStackClosure(ConcurrentMark* cm, CMMarkStack* markStack,
                               G1CMKeepAliveClosure* oopClosure) :
    _cm(cm),
    _markStack(markStack),
    _oopClosure(oopClosure) { }

  void do_void() {
    _markStack->drain((OopClosure*)_oopClosure, _cm->nextMarkBitMap(), false);
  }
};

// 'Keep Alive' closure used by parallel reference processing.
// An instance of this closure is used in the parallel reference processing
// code rather than an instance of G1CMKeepAliveClosure. We could have used
// the G1CMKeepAliveClosure as it is MT-safe. Also reference objects are
// placed on to discovered ref lists once so we can mark and push with no
// need to check whether the object has already been marked. Using the
// G1CMKeepAliveClosure would mean, however, having all the worker threads
// operating on the global mark stack. This means that an individual
// worker would be doing lock-free pushes while it processes its own
// discovered ref list followed by drain call. If the discovered ref lists
// are unbalanced then this could cause interference with the other
// workers. Using a CMTask (and its embedded local data structures)
// avoids that potential interference.
class G1CMParKeepAliveAndDrainClosure: public OopClosure {
  ConcurrentMark*  _cm;
  CMTask*          _task;
  int              _ref_counter_limit;
  int              _ref_counter;
 public:
  G1CMParKeepAliveAndDrainClosure(ConcurrentMark* cm, CMTask* task) :
    _cm(cm), _task(task),
    _ref_counter_limit(G1RefProcDrainInterval) {
    assert(_ref_counter_limit > 0, "sanity");
    _ref_counter = _ref_counter_limit;
  }

  virtual void do_oop(narrowOop* p) { do_oop_work(p); }
  virtual void do_oop(      oop* p) { do_oop_work(p); }

  template <class T> void do_oop_work(T* p) {
    if (!_cm->has_overflown()) {
      oop obj = oopDesc::load_decode_heap_oop(p);
      if (_cm->verbose_high()) {
        gclog_or_tty->print_cr("\t[%d] we're looking at location "
                               "*"PTR_FORMAT" = "PTR_FORMAT,
                               _task->task_id(), p, (void*) obj);
      }

      _task->deal_with_reference(obj);
      _ref_counter--;

      if (_ref_counter == 0) {
        // We have dealt with _ref_counter_limit references, pushing them and objects
        // reachable from them on to the local stack (and possibly the global stack).
        // Call do_marking_step() to process these entries. We call the routine in a
        // loop, which we'll exit if there's nothing more to do (i.e. we're done
        // with the entries that we've pushed as a result of the deal_with_reference
        // calls above) or we overflow.
        // Note: CMTask::do_marking_step() can set the CMTask::has_aborted() flag
        // while there may still be some work to do. (See the comment at the
        // beginning of CMTask::do_marking_step() for those conditions - one of which
        // is reaching the specified time target.) It is only when
        // CMTask::do_marking_step() returns without setting the has_aborted() flag
        // that the marking has completed.
        do {
          double mark_step_duration_ms = G1ConcMarkStepDurationMillis;
          _task->do_marking_step(mark_step_duration_ms,
                                 false /* do_stealing    */,
                                 false /* do_termination */);
        } while (_task->has_aborted() && !_cm->has_overflown());
        _ref_counter = _ref_counter_limit;
      }
    } else {
      if (_cm->verbose_high()) {
         gclog_or_tty->print_cr("\t[%d] CM Overflow", _task->task_id());
      }
    }
  }
};

class G1CMParDrainMarkingStackClosure: public VoidClosure {
  ConcurrentMark* _cm;
  CMTask* _task;
 public:
  G1CMParDrainMarkingStackClosure(ConcurrentMark* cm, CMTask* task) :
    _cm(cm), _task(task) { }

  void do_void() {
    do {
      if (_cm->verbose_high()) {
        gclog_or_tty->print_cr("\t[%d] Drain: Calling do marking_step",
                               _task->task_id());
      }

      // We call CMTask::do_marking_step() to completely drain the local and
      // global marking stacks. The routine is called in a loop, which we'll
      // exit if there's nothing more to do (i.e. we'completely drained the
      // entries that were pushed as a result of applying the
      // G1CMParKeepAliveAndDrainClosure to the entries on the discovered ref
      // lists above) or we overflow the global marking stack.
      // Note: CMTask::do_marking_step() can set the CMTask::has_aborted() flag
      // while there may still be some work to do. (See the comment at the
      // beginning of CMTask::do_marking_step() for those conditions - one of which
      // is reaching the specified time target.) It is only when
      // CMTask::do_marking_step() returns without setting the has_aborted() flag
      // that the marking has completed.

      _task->do_marking_step(1000000000.0 /* something very large */,
                             true /* do_stealing    */,
                             true /* do_termination */);
    } while (_task->has_aborted() && !_cm->has_overflown());
  }
};

// Implementation of AbstractRefProcTaskExecutor for parallel
// reference processing at the end of G1 concurrent marking

class G1CMRefProcTaskExecutor: public AbstractRefProcTaskExecutor {
private:
  G1CollectedHeap* _g1h;
  ConcurrentMark*  _cm;
  WorkGang*        _workers;
  int              _active_workers;

public:
  G1CMRefProcTaskExecutor(G1CollectedHeap* g1h,
                        ConcurrentMark* cm,
                        WorkGang* workers,
                        int n_workers) :
    _g1h(g1h), _cm(cm),
    _workers(workers), _active_workers(n_workers) { }

  // Executes the given task using concurrent marking worker threads.
  virtual void execute(ProcessTask& task);
  virtual void execute(EnqueueTask& task);
};

class G1CMRefProcTaskProxy: public AbstractGangTask {
  typedef AbstractRefProcTaskExecutor::ProcessTask ProcessTask;
  ProcessTask&     _proc_task;
  G1CollectedHeap* _g1h;
  ConcurrentMark*  _cm;

public:
  G1CMRefProcTaskProxy(ProcessTask& proc_task,
                     G1CollectedHeap* g1h,
                     ConcurrentMark* cm) :
    AbstractGangTask("Process reference objects in parallel"),
    _proc_task(proc_task), _g1h(g1h), _cm(cm) { }

  virtual void work(uint worker_id) {
    CMTask* marking_task = _cm->task(worker_id);
    G1CMIsAliveClosure g1_is_alive(_g1h);
    G1CMParKeepAliveAndDrainClosure g1_par_keep_alive(_cm, marking_task);
    G1CMParDrainMarkingStackClosure g1_par_drain(_cm, marking_task);

    _proc_task.work(worker_id, g1_is_alive, g1_par_keep_alive, g1_par_drain);
  }
};

void G1CMRefProcTaskExecutor::execute(ProcessTask& proc_task) {
  assert(_workers != NULL, "Need parallel worker threads.");

  G1CMRefProcTaskProxy proc_task_proxy(proc_task, _g1h, _cm);

  // We need to reset the phase for each task execution so that
  // the termination protocol of CMTask::do_marking_step works.
  _cm->set_phase(_active_workers, false /* concurrent */);
  _g1h->set_par_threads(_active_workers);
  _workers->run_task(&proc_task_proxy);
  _g1h->set_par_threads(0);
}

class G1CMRefEnqueueTaskProxy: public AbstractGangTask {
  typedef AbstractRefProcTaskExecutor::EnqueueTask EnqueueTask;
  EnqueueTask& _enq_task;

public:
  G1CMRefEnqueueTaskProxy(EnqueueTask& enq_task) :
    AbstractGangTask("Enqueue reference objects in parallel"),
    _enq_task(enq_task) { }

  virtual void work(uint worker_id) {
    _enq_task.work(worker_id);
  }
};

void G1CMRefProcTaskExecutor::execute(EnqueueTask& enq_task) {
  assert(_workers != NULL, "Need parallel worker threads.");

  G1CMRefEnqueueTaskProxy enq_task_proxy(enq_task);

  _g1h->set_par_threads(_active_workers);
  _workers->run_task(&enq_task_proxy);
  _g1h->set_par_threads(0);
}

void ConcurrentMark::weakRefsWork(bool clear_all_soft_refs) {
  ResourceMark rm;
  HandleMark   hm;

  G1CollectedHeap* g1h = G1CollectedHeap::heap();

  // Is alive closure.
  G1CMIsAliveClosure g1_is_alive(g1h);

  // Inner scope to exclude the cleaning of the string and symbol
  // tables from the displayed time.
  {
    bool verbose = PrintGC && PrintGCDetails;
    if (verbose) {
      gclog_or_tty->put(' ');
    }
    TraceTime t("GC ref-proc", verbose, false, gclog_or_tty);

    ReferenceProcessor* rp = g1h->ref_processor_cm();

    // See the comment in G1CollectedHeap::ref_processing_init()
    // about how reference processing currently works in G1.

    // Process weak references.
    rp->setup_policy(clear_all_soft_refs);
    assert(_markStack.isEmpty(), "mark stack should be empty");

    G1CMKeepAliveClosure g1_keep_alive(g1h, this);
    G1CMDrainMarkingStackClosure
      g1_drain_mark_stack(this, &_markStack, &g1_keep_alive);

    // We use the work gang from the G1CollectedHeap and we utilize all
    // the worker threads.
    uint active_workers = g1h->workers() ? g1h->workers()->active_workers() : 1U;
    active_workers = MAX2(MIN2(active_workers, _max_task_num), 1U);

    G1CMRefProcTaskExecutor par_task_executor(g1h, this,
                                              g1h->workers(), active_workers);

    if (rp->processing_is_mt()) {
      // Set the degree of MT here.  If the discovery is done MT, there
      // may have been a different number of threads doing the discovery
      // and a different number of discovered lists may have Ref objects.
      // That is OK as long as the Reference lists are balanced (see
      // balance_all_queues() and balance_queues()).
      rp->set_active_mt_degree(active_workers);

      rp->process_discovered_references(&g1_is_alive,
                                      &g1_keep_alive,
                                      &g1_drain_mark_stack,
                                      &par_task_executor);

      // The work routines of the parallel keep_alive and drain_marking_stack
      // will set the has_overflown flag if we overflow the global marking
      // stack.
    } else {
      rp->process_discovered_references(&g1_is_alive,
                                        &g1_keep_alive,
                                        &g1_drain_mark_stack,
                                        NULL);
    }

    assert(_markStack.overflow() || _markStack.isEmpty(),
            "mark stack should be empty (unless it overflowed)");
    if (_markStack.overflow()) {
      // Should have been done already when we tried to push an
      // entry on to the global mark stack. But let's do it again.
      set_has_overflown();
    }

    if (rp->processing_is_mt()) {
      assert(rp->num_q() == active_workers, "why not");
      rp->enqueue_discovered_references(&par_task_executor);
    } else {
      rp->enqueue_discovered_references();
    }

    rp->verify_no_references_recorded();
    assert(!rp->discovery_enabled(), "Post condition");
  }

  // Now clean up stale oops in StringTable
  StringTable::unlink(&g1_is_alive);
  // Clean up unreferenced symbols in symbol table.
  SymbolTable::unlink();
}

void ConcurrentMark::swapMarkBitMaps() {
  CMBitMapRO* temp = _prevMarkBitMap;
  _prevMarkBitMap  = (CMBitMapRO*)_nextMarkBitMap;
  _nextMarkBitMap  = (CMBitMap*)  temp;
}

class CMRemarkTask: public AbstractGangTask {
private:
  ConcurrentMark *_cm;

public:
  void work(uint worker_id) {
    // Since all available tasks are actually started, we should
    // only proceed if we're supposed to be actived.
    if (worker_id < _cm->active_tasks()) {
      CMTask* task = _cm->task(worker_id);
      task->record_start_time();
      do {
        task->do_marking_step(1000000000.0 /* something very large */,
                              true /* do_stealing    */,
                              true /* do_termination */);
      } while (task->has_aborted() && !_cm->has_overflown());
      // If we overflow, then we do not want to restart. We instead
      // want to abort remark and do concurrent marking again.
      task->record_end_time();
    }
  }

  CMRemarkTask(ConcurrentMark* cm, int active_workers) :
    AbstractGangTask("Par Remark"), _cm(cm) {
    _cm->terminator()->reset_for_reuse(active_workers);
  }
};

void ConcurrentMark::checkpointRootsFinalWork() {
  ResourceMark rm;
  HandleMark   hm;
  G1CollectedHeap* g1h = G1CollectedHeap::heap();

  g1h->ensure_parsability(false);

  if (G1CollectedHeap::use_parallel_gc_threads()) {
    G1CollectedHeap::StrongRootsScope srs(g1h);
    // this is remark, so we'll use up all active threads
    uint active_workers = g1h->workers()->active_workers();
    if (active_workers == 0) {
      assert(active_workers > 0, "Should have been set earlier");
      active_workers = (uint) ParallelGCThreads;
      g1h->workers()->set_active_workers(active_workers);
    }
    set_phase(active_workers, false /* concurrent */);
    // Leave _parallel_marking_threads at it's
    // value originally calculated in the ConcurrentMark
    // constructor and pass values of the active workers
    // through the gang in the task.

    CMRemarkTask remarkTask(this, active_workers);
    g1h->set_par_threads(active_workers);
    g1h->workers()->run_task(&remarkTask);
    g1h->set_par_threads(0);
  } else {
    G1CollectedHeap::StrongRootsScope srs(g1h);
    // this is remark, so we'll use up all available threads
    uint active_workers = 1;
    set_phase(active_workers, false /* concurrent */);

    CMRemarkTask remarkTask(this, active_workers);
    // We will start all available threads, even if we decide that the
    // active_workers will be fewer. The extra ones will just bail out
    // immediately.
    remarkTask.work(0);
  }
  SATBMarkQueueSet& satb_mq_set = JavaThread::satb_mark_queue_set();
  guarantee(satb_mq_set.completed_buffers_num() == 0, "invariant");

  print_stats();

#if VERIFY_OBJS_PROCESSED
  if (_scan_obj_cl.objs_processed != ThreadLocalObjQueue::objs_enqueued) {
    gclog_or_tty->print_cr("Processed = %d, enqueued = %d.",
                           _scan_obj_cl.objs_processed,
                           ThreadLocalObjQueue::objs_enqueued);
    guarantee(_scan_obj_cl.objs_processed ==
              ThreadLocalObjQueue::objs_enqueued,
              "Different number of objs processed and enqueued.");
  }
#endif
}

#ifndef PRODUCT

class PrintReachableOopClosure: public OopClosure {
private:
  G1CollectedHeap* _g1h;
  outputStream*    _out;
  VerifyOption     _vo;
  bool             _all;

public:
  PrintReachableOopClosure(outputStream* out,
                           VerifyOption  vo,
                           bool          all) :
    _g1h(G1CollectedHeap::heap()),
    _out(out), _vo(vo), _all(all) { }

  void do_oop(narrowOop* p) { do_oop_work(p); }
  void do_oop(      oop* p) { do_oop_work(p); }

  template <class T> void do_oop_work(T* p) {
    oop         obj = oopDesc::load_decode_heap_oop(p);
    const char* str = NULL;
    const char* str2 = "";

    if (obj == NULL) {
      str = "";
    } else if (!_g1h->is_in_g1_reserved(obj)) {
      str = " O";
    } else {
      HeapRegion* hr  = _g1h->heap_region_containing(obj);
      guarantee(hr != NULL, "invariant");
      bool over_tams = false;
      bool marked = false;

      switch (_vo) {
        case VerifyOption_G1UsePrevMarking:
          over_tams = hr->obj_allocated_since_prev_marking(obj);
          marked = _g1h->isMarkedPrev(obj);
          break;
        case VerifyOption_G1UseNextMarking:
          over_tams = hr->obj_allocated_since_next_marking(obj);
          marked = _g1h->isMarkedNext(obj);
          break;
        case VerifyOption_G1UseMarkWord:
          marked = obj->is_gc_marked();
          break;
        default:
          ShouldNotReachHere();
      }

      if (over_tams) {
        str = " >";
        if (marked) {
          str2 = " AND MARKED";
        }
      } else if (marked) {
        str = " M";
      } else {
        str = " NOT";
      }
    }

    _out->print_cr("  "PTR_FORMAT": "PTR_FORMAT"%s%s",
                   p, (void*) obj, str, str2);
  }
};

class PrintReachableObjectClosure : public ObjectClosure {
private:
  G1CollectedHeap* _g1h;
  outputStream*    _out;
  VerifyOption     _vo;
  bool             _all;
  HeapRegion*      _hr;

public:
  PrintReachableObjectClosure(outputStream* out,
                              VerifyOption  vo,
                              bool          all,
                              HeapRegion*   hr) :
    _g1h(G1CollectedHeap::heap()),
    _out(out), _vo(vo), _all(all), _hr(hr) { }

  void do_object(oop o) {
    bool over_tams = false;
    bool marked = false;

    switch (_vo) {
      case VerifyOption_G1UsePrevMarking:
        over_tams = _hr->obj_allocated_since_prev_marking(o);
        marked = _g1h->isMarkedPrev(o);
        break;
      case VerifyOption_G1UseNextMarking:
        over_tams = _hr->obj_allocated_since_next_marking(o);
        marked = _g1h->isMarkedNext(o);
        break;
      case VerifyOption_G1UseMarkWord:
        marked = o->is_gc_marked();
        break;
      default:
        ShouldNotReachHere();
    }
    bool print_it = _all || over_tams || marked;

    if (print_it) {
      _out->print_cr(" "PTR_FORMAT"%s",
                     o, (over_tams) ? " >" : (marked) ? " M" : "");
      PrintReachableOopClosure oopCl(_out, _vo, _all);
      o->oop_iterate(&oopCl);
    }
  }
};

class PrintReachableRegionClosure : public HeapRegionClosure {
private:
  outputStream* _out;
  VerifyOption  _vo;
  bool          _all;

public:
  bool doHeapRegion(HeapRegion* hr) {
    HeapWord* b = hr->bottom();
    HeapWord* e = hr->end();
    HeapWord* t = hr->top();
    HeapWord* p = NULL;

    switch (_vo) {
      case VerifyOption_G1UsePrevMarking:
        p = hr->prev_top_at_mark_start();
        break;
      case VerifyOption_G1UseNextMarking:
        p = hr->next_top_at_mark_start();
        break;
      case VerifyOption_G1UseMarkWord:
        // When we are verifying marking using the mark word
        // TAMS has no relevance.
        assert(p == NULL, "post-condition");
        break;
      default:
        ShouldNotReachHere();
    }
    _out->print_cr("** ["PTR_FORMAT", "PTR_FORMAT"] top: "PTR_FORMAT" "
                   "TAMS: "PTR_FORMAT, b, e, t, p);
    _out->cr();

    HeapWord* from = b;
    HeapWord* to   = t;

    if (to > from) {
      _out->print_cr("Objects in ["PTR_FORMAT", "PTR_FORMAT"]", from, to);
      _out->cr();
      PrintReachableObjectClosure ocl(_out, _vo, _all, hr);
      hr->object_iterate_mem_careful(MemRegion(from, to), &ocl);
      _out->cr();
    }

    return false;
  }

  PrintReachableRegionClosure(outputStream* out,
                              VerifyOption  vo,
                              bool          all) :
    _out(out), _vo(vo), _all(all) { }
};

static const char* verify_option_to_tams(VerifyOption vo) {
  switch (vo) {
    case VerifyOption_G1UsePrevMarking:
      return "PTAMS";
    case VerifyOption_G1UseNextMarking:
      return "NTAMS";
    default:
      return "NONE";
  }
}

void ConcurrentMark::print_reachable(const char* str,
                                     VerifyOption vo,
                                     bool all) {
  gclog_or_tty->cr();
  gclog_or_tty->print_cr("== Doing heap dump... ");

  if (G1PrintReachableBaseFile == NULL) {
    gclog_or_tty->print_cr("  #### error: no base file defined");
    return;
  }

  if (strlen(G1PrintReachableBaseFile) + 1 + strlen(str) >
      (JVM_MAXPATHLEN - 1)) {
    gclog_or_tty->print_cr("  #### error: file name too long");
    return;
  }

  char file_name[JVM_MAXPATHLEN];
  sprintf(file_name, "%s.%s", G1PrintReachableBaseFile, str);
  gclog_or_tty->print_cr("  dumping to file %s", file_name);

  fileStream fout(file_name);
  if (!fout.is_open()) {
    gclog_or_tty->print_cr("  #### error: could not open file");
    return;
  }

  outputStream* out = &fout;
  out->print_cr("-- USING %s", verify_option_to_tams(vo));
  out->cr();

  out->print_cr("--- ITERATING OVER REGIONS");
  out->cr();
  PrintReachableRegionClosure rcl(out, vo, all);
  _g1h->heap_region_iterate(&rcl);
  out->cr();

  gclog_or_tty->print_cr("  done");
  gclog_or_tty->flush();
}

#endif // PRODUCT

// This note is for drainAllSATBBuffers and the code in between.
// In the future we could reuse a task to do this work during an
// evacuation pause (since now tasks are not active and can be claimed
// during an evacuation pause). This was a late change to the code and
// is currently not being taken advantage of.

void ConcurrentMark::deal_with_reference(oop obj) {
  if (verbose_high()) {
    gclog_or_tty->print_cr("[global] we're dealing with reference "PTR_FORMAT,
                           (void*) obj);
  }

  HeapWord* objAddr = (HeapWord*) obj;
  assert(obj->is_oop_or_null(true /* ignore mark word */), "Error");
  if (_g1h->is_in_g1_reserved(objAddr)) {
    assert(obj != NULL, "null check is implicit");
    if (!_nextMarkBitMap->isMarked(objAddr)) {
      // Only get the containing region if the object is not marked on the
      // bitmap (otherwise, it's a waste of time since we won't do
      // anything with it).
      HeapRegion* hr = _g1h->heap_region_containing_raw(obj);
      if (!hr->obj_allocated_since_next_marking(obj)) {
        if (verbose_high()) {
          gclog_or_tty->print_cr("[global] "PTR_FORMAT" is not considered "
                                 "marked", (void*) obj);
        }

        // we need to mark it first
        if (_nextMarkBitMap->parMark(objAddr)) {
          // No OrderAccess:store_load() is needed. It is implicit in the
          // CAS done in parMark(objAddr) above
          HeapWord* finger = _finger;
          if (objAddr < finger) {
            if (verbose_high()) {
              gclog_or_tty->print_cr("[global] below the global finger "
                                     "("PTR_FORMAT"), pushing it", finger);
            }
            if (!mark_stack_push(obj)) {
              if (verbose_low()) {
                gclog_or_tty->print_cr("[global] global stack overflow during "
                                       "deal_with_reference");
              }
            }
          }
        }
      }
    }
  }
}

class CMGlobalObjectClosure : public ObjectClosure {
private:
  ConcurrentMark* _cm;

public:
  void do_object(oop obj) {
    _cm->deal_with_reference(obj);
  }

  CMGlobalObjectClosure(ConcurrentMark* cm) : _cm(cm) { }
};

void ConcurrentMark::drainAllSATBBuffers() {
  guarantee(false, "drainAllSATBBuffers(): don't call this any more");

  CMGlobalObjectClosure oc(this);
  SATBMarkQueueSet& satb_mq_set = JavaThread::satb_mark_queue_set();
  satb_mq_set.set_closure(&oc);

  while (satb_mq_set.apply_closure_to_completed_buffer()) {
    if (verbose_medium()) {
      gclog_or_tty->print_cr("[global] processed an SATB buffer");
    }
  }

  // no need to check whether we should do this, as this is only
  // called during an evacuation pause
  satb_mq_set.iterate_closure_all_threads();

  satb_mq_set.set_closure(NULL);
  assert(satb_mq_set.completed_buffers_num() == 0, "invariant");
}

void ConcurrentMark::clearRangePrevBitmap(MemRegion mr) {
  // Note we are overriding the read-only view of the prev map here, via
  // the cast.
  ((CMBitMap*)_prevMarkBitMap)->clearRange(mr);
}

void ConcurrentMark::clearRangeNextBitmap(MemRegion mr) {
  _nextMarkBitMap->clearRange(mr);
}

void ConcurrentMark::clearRangeBothBitmaps(MemRegion mr) {
  clearRangePrevBitmap(mr);
  clearRangeNextBitmap(mr);
}

HeapRegion*
ConcurrentMark::claim_region(int task_num) {
  // "checkpoint" the finger
  HeapWord* finger = _finger;

  // _heap_end will not change underneath our feet; it only changes at
  // yield points.
  while (finger < _heap_end) {
    assert(_g1h->is_in_g1_reserved(finger), "invariant");

    // Note on how this code handles humongous regions. In the
    // normal case the finger will reach the start of a "starts
    // humongous" (SH) region. Its end will either be the end of the
    // last "continues humongous" (CH) region in the sequence, or the
    // standard end of the SH region (if the SH is the only region in
    // the sequence). That way claim_region() will skip over the CH
    // regions. However, there is a subtle race between a CM thread
    // executing this method and a mutator thread doing a humongous
    // object allocation. The two are not mutually exclusive as the CM
    // thread does not need to hold the Heap_lock when it gets
    // here. So there is a chance that claim_region() will come across
    // a free region that's in the progress of becoming a SH or a CH
    // region. In the former case, it will either
    //   a) Miss the update to the region's end, in which case it will
    //      visit every subsequent CH region, will find their bitmaps
    //      empty, and do nothing, or
    //   b) Will observe the update of the region's end (in which case
    //      it will skip the subsequent CH regions).
    // If it comes across a region that suddenly becomes CH, the
    // scenario will be similar to b). So, the race between
    // claim_region() and a humongous object allocation might force us
    // to do a bit of unnecessary work (due to some unnecessary bitmap
    // iterations) but it should not introduce and correctness issues.
    HeapRegion* curr_region   = _g1h->heap_region_containing_raw(finger);
    HeapWord*   bottom        = curr_region->bottom();
    HeapWord*   end           = curr_region->end();
    HeapWord*   limit         = curr_region->next_top_at_mark_start();

    if (verbose_low()) {
      gclog_or_tty->print_cr("[%d] curr_region = "PTR_FORMAT" "
                             "["PTR_FORMAT", "PTR_FORMAT"), "
                             "limit = "PTR_FORMAT,
                             task_num, curr_region, bottom, end, limit);
    }

    // Is the gap between reading the finger and doing the CAS too long?
    HeapWord* res = (HeapWord*) Atomic::cmpxchg_ptr(end, &_finger, finger);
    if (res == finger) {
      // we succeeded

      // notice that _finger == end cannot be guaranteed here since,
      // someone else might have moved the finger even further
      assert(_finger >= end, "the finger should have moved forward");

      if (verbose_low()) {
        gclog_or_tty->print_cr("[%d] we were successful with region = "
                               PTR_FORMAT, task_num, curr_region);
      }

      if (limit > bottom) {
        if (verbose_low()) {
          gclog_or_tty->print_cr("[%d] region "PTR_FORMAT" is not empty, "
                                 "returning it ", task_num, curr_region);
        }
        return curr_region;
      } else {
        assert(limit == bottom,
               "the region limit should be at bottom");
        if (verbose_low()) {
          gclog_or_tty->print_cr("[%d] region "PTR_FORMAT" is empty, "
                                 "returning NULL", task_num, curr_region);
        }
        // we return NULL and the caller should try calling
        // claim_region() again.
        return NULL;
      }
    } else {
      assert(_finger > finger, "the finger should have moved forward");
      if (verbose_low()) {
        gclog_or_tty->print_cr("[%d] somebody else moved the finger, "
                               "global finger = "PTR_FORMAT", "
                               "our finger = "PTR_FORMAT,
                               task_num, _finger, finger);
      }

      // read it again
      finger = _finger;
    }
  }

  return NULL;
}

bool ConcurrentMark::invalidate_aborted_regions_in_cset() {
  guarantee(false, "invalidate_aborted_regions_in_cset(): "
                   "don't call this any more");

  bool result = false;
  for (int i = 0; i < (int)_max_task_num; ++i) {
    CMTask* the_task = _tasks[i];
    MemRegion mr = the_task->aborted_region();
    if (mr.start() != NULL) {
      assert(mr.end() != NULL, "invariant");
      assert(mr.word_size() > 0, "invariant");
      HeapRegion* hr = _g1h->heap_region_containing(mr.start());
      assert(hr != NULL, "invariant");
      if (hr->in_collection_set()) {
        // The region points into the collection set
        the_task->set_aborted_region(MemRegion());
        result = true;
      }
    }
  }
  return result;
}

bool ConcurrentMark::has_aborted_regions() {
  for (int i = 0; i < (int)_max_task_num; ++i) {
    CMTask* the_task = _tasks[i];
    MemRegion mr = the_task->aborted_region();
    if (mr.start() != NULL) {
      assert(mr.end() != NULL, "invariant");
      assert(mr.word_size() > 0, "invariant");
      return true;
    }
  }
  return false;
}

void ConcurrentMark::oops_do(OopClosure* cl) {
  if (_markStack.size() > 0 && verbose_low()) {
    gclog_or_tty->print_cr("[global] scanning the global marking stack, "
                           "size = %d", _markStack.size());
  }
  // we first iterate over the contents of the mark stack...
  _markStack.oops_do(cl);

  for (int i = 0; i < (int)_max_task_num; ++i) {
    OopTaskQueue* queue = _task_queues->queue((int)i);

    if (queue->size() > 0 && verbose_low()) {
      gclog_or_tty->print_cr("[global] scanning task queue of task %d, "
                             "size = %d", i, queue->size());
    }

    // ...then over the contents of the all the task queues.
    queue->oops_do(cl);
  }
}

#ifndef PRODUCT
enum VerifyNoCSetOopsPhase {
  VerifyNoCSetOopsStack,
  VerifyNoCSetOopsQueues,
  VerifyNoCSetOopsSATBCompleted,
  VerifyNoCSetOopsSATBThread
};

class VerifyNoCSetOopsClosure : public OopClosure, public ObjectClosure  {
private:
  G1CollectedHeap* _g1h;
  VerifyNoCSetOopsPhase _phase;
  int _info;

  const char* phase_str() {
    switch (_phase) {
    case VerifyNoCSetOopsStack:         return "Stack";
    case VerifyNoCSetOopsQueues:        return "Queue";
    case VerifyNoCSetOopsSATBCompleted: return "Completed SATB Buffers";
    case VerifyNoCSetOopsSATBThread:    return "Thread SATB Buffers";
    default:                            ShouldNotReachHere();
    }
    return NULL;
  }

  void do_object_work(oop obj) {
    guarantee(!_g1h->obj_in_cs(obj),
              err_msg("obj: "PTR_FORMAT" in CSet, phase: %s, info: %d",
                      (void*) obj, phase_str(), _info));
  }

public:
  VerifyNoCSetOopsClosure() : _g1h(G1CollectedHeap::heap()) { }

  void set_phase(VerifyNoCSetOopsPhase phase, int info = -1) {
    _phase = phase;
    _info = info;
  }

  virtual void do_oop(oop* p) {
    oop obj = oopDesc::load_decode_heap_oop(p);
    do_object_work(obj);
  }

  virtual void do_oop(narrowOop* p) {
    // We should not come across narrow oops while scanning marking
    // stacks and SATB buffers.
    ShouldNotReachHere();
  }

  virtual void do_object(oop obj) {
    do_object_work(obj);
  }
};

void ConcurrentMark::verify_no_cset_oops(bool verify_stacks,
                                         bool verify_enqueued_buffers,
                                         bool verify_thread_buffers,
                                         bool verify_fingers) {
  assert(SafepointSynchronize::is_at_safepoint(), "should be at a safepoint");
  if (!G1CollectedHeap::heap()->mark_in_progress()) {
    return;
  }

  VerifyNoCSetOopsClosure cl;

  if (verify_stacks) {
    // Verify entries on the global mark stack
    cl.set_phase(VerifyNoCSetOopsStack);
    _markStack.oops_do(&cl);

    // Verify entries on the task queues
    for (int i = 0; i < (int) _max_task_num; i += 1) {
      cl.set_phase(VerifyNoCSetOopsQueues, i);
      OopTaskQueue* queue = _task_queues->queue(i);
      queue->oops_do(&cl);
    }
  }

  SATBMarkQueueSet& satb_qs = JavaThread::satb_mark_queue_set();

  // Verify entries on the enqueued SATB buffers
  if (verify_enqueued_buffers) {
    cl.set_phase(VerifyNoCSetOopsSATBCompleted);
    satb_qs.iterate_completed_buffers_read_only(&cl);
  }

  // Verify entries on the per-thread SATB buffers
  if (verify_thread_buffers) {
    cl.set_phase(VerifyNoCSetOopsSATBThread);
    satb_qs.iterate_thread_buffers_read_only(&cl);
  }

  if (verify_fingers) {
    // Verify the global finger
    HeapWord* global_finger = finger();
    if (global_finger != NULL && global_finger < _heap_end) {
      // The global finger always points to a heap region boundary. We
      // use heap_region_containing_raw() to get the containing region
      // given that the global finger could be pointing to a free region
      // which subsequently becomes continues humongous. If that
      // happens, heap_region_containing() will return the bottom of the
      // corresponding starts humongous region and the check below will
      // not hold any more.
      HeapRegion* global_hr = _g1h->heap_region_containing_raw(global_finger);
      guarantee(global_finger == global_hr->bottom(),
                err_msg("global finger: "PTR_FORMAT" region: "HR_FORMAT,
                        global_finger, HR_FORMAT_PARAMS(global_hr)));
    }

    // Verify the task fingers
    assert(parallel_marking_threads() <= _max_task_num, "sanity");
    for (int i = 0; i < (int) parallel_marking_threads(); i += 1) {
      CMTask* task = _tasks[i];
      HeapWord* task_finger = task->finger();
      if (task_finger != NULL && task_finger < _heap_end) {
        // See above note on the global finger verification.
        HeapRegion* task_hr = _g1h->heap_region_containing_raw(task_finger);
        guarantee(task_finger == task_hr->bottom() ||
                  !task_hr->in_collection_set(),
                  err_msg("task finger: "PTR_FORMAT" region: "HR_FORMAT,
                          task_finger, HR_FORMAT_PARAMS(task_hr)));
      }
    }
  }
}
#endif // PRODUCT

void ConcurrentMark::clear_marking_state(bool clear_overflow) {
  _markStack.setEmpty();
  _markStack.clear_overflow();
  _regionStack.setEmpty();
  _regionStack.clear_overflow();
  if (clear_overflow) {
    clear_has_overflown();
  } else {
    assert(has_overflown(), "pre-condition");
  }
  _finger = _heap_start;

  for (int i = 0; i < (int)_max_task_num; ++i) {
    OopTaskQueue* queue = _task_queues->queue(i);
    queue->set_empty();
    // Clear any partial regions from the CMTasks
    _tasks[i]->clear_aborted_region();
  }
}

// Aggregate the counting data that was constructed concurrently
// with marking.
class AggregateCountDataHRClosure: public HeapRegionClosure {
  ConcurrentMark* _cm;
  BitMap* _cm_card_bm;
  size_t _max_task_num;

 public:
  AggregateCountDataHRClosure(ConcurrentMark *cm,
                              BitMap* cm_card_bm,
                              size_t max_task_num) :
    _cm(cm), _cm_card_bm(cm_card_bm),
    _max_task_num(max_task_num) { }

  bool is_card_aligned(HeapWord* p) {
    return ((uintptr_t(p) & (CardTableModRefBS::card_size - 1)) == 0);
  }

  bool doHeapRegion(HeapRegion* hr) {
    if (hr->continuesHumongous()) {
      // We will ignore these here and process them when their
      // associated "starts humongous" region is processed.
      // Note that we cannot rely on their associated
      // "starts humongous" region to have their bit set to 1
      // since, due to the region chunking in the parallel region
      // iteration, a "continues humongous" region might be visited
      // before its associated "starts humongous".
      return false;
    }

    HeapWord* start = hr->bottom();
    HeapWord* limit = hr->next_top_at_mark_start();
    HeapWord* end = hr->end();

    assert(start <= limit && limit <= hr->top() && hr->top() <= hr->end(),
           err_msg("Preconditions not met - "
                   "start: "PTR_FORMAT", limit: "PTR_FORMAT", "
                   "top: "PTR_FORMAT", end: "PTR_FORMAT,
                   start, limit, hr->top(), hr->end()));

    assert(hr->next_marked_bytes() == 0, "Precondition");

    if (start == limit) {
      // NTAMS of this region has not been set so nothing to do.
      return false;
    }

    assert(is_card_aligned(start), "sanity");
    assert(is_card_aligned(end), "sanity");

    BitMap::idx_t start_idx = _cm->card_bitmap_index_for(start);
    BitMap::idx_t limit_idx = _cm->card_bitmap_index_for(limit);
    BitMap::idx_t end_idx = _cm->card_bitmap_index_for(end);

    // If ntams is not card aligned then we bump the index for
    // limit so that we get the card spanning ntams.
    if (!is_card_aligned(limit)) {
      limit_idx += 1;
    }

    assert(limit_idx <= end_idx, "or else use atomics");

    // Aggregate the "stripe" in the count data associated with hr.
    size_t hrs_index = hr->hrs_index();
    size_t marked_bytes = 0;

    for (int i = 0; (size_t)i < _max_task_num; i += 1) {
      size_t* marked_bytes_array = _cm->count_marked_bytes_array_for(i);
      BitMap* task_card_bm = _cm->count_card_bitmap_for(i);

      // Fetch the marked_bytes in this region for task i and
      // add it to the running total for this region.
      marked_bytes += marked_bytes_array[hrs_index];

      // Now union the bitmaps[0,max_task_num)[start_idx..limit_idx)
      // into the global card bitmap.
      BitMap::idx_t scan_idx = task_card_bm->get_next_one_offset(start_idx, limit_idx);

      while (scan_idx < limit_idx) {
        assert(task_card_bm->at(scan_idx) == true, "should be");
        _cm_card_bm->set_bit(scan_idx);
        assert(_cm_card_bm->at(scan_idx) == true, "should be");

        // BitMap::get_next_one_offset() can handle the case when
        // its left_offset parameter is greater than its right_offset
        // parameter. If does, however, have an early exit if
        // left_offset == right_offset. So let's limit the value
        // passed in for left offset here.
        BitMap::idx_t next_idx = MIN2(scan_idx + 1, limit_idx);
        scan_idx = task_card_bm->get_next_one_offset(next_idx, limit_idx);
      }
    }

    // Update the marked bytes for this region.
    hr->add_to_marked_bytes(marked_bytes);

    // Now set the top at count to NTAMS.
    hr->set_top_at_conc_mark_count(limit);

    // Next heap region
    return false;
  }
};

class G1AggregateCountDataTask: public AbstractGangTask {
protected:
  G1CollectedHeap* _g1h;
  ConcurrentMark* _cm;
  BitMap* _cm_card_bm;
  size_t _max_task_num;
  int _active_workers;

public:
  G1AggregateCountDataTask(G1CollectedHeap* g1h,
                           ConcurrentMark* cm,
                           BitMap* cm_card_bm,
                           size_t max_task_num,
                           int n_workers) :
    AbstractGangTask("Count Aggregation"),
    _g1h(g1h), _cm(cm), _cm_card_bm(cm_card_bm),
    _max_task_num(max_task_num),
    _active_workers(n_workers) { }

  void work(uint worker_id) {
    AggregateCountDataHRClosure cl(_cm, _cm_card_bm, _max_task_num);

    if (G1CollectedHeap::use_parallel_gc_threads()) {
      _g1h->heap_region_par_iterate_chunked(&cl, worker_id,
                                            _active_workers,
                                            HeapRegion::AggregateCountClaimValue);
    } else {
      _g1h->heap_region_iterate(&cl);
    }
  }
};


void ConcurrentMark::aggregate_count_data() {
  int n_workers = (G1CollectedHeap::use_parallel_gc_threads() ?
                        _g1h->workers()->active_workers() :
                        1);

  G1AggregateCountDataTask g1_par_agg_task(_g1h, this, &_card_bm,
                                           _max_task_num, n_workers);

  if (G1CollectedHeap::use_parallel_gc_threads()) {
    assert(_g1h->check_heap_region_claim_values(HeapRegion::InitialClaimValue),
           "sanity check");
    _g1h->set_par_threads(n_workers);
    _g1h->workers()->run_task(&g1_par_agg_task);
    _g1h->set_par_threads(0);

    assert(_g1h->check_heap_region_claim_values(HeapRegion::AggregateCountClaimValue),
           "sanity check");
    _g1h->reset_heap_region_claim_values();
  } else {
    g1_par_agg_task.work(0);
  }
}

// Clear the per-worker arrays used to store the per-region counting data
void ConcurrentMark::clear_all_count_data() {
  // Clear the global card bitmap - it will be filled during
  // liveness count aggregation (during remark) and the
  // final counting task.
  _card_bm.clear();

  // Clear the global region bitmap - it will be filled as part
  // of the final counting task.
  _region_bm.clear();

  size_t max_regions = _g1h->max_regions();
  assert(_max_task_num != 0, "unitialized");

  for (int i = 0; (size_t) i < _max_task_num; i += 1) {
    BitMap* task_card_bm = count_card_bitmap_for(i);
    size_t* marked_bytes_array = count_marked_bytes_array_for(i);

    assert(task_card_bm->size() == _card_bm.size(), "size mismatch");
    assert(marked_bytes_array != NULL, "uninitialized");

    memset(marked_bytes_array, 0, (max_regions * sizeof(size_t)));
    task_card_bm->clear();
  }
}

void ConcurrentMark::print_stats() {
  if (verbose_stats()) {
    gclog_or_tty->print_cr("---------------------------------------------------------------------");
    for (size_t i = 0; i < _active_tasks; ++i) {
      _tasks[i]->print_stats();
      gclog_or_tty->print_cr("---------------------------------------------------------------------");
    }
  }
}

// Closures used by ConcurrentMark::complete_marking_in_collection_set().

class CSetMarkOopClosure: public OopClosure {
  friend class CSetMarkBitMapClosure;

  G1CollectedHeap* _g1h;
  CMBitMap*        _bm;
  ConcurrentMark*  _cm;
  oop*             _ms;
  jint*            _array_ind_stack;
  int              _ms_size;
  int              _ms_ind;
  int              _array_increment;
  uint             _worker_id;

  bool push(oop obj, int arr_ind = 0) {
    if (_ms_ind == _ms_size) {
      gclog_or_tty->print_cr("Mark stack is full.");
      return false;
    }
    _ms[_ms_ind] = obj;
    if (obj->is_objArray()) {
      _array_ind_stack[_ms_ind] = arr_ind;
    }
    _ms_ind++;
    return true;
  }

  oop pop() {
    if (_ms_ind == 0) {
      return NULL;
    } else {
      _ms_ind--;
      return _ms[_ms_ind];
    }
  }

  template <class T> bool drain() {
    while (_ms_ind > 0) {
      oop obj = pop();
      assert(obj != NULL, "Since index was non-zero.");
      if (obj->is_objArray()) {
        jint arr_ind = _array_ind_stack[_ms_ind];
        objArrayOop aobj = objArrayOop(obj);
        jint len = aobj->length();
        jint next_arr_ind = arr_ind + _array_increment;
        if (next_arr_ind < len) {
          push(obj, next_arr_ind);
        }
        // Now process this portion of this one.
        int lim = MIN2(next_arr_ind, len);
        for (int j = arr_ind; j < lim; j++) {
          do_oop(aobj->objArrayOopDesc::obj_at_addr<T>(j));
        }
      } else {
        obj->oop_iterate(this);
      }
      if (abort()) return false;
    }
    return true;
  }

public:
  CSetMarkOopClosure(ConcurrentMark* cm, int ms_size, uint worker_id) :
    _g1h(G1CollectedHeap::heap()),
    _cm(cm),
    _bm(cm->nextMarkBitMap()),
    _ms_size(ms_size), _ms_ind(0),
    _ms(NEW_C_HEAP_ARRAY(oop, ms_size)),
    _array_ind_stack(NEW_C_HEAP_ARRAY(jint, ms_size)),
    _array_increment(MAX2(ms_size/8, 16)),
    _worker_id(worker_id) { }

  ~CSetMarkOopClosure() {
    FREE_C_HEAP_ARRAY(oop, _ms);
    FREE_C_HEAP_ARRAY(jint, _array_ind_stack);
  }

  virtual void do_oop(narrowOop* p) { do_oop_work(p); }
  virtual void do_oop(      oop* p) { do_oop_work(p); }

  template <class T> void do_oop_work(T* p) {
    T heap_oop = oopDesc::load_heap_oop(p);
    if (oopDesc::is_null(heap_oop)) return;
    oop obj = oopDesc::decode_heap_oop_not_null(heap_oop);
    if (obj->is_forwarded()) {
      // If the object has already been forwarded, we have to make sure
      // that it's marked.  So follow the forwarding pointer.  Note that
      // this does the right thing for self-forwarding pointers in the
      // evacuation failure case.
      obj = obj->forwardee();
    }
    HeapRegion* hr = _g1h->heap_region_containing(obj);
    if (hr != NULL) {
      if (hr->in_collection_set()) {
        if (_g1h->is_obj_ill(obj)) {
          if (_bm->parMark((HeapWord*)obj)) {
            if (!push(obj)) {
              gclog_or_tty->print_cr("Setting abort in CSetMarkOopClosure because push failed.");
              set_abort();
            }
          }
        }
      } else {
        // Outside the collection set; we need to gray it
        _cm->deal_with_reference(obj);
      }
    }
  }
};

class CSetMarkBitMapClosure: public BitMapClosure {
  G1CollectedHeap*   _g1h;
  CMBitMap*          _bitMap;
  ConcurrentMark*    _cm;
  CSetMarkOopClosure _oop_cl;
  uint               _worker_id;

public:
  CSetMarkBitMapClosure(ConcurrentMark* cm, int ms_size, int worker_id) :
    _g1h(G1CollectedHeap::heap()),
    _bitMap(cm->nextMarkBitMap()),
    _oop_cl(cm, ms_size, worker_id),
    _worker_id(worker_id) { }

  bool do_bit(size_t offset) {
    // convert offset into a HeapWord*
    HeapWord* addr = _bitMap->offsetToHeapWord(offset);
    assert(_bitMap->endWord() && addr < _bitMap->endWord(),
           "address out of range");
    assert(_bitMap->isMarked(addr), "tautology");
    oop obj = oop(addr);
    if (!obj->is_forwarded()) {
      if (!_oop_cl.push(obj)) return false;
      if (UseCompressedOops) {
        if (!_oop_cl.drain<narrowOop>()) return false;
      } else {
        if (!_oop_cl.drain<oop>()) return false;
      }
    }
    // Otherwise...
    return true;
  }
};

class CompleteMarkingInCSetHRClosure: public HeapRegionClosure {
  CMBitMap*             _bm;
  CSetMarkBitMapClosure _bit_cl;
  uint                  _worker_id;

  enum SomePrivateConstants {
    MSSize = 1000
  };

public:
  CompleteMarkingInCSetHRClosure(ConcurrentMark* cm, int worker_id) :
    _bm(cm->nextMarkBitMap()),
    _bit_cl(cm, MSSize, worker_id),
    _worker_id(worker_id) { }

  bool doHeapRegion(HeapRegion* hr) {
    if (hr->claimHeapRegion(HeapRegion::CompleteMarkCSetClaimValue)) {
      // The current worker has successfully claimed the region.
      if (!hr->evacuation_failed()) {
        MemRegion mr = MemRegion(hr->bottom(), hr->next_top_at_mark_start());
        if (!mr.is_empty()) {
          bool done = false;
          while (!done) {
            done = _bm->iterate(&_bit_cl, mr);
          }
        }
      }
    }
    return false;
  }
};

class G1ParCompleteMarkInCSetTask: public AbstractGangTask {
protected:
  G1CollectedHeap* _g1h;
  ConcurrentMark*  _cm;

public:
  G1ParCompleteMarkInCSetTask(G1CollectedHeap* g1h,
                              ConcurrentMark* cm) :
    AbstractGangTask("Complete Mark in CSet"),
    _g1h(g1h), _cm(cm) { }

  void work(uint worker_id) {
    CompleteMarkingInCSetHRClosure cmplt(_cm, worker_id);
    HeapRegion* hr = _g1h->start_cset_region_for_worker(worker_id);
    _g1h->collection_set_iterate_from(hr, &cmplt);
  }
};

void ConcurrentMark::complete_marking_in_collection_set() {
  guarantee(false, "complete_marking_in_collection_set(): "
                   "don't call this any more");

  G1CollectedHeap* g1h =  G1CollectedHeap::heap();

  if (!g1h->mark_in_progress()) {
    g1h->g1_policy()->record_mark_closure_time(0.0);
    return;
  }

  double start = os::elapsedTime();
  G1ParCompleteMarkInCSetTask complete_mark_task(g1h, this);

  assert(g1h->check_cset_heap_region_claim_values(HeapRegion::InitialClaimValue), "sanity");

  if (G1CollectedHeap::use_parallel_gc_threads()) {
    int n_workers = g1h->workers()->active_workers();
    g1h->set_par_threads(n_workers);
    g1h->workers()->run_task(&complete_mark_task);
    g1h->set_par_threads(0);
  } else {
    complete_mark_task.work(0);
  }

  assert(g1h->check_cset_heap_region_claim_values(HeapRegion::CompleteMarkCSetClaimValue), "sanity");

  // Reset the claim values in the regions in the collection set.
  g1h->reset_cset_heap_region_claim_values();

  assert(g1h->check_cset_heap_region_claim_values(HeapRegion::InitialClaimValue), "sanity");

  double end_time = os::elapsedTime();
  double elapsed_time_ms = (end_time - start) * 1000.0;
  g1h->g1_policy()->record_mark_closure_time(elapsed_time_ms);
}

// The next two methods deal with the following optimisation. Some
// objects are gray by being marked and located above the finger. If
// they are copied, during an evacuation pause, below the finger then
// the need to be pushed on the stack. The observation is that, if
// there are no regions in the collection set located above the
// finger, then the above cannot happen, hence we do not need to
// explicitly gray any objects when copying them to below the
// finger. The global stack will be scanned to ensure that, if it
// points to objects being copied, it will update their
// location. There is a tricky situation with the gray objects in
// region stack that are being coped, however. See the comment in
// newCSet().

void ConcurrentMark::newCSet() {
  guarantee(false, "newCSet(): don't call this any more");

  if (!concurrent_marking_in_progress()) {
    // nothing to do if marking is not in progress
    return;
  }

  // find what the lowest finger is among the global and local fingers
  _min_finger = _finger;
  for (int i = 0; i < (int)_max_task_num; ++i) {
    CMTask* task = _tasks[i];
    HeapWord* task_finger = task->finger();
    if (task_finger != NULL && task_finger < _min_finger) {
      _min_finger = task_finger;
    }
  }

  _should_gray_objects = false;

  // This fixes a very subtle and fustrating bug. It might be the case
  // that, during en evacuation pause, heap regions that contain
  // objects that are gray (by being in regions contained in the
  // region stack) are included in the collection set. Since such gray
  // objects will be moved, and because it's not easy to redirect
  // region stack entries to point to a new location (because objects
  // in one region might be scattered to multiple regions after they
  // are copied), one option is to ensure that all marked objects
  // copied during a pause are pushed on the stack. Notice, however,
  // that this problem can only happen when the region stack is not
  // empty during an evacuation pause. So, we make the fix a bit less
  // conservative and ensure that regions are pushed on the stack,
  // irrespective whether all collection set regions are below the
  // finger, if the region stack is not empty. This is expected to be
  // a rare case, so I don't think it's necessary to be smarted about it.
  if (!region_stack_empty() || has_aborted_regions()) {
    _should_gray_objects = true;
  }
}

void ConcurrentMark::registerCSetRegion(HeapRegion* hr) {
  guarantee(false, "registerCSetRegion(): don't call this any more");

  if (!concurrent_marking_in_progress()) return;

  HeapWord* region_end = hr->end();
  if (region_end > _min_finger) {
    _should_gray_objects = true;
  }
}

// Resets the region fields of active CMTasks whose values point
// into the collection set.
void ConcurrentMark::reset_active_task_region_fields_in_cset() {
  guarantee(false, "reset_active_task_region_fields_in_cset(): "
                   "don't call this any more");

  assert(SafepointSynchronize::is_at_safepoint(), "should be in STW");
  assert(parallel_marking_threads() <= _max_task_num, "sanity");

  for (int i = 0; i < (int)parallel_marking_threads(); i += 1) {
    CMTask* task = _tasks[i];
    HeapWord* task_finger = task->finger();
    if (task_finger != NULL) {
      assert(_g1h->is_in_g1_reserved(task_finger), "not in heap");
      HeapRegion* finger_region = _g1h->heap_region_containing(task_finger);
      if (finger_region->in_collection_set()) {
        // The task's current region is in the collection set.
        // This region will be evacuated in the current GC and
        // the region fields in the task will be stale.
        task->giveup_current_region();
      }
    }
  }
}

// abandon current marking iteration due to a Full GC
void ConcurrentMark::abort() {
  // Clear all marks to force marking thread to do nothing
  _nextMarkBitMap->clearAll();
  // Clear the liveness counting data
  clear_all_count_data();
  // Empty mark stack
  clear_marking_state();
  for (int i = 0; i < (int)_max_task_num; ++i) {
    _tasks[i]->clear_region_fields();
  }
  _has_aborted = true;

  SATBMarkQueueSet& satb_mq_set = JavaThread::satb_mark_queue_set();
  satb_mq_set.abandon_partial_marking();
  // This can be called either during or outside marking, we'll read
  // the expected_active value from the SATB queue set.
  satb_mq_set.set_active_all_threads(
                                 false, /* new active value */
                                 satb_mq_set.is_active() /* expected_active */);
}

static void print_ms_time_info(const char* prefix, const char* name,
                               NumberSeq& ns) {
  gclog_or_tty->print_cr("%s%5d %12s: total time = %8.2f s (avg = %8.2f ms).",
                         prefix, ns.num(), name, ns.sum()/1000.0, ns.avg());
  if (ns.num() > 0) {
    gclog_or_tty->print_cr("%s         [std. dev = %8.2f ms, max = %8.2f ms]",
                           prefix, ns.sd(), ns.maximum());
  }
}

void ConcurrentMark::print_summary_info() {
  gclog_or_tty->print_cr(" Concurrent marking:");
  print_ms_time_info("  ", "init marks", _init_times);
  print_ms_time_info("  ", "remarks", _remark_times);
  {
    print_ms_time_info("     ", "final marks", _remark_mark_times);
    print_ms_time_info("     ", "weak refs", _remark_weak_ref_times);

  }
  print_ms_time_info("  ", "cleanups", _cleanup_times);
  gclog_or_tty->print_cr("    Final counting total time = %8.2f s (avg = %8.2f ms).",
                         _total_counting_time,
                         (_cleanup_times.num() > 0 ? _total_counting_time * 1000.0 /
                          (double)_cleanup_times.num()
                         : 0.0));
  if (G1ScrubRemSets) {
    gclog_or_tty->print_cr("    RS scrub total time = %8.2f s (avg = %8.2f ms).",
                           _total_rs_scrub_time,
                           (_cleanup_times.num() > 0 ? _total_rs_scrub_time * 1000.0 /
                            (double)_cleanup_times.num()
                           : 0.0));
  }
  gclog_or_tty->print_cr("  Total stop_world time = %8.2f s.",
                         (_init_times.sum() + _remark_times.sum() +
                          _cleanup_times.sum())/1000.0);
  gclog_or_tty->print_cr("  Total concurrent time = %8.2f s "
                "(%8.2f s marking).",
                cmThread()->vtime_accum(),
                cmThread()->vtime_mark_accum());
}

void ConcurrentMark::print_worker_threads_on(outputStream* st) const {
  _parallel_workers->print_worker_threads_on(st);
}

// We take a break if someone is trying to stop the world.
bool ConcurrentMark::do_yield_check(uint worker_id) {
  if (should_yield()) {
    if (worker_id == 0) {
      _g1h->g1_policy()->record_concurrent_pause();
    }
    cmThread()->yield();
    if (worker_id == 0) {
      _g1h->g1_policy()->record_concurrent_pause_end();
    }
    return true;
  } else {
    return false;
  }
}

bool ConcurrentMark::should_yield() {
  return cmThread()->should_yield();
}

bool ConcurrentMark::containing_card_is_marked(void* p) {
  size_t offset = pointer_delta(p, _g1h->reserved_region().start(), 1);
  return _card_bm.at(offset >> CardTableModRefBS::card_shift);
}

bool ConcurrentMark::containing_cards_are_marked(void* start,
                                                 void* last) {
  return containing_card_is_marked(start) &&
         containing_card_is_marked(last);
}

#ifndef PRODUCT
// for debugging purposes
void ConcurrentMark::print_finger() {
  gclog_or_tty->print_cr("heap ["PTR_FORMAT", "PTR_FORMAT"), global finger = "PTR_FORMAT,
                         _heap_start, _heap_end, _finger);
  for (int i = 0; i < (int) _max_task_num; ++i) {
    gclog_or_tty->print("   %d: "PTR_FORMAT, i, _tasks[i]->finger());
  }
  gclog_or_tty->print_cr("");
}
#endif

void CMTask::scan_object(oop obj) {
  assert(_nextMarkBitMap->isMarked((HeapWord*) obj), "invariant");

  if (_cm->verbose_high()) {
    gclog_or_tty->print_cr("[%d] we're scanning object "PTR_FORMAT,
                           _task_id, (void*) obj);
  }

  size_t obj_size = obj->size();
  _words_scanned += obj_size;

  obj->oop_iterate(_cm_oop_closure);
  statsOnly( ++_objs_scanned );
  check_limits();
}

// Closure for iteration over bitmaps
class CMBitMapClosure : public BitMapClosure {
private:
  // the bitmap that is being iterated over
  CMBitMap*                   _nextMarkBitMap;
  ConcurrentMark*             _cm;
  CMTask*                     _task;
  // true if we're scanning a heap region claimed by the task (so that
  // we move the finger along), false if we're not, i.e. currently when
  // scanning a heap region popped from the region stack (so that we
  // do not move the task finger along; it'd be a mistake if we did so).
  bool                        _scanning_heap_region;

public:
  CMBitMapClosure(CMTask *task,
                  ConcurrentMark* cm,
                  CMBitMap* nextMarkBitMap)
    :  _task(task), _cm(cm), _nextMarkBitMap(nextMarkBitMap) { }

  void set_scanning_heap_region(bool scanning_heap_region) {
    _scanning_heap_region = scanning_heap_region;
  }

  bool do_bit(size_t offset) {
    HeapWord* addr = _nextMarkBitMap->offsetToHeapWord(offset);
    assert(_nextMarkBitMap->isMarked(addr), "invariant");
    assert( addr < _cm->finger(), "invariant");

    if (_scanning_heap_region) {
      statsOnly( _task->increase_objs_found_on_bitmap() );
      assert(addr >= _task->finger(), "invariant");
      // We move that task's local finger along.
      _task->move_finger_to(addr);
    } else {
      // We move the task's region finger along.
      _task->move_region_finger_to(addr);
    }

    _task->scan_object(oop(addr));
    // we only partially drain the local queue and global stack
    _task->drain_local_queue(true);
    _task->drain_global_stack(true);

    // if the has_aborted flag has been raised, we need to bail out of
    // the iteration
    return !_task->has_aborted();
  }
};

// Closure for iterating over objects, currently only used for
// processing SATB buffers.
class CMObjectClosure : public ObjectClosure {
private:
  CMTask* _task;

public:
  void do_object(oop obj) {
    _task->deal_with_reference(obj);
  }

  CMObjectClosure(CMTask* task) : _task(task) { }
};

G1CMOopClosure::G1CMOopClosure(G1CollectedHeap* g1h,
                               ConcurrentMark* cm,
                               CMTask* task)
  : _g1h(g1h), _cm(cm), _task(task) {
  assert(_ref_processor == NULL, "should be initialized to NULL");

<<<<<<< HEAD
  CMOopClosure(G1CollectedHeap* g1h,
               ConcurrentMark* cm,
               CMTask* task)
    : _g1h(g1h), _cm(cm), _task(task)
  {
    assert(_ref_processor == NULL, "should be initialized to NULL");

    if (G1UseConcMarkReferenceProcessing) {
      _ref_processor = g1h->ref_processor();
      assert(_ref_processor != NULL, "should not be NULL");
    }
=======
  if (G1UseConcMarkReferenceProcessing) {
    _ref_processor = g1h->ref_processor_cm();
    assert(_ref_processor != NULL, "should not be NULL");
>>>>>>> 7b452e39
  }
}

void CMTask::setup_for_region(HeapRegion* hr) {
  // Separated the asserts so that we know which one fires.
  assert(hr != NULL,
        "claim_region() should have filtered out continues humongous regions");
  assert(!hr->continuesHumongous(),
        "claim_region() should have filtered out continues humongous regions");

  if (_cm->verbose_low()) {
    gclog_or_tty->print_cr("[%d] setting up for region "PTR_FORMAT,
                           _task_id, hr);
  }

  _curr_region  = hr;
  _finger       = hr->bottom();
  update_region_limit();
}

void CMTask::update_region_limit() {
  HeapRegion* hr            = _curr_region;
  HeapWord* bottom          = hr->bottom();
  HeapWord* limit           = hr->next_top_at_mark_start();

  if (limit == bottom) {
    if (_cm->verbose_low()) {
      gclog_or_tty->print_cr("[%d] found an empty region "
                             "["PTR_FORMAT", "PTR_FORMAT")",
                             _task_id, bottom, limit);
    }
    // The region was collected underneath our feet.
    // We set the finger to bottom to ensure that the bitmap
    // iteration that will follow this will not do anything.
    // (this is not a condition that holds when we set the region up,
    // as the region is not supposed to be empty in the first place)
    _finger = bottom;
  } else if (limit >= _region_limit) {
    assert(limit >= _finger, "peace of mind");
  } else {
    assert(limit < _region_limit, "only way to get here");
    // This can happen under some pretty unusual circumstances.  An
    // evacuation pause empties the region underneath our feet (NTAMS
    // at bottom). We then do some allocation in the region (NTAMS
    // stays at bottom), followed by the region being used as a GC
    // alloc region (NTAMS will move to top() and the objects
    // originally below it will be grayed). All objects now marked in
    // the region are explicitly grayed, if below the global finger,
    // and we do not need in fact to scan anything else. So, we simply
    // set _finger to be limit to ensure that the bitmap iteration
    // doesn't do anything.
    _finger = limit;
  }

  _region_limit = limit;
}

void CMTask::giveup_current_region() {
  assert(_curr_region != NULL, "invariant");
  if (_cm->verbose_low()) {
    gclog_or_tty->print_cr("[%d] giving up region "PTR_FORMAT,
                           _task_id, _curr_region);
  }
  clear_region_fields();
}

void CMTask::clear_region_fields() {
  // Values for these three fields that indicate that we're not
  // holding on to a region.
  _curr_region   = NULL;
  _finger        = NULL;
  _region_limit  = NULL;

  _region_finger = NULL;
}

void CMTask::set_cm_oop_closure(G1CMOopClosure* cm_oop_closure) {
  if (cm_oop_closure == NULL) {
    assert(_cm_oop_closure != NULL, "invariant");
  } else {
    assert(_cm_oop_closure == NULL, "invariant");
  }
  _cm_oop_closure = cm_oop_closure;
}

void CMTask::reset(CMBitMap* nextMarkBitMap) {
  guarantee(nextMarkBitMap != NULL, "invariant");

  if (_cm->verbose_low()) {
    gclog_or_tty->print_cr("[%d] resetting", _task_id);
  }

  _nextMarkBitMap                = nextMarkBitMap;
  clear_region_fields();
  assert(_aborted_region.is_empty(), "should have been cleared");

  _calls                         = 0;
  _elapsed_time_ms               = 0.0;
  _termination_time_ms           = 0.0;
  _termination_start_time_ms     = 0.0;

#if _MARKING_STATS_
  _local_pushes                  = 0;
  _local_pops                    = 0;
  _local_max_size                = 0;
  _objs_scanned                  = 0;
  _global_pushes                 = 0;
  _global_pops                   = 0;
  _global_max_size               = 0;
  _global_transfers_to           = 0;
  _global_transfers_from         = 0;
  _region_stack_pops             = 0;
  _regions_claimed               = 0;
  _objs_found_on_bitmap          = 0;
  _satb_buffers_processed        = 0;
  _steal_attempts                = 0;
  _steals                        = 0;
  _aborted                       = 0;
  _aborted_overflow              = 0;
  _aborted_cm_aborted            = 0;
  _aborted_yield                 = 0;
  _aborted_timed_out             = 0;
  _aborted_satb                  = 0;
  _aborted_termination           = 0;
#endif // _MARKING_STATS_
}

bool CMTask::should_exit_termination() {
  regular_clock_call();
  // This is called when we are in the termination protocol. We should
  // quit if, for some reason, this task wants to abort or the global
  // stack is not empty (this means that we can get work from it).
  return !_cm->mark_stack_empty() || has_aborted();
}

void CMTask::reached_limit() {
  assert(_words_scanned >= _words_scanned_limit ||
         _refs_reached >= _refs_reached_limit ,
         "shouldn't have been called otherwise");
  regular_clock_call();
}

void CMTask::regular_clock_call() {
  if (has_aborted()) return;

  // First, we need to recalculate the words scanned and refs reached
  // limits for the next clock call.
  recalculate_limits();

  // During the regular clock call we do the following

  // (1) If an overflow has been flagged, then we abort.
  if (_cm->has_overflown()) {
    set_has_aborted();
    return;
  }

  // If we are not concurrent (i.e. we're doing remark) we don't need
  // to check anything else. The other steps are only needed during
  // the concurrent marking phase.
  if (!concurrent()) return;

  // (2) If marking has been aborted for Full GC, then we also abort.
  if (_cm->has_aborted()) {
    set_has_aborted();
    statsOnly( ++_aborted_cm_aborted );
    return;
  }

  double curr_time_ms = os::elapsedVTime() * 1000.0;

  // (3) If marking stats are enabled, then we update the step history.
#if _MARKING_STATS_
  if (_words_scanned >= _words_scanned_limit) {
    ++_clock_due_to_scanning;
  }
  if (_refs_reached >= _refs_reached_limit) {
    ++_clock_due_to_marking;
  }

  double last_interval_ms = curr_time_ms - _interval_start_time_ms;
  _interval_start_time_ms = curr_time_ms;
  _all_clock_intervals_ms.add(last_interval_ms);

  if (_cm->verbose_medium()) {
      gclog_or_tty->print_cr("[%d] regular clock, interval = %1.2lfms, "
                        "scanned = %d%s, refs reached = %d%s",
                        _task_id, last_interval_ms,
                        _words_scanned,
                        (_words_scanned >= _words_scanned_limit) ? " (*)" : "",
                        _refs_reached,
                        (_refs_reached >= _refs_reached_limit) ? " (*)" : "");
  }
#endif // _MARKING_STATS_

  // (4) We check whether we should yield. If we have to, then we abort.
  if (_cm->should_yield()) {
    // We should yield. To do this we abort the task. The caller is
    // responsible for yielding.
    set_has_aborted();
    statsOnly( ++_aborted_yield );
    return;
  }

  // (5) We check whether we've reached our time quota. If we have,
  // then we abort.
  double elapsed_time_ms = curr_time_ms - _start_time_ms;
  if (elapsed_time_ms > _time_target_ms) {
    set_has_aborted();
    _has_timed_out = true;
    statsOnly( ++_aborted_timed_out );
    return;
  }

  // (6) Finally, we check whether there are enough completed STAB
  // buffers available for processing. If there are, we abort.
  SATBMarkQueueSet& satb_mq_set = JavaThread::satb_mark_queue_set();
  if (!_draining_satb_buffers && satb_mq_set.process_completed_buffers()) {
    if (_cm->verbose_low()) {
      gclog_or_tty->print_cr("[%d] aborting to deal with pending SATB buffers",
                             _task_id);
    }
    // we do need to process SATB buffers, we'll abort and restart
    // the marking task to do so
    set_has_aborted();
    statsOnly( ++_aborted_satb );
    return;
  }
}

void CMTask::recalculate_limits() {
  _real_words_scanned_limit = _words_scanned + words_scanned_period;
  _words_scanned_limit      = _real_words_scanned_limit;

  _real_refs_reached_limit  = _refs_reached  + refs_reached_period;
  _refs_reached_limit       = _real_refs_reached_limit;
}

void CMTask::decrease_limits() {
  // This is called when we believe that we're going to do an infrequent
  // operation which will increase the per byte scanned cost (i.e. move
  // entries to/from the global stack). It basically tries to decrease the
  // scanning limit so that the clock is called earlier.

  if (_cm->verbose_medium()) {
    gclog_or_tty->print_cr("[%d] decreasing limits", _task_id);
  }

  _words_scanned_limit = _real_words_scanned_limit -
    3 * words_scanned_period / 4;
  _refs_reached_limit  = _real_refs_reached_limit -
    3 * refs_reached_period / 4;
}

void CMTask::move_entries_to_global_stack() {
  // local array where we'll store the entries that will be popped
  // from the local queue
  oop buffer[global_stack_transfer_size];

  int n = 0;
  oop obj;
  while (n < global_stack_transfer_size && _task_queue->pop_local(obj)) {
    buffer[n] = obj;
    ++n;
  }

  if (n > 0) {
    // we popped at least one entry from the local queue

    statsOnly( ++_global_transfers_to; _local_pops += n );

    if (!_cm->mark_stack_push(buffer, n)) {
      if (_cm->verbose_low()) {
        gclog_or_tty->print_cr("[%d] aborting due to global stack overflow",
                               _task_id);
      }
      set_has_aborted();
    } else {
      // the transfer was successful

      if (_cm->verbose_medium()) {
        gclog_or_tty->print_cr("[%d] pushed %d entries to the global stack",
                               _task_id, n);
      }
      statsOnly( int tmp_size = _cm->mark_stack_size();
                 if (tmp_size > _global_max_size) {
                   _global_max_size = tmp_size;
                 }
                 _global_pushes += n );
    }
  }

  // this operation was quite expensive, so decrease the limits
  decrease_limits();
}

void CMTask::get_entries_from_global_stack() {
  // local array where we'll store the entries that will be popped
  // from the global stack.
  oop buffer[global_stack_transfer_size];
  int n;
  _cm->mark_stack_pop(buffer, global_stack_transfer_size, &n);
  assert(n <= global_stack_transfer_size,
         "we should not pop more than the given limit");
  if (n > 0) {
    // yes, we did actually pop at least one entry

    statsOnly( ++_global_transfers_from; _global_pops += n );
    if (_cm->verbose_medium()) {
      gclog_or_tty->print_cr("[%d] popped %d entries from the global stack",
                             _task_id, n);
    }
    for (int i = 0; i < n; ++i) {
      bool success = _task_queue->push(buffer[i]);
      // We only call this when the local queue is empty or under a
      // given target limit. So, we do not expect this push to fail.
      assert(success, "invariant");
    }

    statsOnly( int tmp_size = _task_queue->size();
               if (tmp_size > _local_max_size) {
                 _local_max_size = tmp_size;
               }
               _local_pushes += n );
  }

  // this operation was quite expensive, so decrease the limits
  decrease_limits();
}

void CMTask::drain_local_queue(bool partially) {
  if (has_aborted()) return;

  // Decide what the target size is, depending whether we're going to
  // drain it partially (so that other tasks can steal if they run out
  // of things to do) or totally (at the very end).
  size_t target_size;
  if (partially) {
    target_size = MIN2((size_t)_task_queue->max_elems()/3, GCDrainStackTargetSize);
  } else {
    target_size = 0;
  }

  if (_task_queue->size() > target_size) {
    if (_cm->verbose_high()) {
      gclog_or_tty->print_cr("[%d] draining local queue, target size = %d",
                             _task_id, target_size);
    }

    oop obj;
    bool ret = _task_queue->pop_local(obj);
    while (ret) {
      statsOnly( ++_local_pops );

      if (_cm->verbose_high()) {
        gclog_or_tty->print_cr("[%d] popped "PTR_FORMAT, _task_id,
                               (void*) obj);
      }

      assert(_g1h->is_in_g1_reserved((HeapWord*) obj), "invariant" );
      assert(!_g1h->is_on_master_free_list(
                  _g1h->heap_region_containing((HeapWord*) obj)), "invariant");

      scan_object(obj);

      if (_task_queue->size() <= target_size || has_aborted()) {
        ret = false;
      } else {
        ret = _task_queue->pop_local(obj);
      }
    }

    if (_cm->verbose_high()) {
      gclog_or_tty->print_cr("[%d] drained local queue, size = %d",
                             _task_id, _task_queue->size());
    }
  }
}

void CMTask::drain_global_stack(bool partially) {
  if (has_aborted()) return;

  // We have a policy to drain the local queue before we attempt to
  // drain the global stack.
  assert(partially || _task_queue->size() == 0, "invariant");

  // Decide what the target size is, depending whether we're going to
  // drain it partially (so that other tasks can steal if they run out
  // of things to do) or totally (at the very end).  Notice that,
  // because we move entries from the global stack in chunks or
  // because another task might be doing the same, we might in fact
  // drop below the target. But, this is not a problem.
  size_t target_size;
  if (partially) {
    target_size = _cm->partial_mark_stack_size_target();
  } else {
    target_size = 0;
  }

  if (_cm->mark_stack_size() > target_size) {
    if (_cm->verbose_low()) {
      gclog_or_tty->print_cr("[%d] draining global_stack, target size %d",
                             _task_id, target_size);
    }

    while (!has_aborted() && _cm->mark_stack_size() > target_size) {
      get_entries_from_global_stack();
      drain_local_queue(partially);
    }

    if (_cm->verbose_low()) {
      gclog_or_tty->print_cr("[%d] drained global stack, size = %d",
                             _task_id, _cm->mark_stack_size());
    }
  }
}

// SATB Queue has several assumptions on whether to call the par or
// non-par versions of the methods. this is why some of the code is
// replicated. We should really get rid of the single-threaded version
// of the code to simplify things.
void CMTask::drain_satb_buffers() {
  if (has_aborted()) return;

  // We set this so that the regular clock knows that we're in the
  // middle of draining buffers and doesn't set the abort flag when it
  // notices that SATB buffers are available for draining. It'd be
  // very counter productive if it did that. :-)
  _draining_satb_buffers = true;

  CMObjectClosure oc(this);
  SATBMarkQueueSet& satb_mq_set = JavaThread::satb_mark_queue_set();
  if (G1CollectedHeap::use_parallel_gc_threads()) {
    satb_mq_set.set_par_closure(_task_id, &oc);
  } else {
    satb_mq_set.set_closure(&oc);
  }

  // This keeps claiming and applying the closure to completed buffers
  // until we run out of buffers or we need to abort.
  if (G1CollectedHeap::use_parallel_gc_threads()) {
    while (!has_aborted() &&
           satb_mq_set.par_apply_closure_to_completed_buffer(_task_id)) {
      if (_cm->verbose_medium()) {
        gclog_or_tty->print_cr("[%d] processed an SATB buffer", _task_id);
      }
      statsOnly( ++_satb_buffers_processed );
      regular_clock_call();
    }
  } else {
    while (!has_aborted() &&
           satb_mq_set.apply_closure_to_completed_buffer()) {
      if (_cm->verbose_medium()) {
        gclog_or_tty->print_cr("[%d] processed an SATB buffer", _task_id);
      }
      statsOnly( ++_satb_buffers_processed );
      regular_clock_call();
    }
  }

  if (!concurrent() && !has_aborted()) {
    // We should only do this during remark.
    if (G1CollectedHeap::use_parallel_gc_threads()) {
      satb_mq_set.par_iterate_closure_all_threads(_task_id);
    } else {
      satb_mq_set.iterate_closure_all_threads();
    }
  }

  _draining_satb_buffers = false;

  assert(has_aborted() ||
         concurrent() ||
         satb_mq_set.completed_buffers_num() == 0, "invariant");

  if (G1CollectedHeap::use_parallel_gc_threads()) {
    satb_mq_set.set_par_closure(_task_id, NULL);
  } else {
    satb_mq_set.set_closure(NULL);
  }

  // again, this was a potentially expensive operation, decrease the
  // limits to get the regular clock call early
  decrease_limits();
}

void CMTask::drain_region_stack(BitMapClosure* bc) {
  assert(_cm->region_stack_empty(), "region stack should be empty");
  assert(_aborted_region.is_empty(), "aborted region should be empty");
  return;

  if (has_aborted()) return;

  assert(_region_finger == NULL,
         "it should be NULL when we're not scanning a region");

  if (!_cm->region_stack_empty() || !_aborted_region.is_empty()) {
    if (_cm->verbose_low()) {
      gclog_or_tty->print_cr("[%d] draining region stack, size = %d",
                             _task_id, _cm->region_stack_size());
    }

    MemRegion mr;

    if (!_aborted_region.is_empty()) {
      mr = _aborted_region;
      _aborted_region = MemRegion();

      if (_cm->verbose_low()) {
        gclog_or_tty->print_cr("[%d] scanning aborted region "
                               "[ " PTR_FORMAT ", " PTR_FORMAT " )",
                               _task_id, mr.start(), mr.end());
      }
    } else {
      mr = _cm->region_stack_pop_lock_free();
      // it returns MemRegion() if the pop fails
      statsOnly(if (mr.start() != NULL) ++_region_stack_pops );
    }

    while (mr.start() != NULL) {
      if (_cm->verbose_medium()) {
        gclog_or_tty->print_cr("[%d] we are scanning region "
                               "["PTR_FORMAT", "PTR_FORMAT")",
                               _task_id, mr.start(), mr.end());
      }

      assert(mr.end() <= _cm->finger(),
             "otherwise the region shouldn't be on the stack");
      assert(!mr.is_empty(), "Only non-empty regions live on the region stack");
      if (_nextMarkBitMap->iterate(bc, mr)) {
        assert(!has_aborted(),
               "cannot abort the task without aborting the bitmap iteration");

        // We finished iterating over the region without aborting.
        regular_clock_call();
        if (has_aborted()) {
          mr = MemRegion();
        } else {
          mr = _cm->region_stack_pop_lock_free();
          // it returns MemRegion() if the pop fails
          statsOnly(if (mr.start() != NULL) ++_region_stack_pops );
        }
      } else {
        assert(has_aborted(), "currently the only way to do so");

        // The only way to abort the bitmap iteration is to return
        // false from the do_bit() method. However, inside the
        // do_bit() method we move the _region_finger to point to the
        // object currently being looked at. So, if we bail out, we
        // have definitely set _region_finger to something non-null.
        assert(_region_finger != NULL, "invariant");

        // Make sure that any previously aborted region has been
        // cleared.
        assert(_aborted_region.is_empty(), "aborted region not cleared");

        // The iteration was actually aborted. So now _region_finger
        // points to the address of the object we last scanned. If we
        // leave it there, when we restart this task, we will rescan
        // the object. It is easy to avoid this. We move the finger by
        // enough to point to the next possible object header (the
        // bitmap knows by how much we need to move it as it knows its
        // granularity).
        MemRegion newRegion =
          MemRegion(_nextMarkBitMap->nextWord(_region_finger), mr.end());

        if (!newRegion.is_empty()) {
          if (_cm->verbose_low()) {
            gclog_or_tty->print_cr("[%d] recording unscanned region"
                                   "[" PTR_FORMAT "," PTR_FORMAT ") in CMTask",
                                   _task_id,
                                   newRegion.start(), newRegion.end());
          }
          // Now record the part of the region we didn't scan to
          // make sure this task scans it later.
          _aborted_region = newRegion;
        }
        // break from while
        mr = MemRegion();
      }
      _region_finger = NULL;
    }

    if (_cm->verbose_low()) {
      gclog_or_tty->print_cr("[%d] drained region stack, size = %d",
                             _task_id, _cm->region_stack_size());
    }
  }
}

void CMTask::print_stats() {
  gclog_or_tty->print_cr("Marking Stats, task = %d, calls = %d",
                         _task_id, _calls);
  gclog_or_tty->print_cr("  Elapsed time = %1.2lfms, Termination time = %1.2lfms",
                         _elapsed_time_ms, _termination_time_ms);
  gclog_or_tty->print_cr("  Step Times (cum): num = %d, avg = %1.2lfms, sd = %1.2lfms",
                         _step_times_ms.num(), _step_times_ms.avg(),
                         _step_times_ms.sd());
  gclog_or_tty->print_cr("                    max = %1.2lfms, total = %1.2lfms",
                         _step_times_ms.maximum(), _step_times_ms.sum());

#if _MARKING_STATS_
  gclog_or_tty->print_cr("  Clock Intervals (cum): num = %d, avg = %1.2lfms, sd = %1.2lfms",
                         _all_clock_intervals_ms.num(), _all_clock_intervals_ms.avg(),
                         _all_clock_intervals_ms.sd());
  gclog_or_tty->print_cr("                         max = %1.2lfms, total = %1.2lfms",
                         _all_clock_intervals_ms.maximum(),
                         _all_clock_intervals_ms.sum());
  gclog_or_tty->print_cr("  Clock Causes (cum): scanning = %d, marking = %d",
                         _clock_due_to_scanning, _clock_due_to_marking);
  gclog_or_tty->print_cr("  Objects: scanned = %d, found on the bitmap = %d",
                         _objs_scanned, _objs_found_on_bitmap);
  gclog_or_tty->print_cr("  Local Queue:  pushes = %d, pops = %d, max size = %d",
                         _local_pushes, _local_pops, _local_max_size);
  gclog_or_tty->print_cr("  Global Stack: pushes = %d, pops = %d, max size = %d",
                         _global_pushes, _global_pops, _global_max_size);
  gclog_or_tty->print_cr("                transfers to = %d, transfers from = %d",
                         _global_transfers_to,_global_transfers_from);
  gclog_or_tty->print_cr("  Regions: claimed = %d, Region Stack: pops = %d",
                         _regions_claimed, _region_stack_pops);
  gclog_or_tty->print_cr("  SATB buffers: processed = %d", _satb_buffers_processed);
  gclog_or_tty->print_cr("  Steals: attempts = %d, successes = %d",
                         _steal_attempts, _steals);
  gclog_or_tty->print_cr("  Aborted: %d, due to", _aborted);
  gclog_or_tty->print_cr("    overflow: %d, global abort: %d, yield: %d",
                         _aborted_overflow, _aborted_cm_aborted, _aborted_yield);
  gclog_or_tty->print_cr("    time out: %d, SATB: %d, termination: %d",
                         _aborted_timed_out, _aborted_satb, _aborted_termination);
#endif // _MARKING_STATS_
}

/*****************************************************************************

    The do_marking_step(time_target_ms) method is the building block
    of the parallel marking framework. It can be called in parallel
    with other invocations of do_marking_step() on different tasks
    (but only one per task, obviously) and concurrently with the
    mutator threads, or during remark, hence it eliminates the need
    for two versions of the code. When called during remark, it will
    pick up from where the task left off during the concurrent marking
    phase. Interestingly, tasks are also claimable during evacuation
    pauses too, since do_marking_step() ensures that it aborts before
    it needs to yield.

    The data structures that is uses to do marking work are the
    following:

      (1) Marking Bitmap. If there are gray objects that appear only
      on the bitmap (this happens either when dealing with an overflow
      or when the initial marking phase has simply marked the roots
      and didn't push them on the stack), then tasks claim heap
      regions whose bitmap they then scan to find gray objects. A
      global finger indicates where the end of the last claimed region
      is. A local finger indicates how far into the region a task has
      scanned. The two fingers are used to determine how to gray an
      object (i.e. whether simply marking it is OK, as it will be
      visited by a task in the future, or whether it needs to be also
      pushed on a stack).

      (2) Local Queue. The local queue of the task which is accessed
      reasonably efficiently by the task. Other tasks can steal from
      it when they run out of work. Throughout the marking phase, a
      task attempts to keep its local queue short but not totally
      empty, so that entries are available for stealing by other
      tasks. Only when there is no more work, a task will totally
      drain its local queue.

      (3) Global Mark Stack. This handles local queue overflow. During
      marking only sets of entries are moved between it and the local
      queues, as access to it requires a mutex and more fine-grain
      interaction with it which might cause contention. If it
      overflows, then the marking phase should restart and iterate
      over the bitmap to identify gray objects. Throughout the marking
      phase, tasks attempt to keep the global mark stack at a small
      length but not totally empty, so that entries are available for
      popping by other tasks. Only when there is no more work, tasks
      will totally drain the global mark stack.

      (4) Global Region Stack. Entries on it correspond to areas of
      the bitmap that need to be scanned since they contain gray
      objects. Pushes on the region stack only happen during
      evacuation pauses and typically correspond to areas covered by
      GC LABS. If it overflows, then the marking phase should restart
      and iterate over the bitmap to identify gray objects. Tasks will
      try to totally drain the region stack as soon as possible.

      (5) SATB Buffer Queue. This is where completed SATB buffers are
      made available. Buffers are regularly removed from this queue
      and scanned for roots, so that the queue doesn't get too
      long. During remark, all completed buffers are processed, as
      well as the filled in parts of any uncompleted buffers.

    The do_marking_step() method tries to abort when the time target
    has been reached. There are a few other cases when the
    do_marking_step() method also aborts:

      (1) When the marking phase has been aborted (after a Full GC).

      (2) When a global overflow (either on the global stack or the
      region stack) has been triggered. Before the task aborts, it
      will actually sync up with the other tasks to ensure that all
      the marking data structures (local queues, stacks, fingers etc.)
      are re-initialised so that when do_marking_step() completes,
      the marking phase can immediately restart.

      (3) When enough completed SATB buffers are available. The
      do_marking_step() method only tries to drain SATB buffers right
      at the beginning. So, if enough buffers are available, the
      marking step aborts and the SATB buffers are processed at
      the beginning of the next invocation.

      (4) To yield. when we have to yield then we abort and yield
      right at the end of do_marking_step(). This saves us from a lot
      of hassle as, by yielding we might allow a Full GC. If this
      happens then objects will be compacted underneath our feet, the
      heap might shrink, etc. We save checking for this by just
      aborting and doing the yield right at the end.

    From the above it follows that the do_marking_step() method should
    be called in a loop (or, otherwise, regularly) until it completes.

    If a marking step completes without its has_aborted() flag being
    true, it means it has completed the current marking phase (and
    also all other marking tasks have done so and have all synced up).

    A method called regular_clock_call() is invoked "regularly" (in
    sub ms intervals) throughout marking. It is this clock method that
    checks all the abort conditions which were mentioned above and
    decides when the task should abort. A work-based scheme is used to
    trigger this clock method: when the number of object words the
    marking phase has scanned or the number of references the marking
    phase has visited reach a given limit. Additional invocations to
    the method clock have been planted in a few other strategic places
    too. The initial reason for the clock method was to avoid calling
    vtime too regularly, as it is quite expensive. So, once it was in
    place, it was natural to piggy-back all the other conditions on it
    too and not constantly check them throughout the code.

 *****************************************************************************/

void CMTask::do_marking_step(double time_target_ms,
                             bool do_stealing,
                             bool do_termination) {
  assert(time_target_ms >= 1.0, "minimum granularity is 1ms");
  assert(concurrent() == _cm->concurrent(), "they should be the same");

  assert(concurrent() || _cm->region_stack_empty(),
         "the region stack should have been cleared before remark");
  assert(concurrent() || !_cm->has_aborted_regions(),
         "aborted regions should have been cleared before remark");
  assert(_region_finger == NULL,
         "this should be non-null only when a region is being scanned");

  G1CollectorPolicy* g1_policy = _g1h->g1_policy();
  assert(_task_queues != NULL, "invariant");
  assert(_task_queue != NULL, "invariant");
  assert(_task_queues->queue(_task_id) == _task_queue, "invariant");

  assert(!_claimed,
         "only one thread should claim this task at any one time");

  // OK, this doesn't safeguard again all possible scenarios, as it is
  // possible for two threads to set the _claimed flag at the same
  // time. But it is only for debugging purposes anyway and it will
  // catch most problems.
  _claimed = true;

  _start_time_ms = os::elapsedVTime() * 1000.0;
  statsOnly( _interval_start_time_ms = _start_time_ms );

  double diff_prediction_ms =
    g1_policy->get_new_prediction(&_marking_step_diffs_ms);
  _time_target_ms = time_target_ms - diff_prediction_ms;

  // set up the variables that are used in the work-based scheme to
  // call the regular clock method
  _words_scanned = 0;
  _refs_reached  = 0;
  recalculate_limits();

  // clear all flags
  clear_has_aborted();
  _has_timed_out = false;
  _draining_satb_buffers = false;

  ++_calls;

  if (_cm->verbose_low()) {
    gclog_or_tty->print_cr("[%d] >>>>>>>>>> START, call = %d, "
                           "target = %1.2lfms >>>>>>>>>>",
                           _task_id, _calls, _time_target_ms);
  }

  // Set up the bitmap and oop closures. Anything that uses them is
  // eventually called from this method, so it is OK to allocate these
  // statically.
  CMBitMapClosure bitmap_closure(this, _cm, _nextMarkBitMap);
  G1CMOopClosure  cm_oop_closure(_g1h, _cm, this);
  set_cm_oop_closure(&cm_oop_closure);

  if (_cm->has_overflown()) {
    // This can happen if the region stack or the mark stack overflows
    // during a GC pause and this task, after a yield point,
    // restarts. We have to abort as we need to get into the overflow
    // protocol which happens right at the end of this task.
    set_has_aborted();
  }

  // First drain any available SATB buffers. After this, we will not
  // look at SATB buffers before the next invocation of this method.
  // If enough completed SATB buffers are queued up, the regular clock
  // will abort this task so that it restarts.
  drain_satb_buffers();
  // ...then partially drain the local queue and the global stack
  drain_local_queue(true);
  drain_global_stack(true);

  // Then totally drain the region stack.  We will not look at
  // it again before the next invocation of this method. Entries on
  // the region stack are only added during evacuation pauses, for
  // which we have to yield. When we do, we abort the task anyway so
  // it will look at the region stack again when it restarts.
  bitmap_closure.set_scanning_heap_region(false);
  drain_region_stack(&bitmap_closure);
  // ...then partially drain the local queue and the global stack
  drain_local_queue(true);
  drain_global_stack(true);

  do {
    if (!has_aborted() && _curr_region != NULL) {
      // This means that we're already holding on to a region.
      assert(_finger != NULL, "if region is not NULL, then the finger "
             "should not be NULL either");

      // We might have restarted this task after an evacuation pause
      // which might have evacuated the region we're holding on to
      // underneath our feet. Let's read its limit again to make sure
      // that we do not iterate over a region of the heap that
      // contains garbage (update_region_limit() will also move
      // _finger to the start of the region if it is found empty).
      update_region_limit();
      // We will start from _finger not from the start of the region,
      // as we might be restarting this task after aborting half-way
      // through scanning this region. In this case, _finger points to
      // the address where we last found a marked object. If this is a
      // fresh region, _finger points to start().
      MemRegion mr = MemRegion(_finger, _region_limit);

      if (_cm->verbose_low()) {
        gclog_or_tty->print_cr("[%d] we're scanning part "
                               "["PTR_FORMAT", "PTR_FORMAT") "
                               "of region "PTR_FORMAT,
                               _task_id, _finger, _region_limit, _curr_region);
      }

      // Let's iterate over the bitmap of the part of the
      // region that is left.
      bitmap_closure.set_scanning_heap_region(true);
      if (mr.is_empty() ||
          _nextMarkBitMap->iterate(&bitmap_closure, mr)) {
        // We successfully completed iterating over the region. Now,
        // let's give up the region.
        giveup_current_region();
        regular_clock_call();
      } else {
        assert(has_aborted(), "currently the only way to do so");
        // The only way to abort the bitmap iteration is to return
        // false from the do_bit() method. However, inside the
        // do_bit() method we move the _finger to point to the
        // object currently being looked at. So, if we bail out, we
        // have definitely set _finger to something non-null.
        assert(_finger != NULL, "invariant");

        // Region iteration was actually aborted. So now _finger
        // points to the address of the object we last scanned. If we
        // leave it there, when we restart this task, we will rescan
        // the object. It is easy to avoid this. We move the finger by
        // enough to point to the next possible object header (the
        // bitmap knows by how much we need to move it as it knows its
        // granularity).
        assert(_finger < _region_limit, "invariant");
        HeapWord* new_finger = _nextMarkBitMap->nextWord(_finger);
        // Check if bitmap iteration was aborted while scanning the last object
        if (new_finger >= _region_limit) {
            giveup_current_region();
        } else {
            move_finger_to(new_finger);
        }
      }
    }
    // At this point we have either completed iterating over the
    // region we were holding on to, or we have aborted.

    // We then partially drain the local queue and the global stack.
    // (Do we really need this?)
    drain_local_queue(true);
    drain_global_stack(true);

    // Read the note on the claim_region() method on why it might
    // return NULL with potentially more regions available for
    // claiming and why we have to check out_of_regions() to determine
    // whether we're done or not.
    while (!has_aborted() && _curr_region == NULL && !_cm->out_of_regions()) {
      // We are going to try to claim a new region. We should have
      // given up on the previous one.
      // Separated the asserts so that we know which one fires.
      assert(_curr_region  == NULL, "invariant");
      assert(_finger       == NULL, "invariant");
      assert(_region_limit == NULL, "invariant");
      if (_cm->verbose_low()) {
        gclog_or_tty->print_cr("[%d] trying to claim a new region", _task_id);
      }
      HeapRegion* claimed_region = _cm->claim_region(_task_id);
      if (claimed_region != NULL) {
        // Yes, we managed to claim one
        statsOnly( ++_regions_claimed );

        if (_cm->verbose_low()) {
          gclog_or_tty->print_cr("[%d] we successfully claimed "
                                 "region "PTR_FORMAT,
                                 _task_id, claimed_region);
        }

        setup_for_region(claimed_region);
        assert(_curr_region == claimed_region, "invariant");
      }
      // It is important to call the regular clock here. It might take
      // a while to claim a region if, for example, we hit a large
      // block of empty regions. So we need to call the regular clock
      // method once round the loop to make sure it's called
      // frequently enough.
      regular_clock_call();
    }

    if (!has_aborted() && _curr_region == NULL) {
      assert(_cm->out_of_regions(),
             "at this point we should be out of regions");
    }
  } while ( _curr_region != NULL && !has_aborted());

  if (!has_aborted()) {
    // We cannot check whether the global stack is empty, since other
    // tasks might be pushing objects to it concurrently. We also cannot
    // check if the region stack is empty because if a thread is aborting
    // it can push a partially done region back.
    assert(_cm->out_of_regions(),
           "at this point we should be out of regions");

    if (_cm->verbose_low()) {
      gclog_or_tty->print_cr("[%d] all regions claimed", _task_id);
    }

    // Try to reduce the number of available SATB buffers so that
    // remark has less work to do.
    drain_satb_buffers();
  }

  // Since we've done everything else, we can now totally drain the
  // local queue and global stack.
  drain_local_queue(false);
  drain_global_stack(false);

  // Attempt at work stealing from other task's queues.
  if (do_stealing && !has_aborted()) {
    // We have not aborted. This means that we have finished all that
    // we could. Let's try to do some stealing...

    // We cannot check whether the global stack is empty, since other
    // tasks might be pushing objects to it concurrently. We also cannot
    // check if the region stack is empty because if a thread is aborting
    // it can push a partially done region back.
    assert(_cm->out_of_regions() && _task_queue->size() == 0,
           "only way to reach here");

    if (_cm->verbose_low()) {
      gclog_or_tty->print_cr("[%d] starting to steal", _task_id);
    }

    while (!has_aborted()) {
      oop obj;
      statsOnly( ++_steal_attempts );

      if (_cm->try_stealing(_task_id, &_hash_seed, obj)) {
        if (_cm->verbose_medium()) {
          gclog_or_tty->print_cr("[%d] stolen "PTR_FORMAT" successfully",
                                 _task_id, (void*) obj);
        }

        statsOnly( ++_steals );

        assert(_nextMarkBitMap->isMarked((HeapWord*) obj),
               "any stolen object should be marked");
        scan_object(obj);

        // And since we're towards the end, let's totally drain the
        // local queue and global stack.
        drain_local_queue(false);
        drain_global_stack(false);
      } else {
        break;
      }
    }
  }

  // If we are about to wrap up and go into termination, check if we
  // should raise the overflow flag.
  if (do_termination && !has_aborted()) {
    if (_cm->force_overflow()->should_force()) {
      _cm->set_has_overflown();
      regular_clock_call();
    }
  }

  // We still haven't aborted. Now, let's try to get into the
  // termination protocol.
  if (do_termination && !has_aborted()) {
    // We cannot check whether the global stack is empty, since other
    // tasks might be concurrently pushing objects on it. We also cannot
    // check if the region stack is empty because if a thread is aborting
    // it can push a partially done region back.
    // Separated the asserts so that we know which one fires.
    assert(_cm->out_of_regions(), "only way to reach here");
    assert(_task_queue->size() == 0, "only way to reach here");

    if (_cm->verbose_low()) {
      gclog_or_tty->print_cr("[%d] starting termination protocol", _task_id);
    }

    _termination_start_time_ms = os::elapsedVTime() * 1000.0;
    // The CMTask class also extends the TerminatorTerminator class,
    // hence its should_exit_termination() method will also decide
    // whether to exit the termination protocol or not.
    bool finished = _cm->terminator()->offer_termination(this);
    double termination_end_time_ms = os::elapsedVTime() * 1000.0;
    _termination_time_ms +=
      termination_end_time_ms - _termination_start_time_ms;

    if (finished) {
      // We're all done.

      if (_task_id == 0) {
        // let's allow task 0 to do this
        if (concurrent()) {
          assert(_cm->concurrent_marking_in_progress(), "invariant");
          // we need to set this to false before the next
          // safepoint. This way we ensure that the marking phase
          // doesn't observe any more heap expansions.
          _cm->clear_concurrent_marking_in_progress();
        }
      }

      // We can now guarantee that the global stack is empty, since
      // all other tasks have finished. We separated the guarantees so
      // that, if a condition is false, we can immediately find out
      // which one.
      guarantee(_cm->out_of_regions(), "only way to reach here");
      guarantee(_aborted_region.is_empty(), "only way to reach here");
      guarantee(_cm->region_stack_empty(), "only way to reach here");
      guarantee(_cm->mark_stack_empty(), "only way to reach here");
      guarantee(_task_queue->size() == 0, "only way to reach here");
      guarantee(!_cm->has_overflown(), "only way to reach here");
      guarantee(!_cm->mark_stack_overflow(), "only way to reach here");
      guarantee(!_cm->region_stack_overflow(), "only way to reach here");

      if (_cm->verbose_low()) {
        gclog_or_tty->print_cr("[%d] all tasks terminated", _task_id);
      }
    } else {
      // Apparently there's more work to do. Let's abort this task. It
      // will restart it and we can hopefully find more things to do.

      if (_cm->verbose_low()) {
        gclog_or_tty->print_cr("[%d] apparently there is more work to do",
                               _task_id);
      }

      set_has_aborted();
      statsOnly( ++_aborted_termination );
    }
  }

  // Mainly for debugging purposes to make sure that a pointer to the
  // closure which was statically allocated in this frame doesn't
  // escape it by accident.
  set_cm_oop_closure(NULL);
  double end_time_ms = os::elapsedVTime() * 1000.0;
  double elapsed_time_ms = end_time_ms - _start_time_ms;
  // Update the step history.
  _step_times_ms.add(elapsed_time_ms);

  if (has_aborted()) {
    // The task was aborted for some reason.

    statsOnly( ++_aborted );

    if (_has_timed_out) {
      double diff_ms = elapsed_time_ms - _time_target_ms;
      // Keep statistics of how well we did with respect to hitting
      // our target only if we actually timed out (if we aborted for
      // other reasons, then the results might get skewed).
      _marking_step_diffs_ms.add(diff_ms);
    }

    if (_cm->has_overflown()) {
      // This is the interesting one. We aborted because a global
      // overflow was raised. This means we have to restart the
      // marking phase and start iterating over regions. However, in
      // order to do this we have to make sure that all tasks stop
      // what they are doing and re-initialise in a safe manner. We
      // will achieve this with the use of two barrier sync points.

      if (_cm->verbose_low()) {
        gclog_or_tty->print_cr("[%d] detected overflow", _task_id);
      }

      _cm->enter_first_sync_barrier(_task_id);
      // When we exit this sync barrier we know that all tasks have
      // stopped doing marking work. So, it's now safe to
      // re-initialise our data structures. At the end of this method,
      // task 0 will clear the global data structures.

      statsOnly( ++_aborted_overflow );

      // We clear the local state of this task...
      clear_region_fields();

      // ...and enter the second barrier.
      _cm->enter_second_sync_barrier(_task_id);
      // At this point everything has bee re-initialised and we're
      // ready to restart.
    }

    if (_cm->verbose_low()) {
      gclog_or_tty->print_cr("[%d] <<<<<<<<<< ABORTING, target = %1.2lfms, "
                             "elapsed = %1.2lfms <<<<<<<<<<",
                             _task_id, _time_target_ms, elapsed_time_ms);
      if (_cm->has_aborted()) {
        gclog_or_tty->print_cr("[%d] ========== MARKING ABORTED ==========",
                               _task_id);
      }
    }
  } else {
    if (_cm->verbose_low()) {
      gclog_or_tty->print_cr("[%d] <<<<<<<<<< FINISHED, target = %1.2lfms, "
                             "elapsed = %1.2lfms <<<<<<<<<<",
                             _task_id, _time_target_ms, elapsed_time_ms);
    }
  }

  _claimed = false;
}

CMTask::CMTask(int task_id,
               ConcurrentMark* cm,
               size_t* marked_bytes,
               BitMap* card_bm,
               CMTaskQueue* task_queue,
               CMTaskQueueSet* task_queues)
  : _g1h(G1CollectedHeap::heap()),
    _task_id(task_id), _cm(cm),
    _claimed(false),
    _nextMarkBitMap(NULL), _hash_seed(17),
    _task_queue(task_queue),
    _task_queues(task_queues),
    _cm_oop_closure(NULL),
    _aborted_region(MemRegion()),
    _marked_bytes_array(marked_bytes),
    _card_bm(card_bm) {
  guarantee(task_queue != NULL, "invariant");
  guarantee(task_queues != NULL, "invariant");

  statsOnly( _clock_due_to_scanning = 0;
             _clock_due_to_marking  = 0 );

  _marking_step_diffs_ms.add(0.5);
}

// These are formatting macros that are used below to ensure
// consistent formatting. The *_H_* versions are used to format the
// header for a particular value and they should be kept consistent
// with the corresponding macro. Also note that most of the macros add
// the necessary white space (as a prefix) which makes them a bit
// easier to compose.

// All the output lines are prefixed with this string to be able to
// identify them easily in a large log file.
#define G1PPRL_LINE_PREFIX            "###"

#define G1PPRL_ADDR_BASE_FORMAT    " "PTR_FORMAT"-"PTR_FORMAT
#ifdef _LP64
#define G1PPRL_ADDR_BASE_H_FORMAT  " %37s"
#else // _LP64
#define G1PPRL_ADDR_BASE_H_FORMAT  " %21s"
#endif // _LP64

// For per-region info
#define G1PPRL_TYPE_FORMAT            "   %-4s"
#define G1PPRL_TYPE_H_FORMAT          "   %4s"
#define G1PPRL_BYTE_FORMAT            "  "SIZE_FORMAT_W(9)
#define G1PPRL_BYTE_H_FORMAT          "  %9s"
#define G1PPRL_DOUBLE_FORMAT          "  %14.1f"
#define G1PPRL_DOUBLE_H_FORMAT        "  %14s"

// For summary info
#define G1PPRL_SUM_ADDR_FORMAT(tag)    "  "tag":"G1PPRL_ADDR_BASE_FORMAT
#define G1PPRL_SUM_BYTE_FORMAT(tag)    "  "tag": "SIZE_FORMAT
#define G1PPRL_SUM_MB_FORMAT(tag)      "  "tag": %1.2f MB"
#define G1PPRL_SUM_MB_PERC_FORMAT(tag) G1PPRL_SUM_MB_FORMAT(tag)" / %1.2f %%"

G1PrintRegionLivenessInfoClosure::
G1PrintRegionLivenessInfoClosure(outputStream* out, const char* phase_name)
  : _out(out),
    _total_used_bytes(0), _total_capacity_bytes(0),
    _total_prev_live_bytes(0), _total_next_live_bytes(0),
    _hum_used_bytes(0), _hum_capacity_bytes(0),
    _hum_prev_live_bytes(0), _hum_next_live_bytes(0) {
  G1CollectedHeap* g1h = G1CollectedHeap::heap();
  MemRegion g1_committed = g1h->g1_committed();
  MemRegion g1_reserved = g1h->g1_reserved();
  double now = os::elapsedTime();

  // Print the header of the output.
  _out->cr();
  _out->print_cr(G1PPRL_LINE_PREFIX" PHASE %s @ %1.3f", phase_name, now);
  _out->print_cr(G1PPRL_LINE_PREFIX" HEAP"
                 G1PPRL_SUM_ADDR_FORMAT("committed")
                 G1PPRL_SUM_ADDR_FORMAT("reserved")
                 G1PPRL_SUM_BYTE_FORMAT("region-size"),
                 g1_committed.start(), g1_committed.end(),
                 g1_reserved.start(), g1_reserved.end(),
                 HeapRegion::GrainBytes);
  _out->print_cr(G1PPRL_LINE_PREFIX);
  _out->print_cr(G1PPRL_LINE_PREFIX
                 G1PPRL_TYPE_H_FORMAT
                 G1PPRL_ADDR_BASE_H_FORMAT
                 G1PPRL_BYTE_H_FORMAT
                 G1PPRL_BYTE_H_FORMAT
                 G1PPRL_BYTE_H_FORMAT
                 G1PPRL_DOUBLE_H_FORMAT,
                 "type", "address-range",
                 "used", "prev-live", "next-live", "gc-eff");
  _out->print_cr(G1PPRL_LINE_PREFIX
                 G1PPRL_TYPE_H_FORMAT
                 G1PPRL_ADDR_BASE_H_FORMAT
                 G1PPRL_BYTE_H_FORMAT
                 G1PPRL_BYTE_H_FORMAT
                 G1PPRL_BYTE_H_FORMAT
                 G1PPRL_DOUBLE_H_FORMAT,
                 "", "",
                 "(bytes)", "(bytes)", "(bytes)", "(bytes/ms)");
}

// It takes as a parameter a reference to one of the _hum_* fields, it
// deduces the corresponding value for a region in a humongous region
// series (either the region size, or what's left if the _hum_* field
// is < the region size), and updates the _hum_* field accordingly.
size_t G1PrintRegionLivenessInfoClosure::get_hum_bytes(size_t* hum_bytes) {
  size_t bytes = 0;
  // The > 0 check is to deal with the prev and next live bytes which
  // could be 0.
  if (*hum_bytes > 0) {
    bytes = MIN2(HeapRegion::GrainBytes, *hum_bytes);
    *hum_bytes -= bytes;
  }
  return bytes;
}

// It deduces the values for a region in a humongous region series
// from the _hum_* fields and updates those accordingly. It assumes
// that that _hum_* fields have already been set up from the "starts
// humongous" region and we visit the regions in address order.
void G1PrintRegionLivenessInfoClosure::get_hum_bytes(size_t* used_bytes,
                                                     size_t* capacity_bytes,
                                                     size_t* prev_live_bytes,
                                                     size_t* next_live_bytes) {
  assert(_hum_used_bytes > 0 && _hum_capacity_bytes > 0, "pre-condition");
  *used_bytes      = get_hum_bytes(&_hum_used_bytes);
  *capacity_bytes  = get_hum_bytes(&_hum_capacity_bytes);
  *prev_live_bytes = get_hum_bytes(&_hum_prev_live_bytes);
  *next_live_bytes = get_hum_bytes(&_hum_next_live_bytes);
}

bool G1PrintRegionLivenessInfoClosure::doHeapRegion(HeapRegion* r) {
  const char* type = "";
  HeapWord* bottom       = r->bottom();
  HeapWord* end          = r->end();
  size_t capacity_bytes  = r->capacity();
  size_t used_bytes      = r->used();
  size_t prev_live_bytes = r->live_bytes();
  size_t next_live_bytes = r->next_live_bytes();
  double gc_eff          = r->gc_efficiency();
  if (r->used() == 0) {
    type = "FREE";
  } else if (r->is_survivor()) {
    type = "SURV";
  } else if (r->is_young()) {
    type = "EDEN";
  } else if (r->startsHumongous()) {
    type = "HUMS";

    assert(_hum_used_bytes == 0 && _hum_capacity_bytes == 0 &&
           _hum_prev_live_bytes == 0 && _hum_next_live_bytes == 0,
           "they should have been zeroed after the last time we used them");
    // Set up the _hum_* fields.
    _hum_capacity_bytes  = capacity_bytes;
    _hum_used_bytes      = used_bytes;
    _hum_prev_live_bytes = prev_live_bytes;
    _hum_next_live_bytes = next_live_bytes;
    get_hum_bytes(&used_bytes, &capacity_bytes,
                  &prev_live_bytes, &next_live_bytes);
    end = bottom + HeapRegion::GrainWords;
  } else if (r->continuesHumongous()) {
    type = "HUMC";
    get_hum_bytes(&used_bytes, &capacity_bytes,
                  &prev_live_bytes, &next_live_bytes);
    assert(end == bottom + HeapRegion::GrainWords, "invariant");
  } else {
    type = "OLD";
  }

  _total_used_bytes      += used_bytes;
  _total_capacity_bytes  += capacity_bytes;
  _total_prev_live_bytes += prev_live_bytes;
  _total_next_live_bytes += next_live_bytes;

  // Print a line for this particular region.
  _out->print_cr(G1PPRL_LINE_PREFIX
                 G1PPRL_TYPE_FORMAT
                 G1PPRL_ADDR_BASE_FORMAT
                 G1PPRL_BYTE_FORMAT
                 G1PPRL_BYTE_FORMAT
                 G1PPRL_BYTE_FORMAT
                 G1PPRL_DOUBLE_FORMAT,
                 type, bottom, end,
                 used_bytes, prev_live_bytes, next_live_bytes, gc_eff);

  return false;
}

G1PrintRegionLivenessInfoClosure::~G1PrintRegionLivenessInfoClosure() {
  // Print the footer of the output.
  _out->print_cr(G1PPRL_LINE_PREFIX);
  _out->print_cr(G1PPRL_LINE_PREFIX
                 " SUMMARY"
                 G1PPRL_SUM_MB_FORMAT("capacity")
                 G1PPRL_SUM_MB_PERC_FORMAT("used")
                 G1PPRL_SUM_MB_PERC_FORMAT("prev-live")
                 G1PPRL_SUM_MB_PERC_FORMAT("next-live"),
                 bytes_to_mb(_total_capacity_bytes),
                 bytes_to_mb(_total_used_bytes),
                 perc(_total_used_bytes, _total_capacity_bytes),
                 bytes_to_mb(_total_prev_live_bytes),
                 perc(_total_prev_live_bytes, _total_capacity_bytes),
                 bytes_to_mb(_total_next_live_bytes),
                 perc(_total_next_live_bytes, _total_capacity_bytes));
  _out->cr();
}<|MERGE_RESOLUTION|>--- conflicted
+++ resolved
@@ -2008,10 +2008,7 @@
   size_t _regions_claimed;
   size_t _freed_bytes;
   FreeRegionList* _local_cleanup_list;
-<<<<<<< HEAD
-=======
   OldRegionSet* _old_proxy_set;
->>>>>>> 7b452e39
   HumongousRegionSet* _humongous_proxy_set;
   HRRSCleanupTask* _hrrs_cleanup_task;
   double _claimed_region_time;
@@ -2021,10 +2018,6 @@
   G1NoteEndOfConcMarkClosure(G1CollectedHeap* g1,
                              int worker_num,
                              FreeRegionList* local_cleanup_list,
-<<<<<<< HEAD
-                             HumongousRegionSet* humongous_proxy_set,
-                             HRRSCleanupTask* hrrs_cleanup_task);
-=======
                              OldRegionSet* old_proxy_set,
                              HumongousRegionSet* humongous_proxy_set,
                              HRRSCleanupTask* hrrs_cleanup_task) :
@@ -2037,7 +2030,6 @@
     _humongous_proxy_set(humongous_proxy_set),
     _hrrs_cleanup_task(hrrs_cleanup_task) { }
 
->>>>>>> 7b452e39
   size_t freed_bytes() { return _freed_bytes; }
 
   bool doHeapRegion(HeapRegion *hr) {
@@ -2089,17 +2081,11 @@
   void work(uint worker_id) {
     double start = os::elapsedTime();
     FreeRegionList local_cleanup_list("Local Cleanup List");
-<<<<<<< HEAD
-    HumongousRegionSet humongous_proxy_set("Local Cleanup Humongous Proxy Set");
-    HRRSCleanupTask hrrs_cleanup_task;
-    G1NoteEndOfConcMarkClosure g1_note_end(_g1h, i, &local_cleanup_list,
-=======
     OldRegionSet old_proxy_set("Local Cleanup Old Proxy Set");
     HumongousRegionSet humongous_proxy_set("Local Cleanup Humongous Proxy Set");
     HRRSCleanupTask hrrs_cleanup_task;
     G1NoteEndOfConcMarkClosure g1_note_end(_g1h, worker_id, &local_cleanup_list,
                                            &old_proxy_set,
->>>>>>> 7b452e39
                                            &humongous_proxy_set,
                                            &hrrs_cleanup_task);
     if (G1CollectedHeap::use_parallel_gc_threads()) {
@@ -2114,10 +2100,7 @@
     // Now update the lists
     _g1h->update_sets_after_freeing_regions(g1_note_end.freed_bytes(),
                                             NULL /* free_list */,
-<<<<<<< HEAD
-=======
                                             &old_proxy_set,
->>>>>>> 7b452e39
                                             &humongous_proxy_set,
                                             true /* par */);
     {
@@ -2125,8 +2108,6 @@
       _max_live_bytes += g1_note_end.max_live_bytes();
       _freed_bytes += g1_note_end.freed_bytes();
 
-<<<<<<< HEAD
-=======
       // If we iterate over the global cleanup list at the end of
       // cleanup to do this printing we will not guarantee to only
       // generate output for the newly-reclaimed regions (the list
@@ -2144,7 +2125,6 @@
         }
       }
 
->>>>>>> 7b452e39
       _cleanup_list->add_as_tail(&local_cleanup_list);
       assert(local_cleanup_list.is_empty(), "post-condition");
 
@@ -2186,45 +2166,6 @@
 
 };
 
-<<<<<<< HEAD
-G1NoteEndOfConcMarkClosure::
-G1NoteEndOfConcMarkClosure(G1CollectedHeap* g1,
-                           int worker_num,
-                           FreeRegionList* local_cleanup_list,
-                           HumongousRegionSet* humongous_proxy_set,
-                           HRRSCleanupTask* hrrs_cleanup_task)
-  : _g1(g1), _worker_num(worker_num),
-    _max_live_bytes(0), _regions_claimed(0),
-    _freed_bytes(0),
-    _claimed_region_time(0.0), _max_region_time(0.0),
-    _local_cleanup_list(local_cleanup_list),
-    _humongous_proxy_set(humongous_proxy_set),
-    _hrrs_cleanup_task(hrrs_cleanup_task) { }
-
-bool G1NoteEndOfConcMarkClosure::doHeapRegion(HeapRegion *hr) {
-  // We use a claim value of zero here because all regions
-  // were claimed with value 1 in the FinalCount task.
-  hr->reset_gc_time_stamp();
-  if (!hr->continuesHumongous()) {
-    double start = os::elapsedTime();
-    _regions_claimed++;
-    hr->note_end_of_marking();
-    _max_live_bytes += hr->max_live_bytes();
-    _g1->free_region_if_empty(hr,
-                              &_freed_bytes,
-                              _local_cleanup_list,
-                              _humongous_proxy_set,
-                              _hrrs_cleanup_task,
-                              true /* par */);
-    double region_time = (os::elapsedTime() - start);
-    _claimed_region_time += region_time;
-    if (region_time > _max_region_time) _max_region_time = region_time;
-  }
-  return false;
-}
-
-=======
->>>>>>> 7b452e39
 void ConcurrentMark::cleanup() {
   // world is stopped at this checkpoint
   assert(SafepointSynchronize::is_at_safepoint(),
@@ -2256,11 +2197,8 @@
 
   HeapRegionRemSet::reset_for_cleanup_tasks();
 
-<<<<<<< HEAD
-=======
   uint n_workers;
 
->>>>>>> 7b452e39
   // Do counting once more with the world stopped for good measure.
   G1ParFinalCountTask g1_par_count_task(g1h, &_region_bm, &_card_bm);
 
@@ -4236,23 +4174,9 @@
   : _g1h(g1h), _cm(cm), _task(task) {
   assert(_ref_processor == NULL, "should be initialized to NULL");
 
-<<<<<<< HEAD
-  CMOopClosure(G1CollectedHeap* g1h,
-               ConcurrentMark* cm,
-               CMTask* task)
-    : _g1h(g1h), _cm(cm), _task(task)
-  {
-    assert(_ref_processor == NULL, "should be initialized to NULL");
-
-    if (G1UseConcMarkReferenceProcessing) {
-      _ref_processor = g1h->ref_processor();
-      assert(_ref_processor != NULL, "should not be NULL");
-    }
-=======
   if (G1UseConcMarkReferenceProcessing) {
     _ref_processor = g1h->ref_processor_cm();
     assert(_ref_processor != NULL, "should not be NULL");
->>>>>>> 7b452e39
   }
 }
 
