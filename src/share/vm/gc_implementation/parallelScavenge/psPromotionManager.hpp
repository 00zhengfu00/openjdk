/*
<<<<<<< HEAD
 * Copyright (c) 2002, 2008, Oracle and/or its affiliates. All rights reserved.
=======
 * Copyright (c) 2002, 2010, Oracle and/or its affiliates. All rights reserved.
>>>>>>> eb8bd999
 * DO NOT ALTER OR REMOVE COPYRIGHT NOTICES OR THIS FILE HEADER.
 *
 * This code is free software; you can redistribute it and/or modify it
 * under the terms of the GNU General Public License version 2 only, as
 * published by the Free Software Foundation.
 *
 * This code is distributed in the hope that it will be useful, but WITHOUT
 * ANY WARRANTY; without even the implied warranty of MERCHANTABILITY or
 * FITNESS FOR A PARTICULAR PURPOSE.  See the GNU General Public License
 * version 2 for more details (a copy is included in the LICENSE file that
 * accompanied this code).
 *
 * You should have received a copy of the GNU General Public License version
 * 2 along with this work; if not, write to the Free Software Foundation,
 * Inc., 51 Franklin St, Fifth Floor, Boston, MA 02110-1301 USA.
 *
 * Please contact Oracle, 500 Oracle Parkway, Redwood Shores, CA 94065 USA
 * or visit www.oracle.com if you need additional information or have any
 * questions.
 *
 */

//
// psPromotionManager is used by a single thread to manage object survival
// during a scavenge. The promotion manager contains thread local data only.
//
// NOTE! Be carefull when allocating the stacks on cheap. If you are going
// to use a promotion manager in more than one thread, the stacks MUST be
// on cheap. This can lead to memory leaks, though, as they are not auto
// deallocated.
//
// FIX ME FIX ME Add a destructor, and don't rely on the user to drain/flush/deallocate!
//

// Move to some global location
#define HAS_BEEN_MOVED 0x1501d01d
// End move to some global location

class MutableSpace;
class PSOldGen;
class ParCompactionManager;

class PSPromotionManager : public CHeapObj {
  friend class PSScavenge;
  friend class PSRefProcTaskExecutor;
 private:
  static PSPromotionManager**         _manager_array;
  static OopStarTaskQueueSet*         _stack_array_depth;
  static PSOldGen*                    _old_gen;
  static MutableSpace*                _young_space;

<<<<<<< HEAD
#if PS_PM_STATS
  uint                                _total_pushes;
  uint                                _masked_pushes;

  uint                                _overflow_pushes;
  uint                                _max_overflow_size;

  uint                                _arrays_chunked;
  uint                                _array_chunks_processed;
=======
#if TASKQUEUE_STATS
  size_t                              _masked_pushes;
  size_t                              _masked_steals;
  size_t                              _arrays_chunked;
  size_t                              _array_chunks_processed;
>>>>>>> eb8bd999

  void print_taskqueue_stats(uint i) const;
  void print_local_stats(uint i) const;
  static void print_stats();

  void reset_stats();
#endif // TASKQUEUE_STATS

  PSYoungPromotionLAB                 _young_lab;
  PSOldPromotionLAB                   _old_lab;
  bool                                _young_gen_is_full;
  bool                                _old_gen_is_full;

  OopStarTaskQueue                    _claimed_stack_depth;
<<<<<<< HEAD
  Stack<StarTask>                     _overflow_stack_depth;
  OopTaskQueue                        _claimed_stack_breadth;
  Stack<oop>                          _overflow_stack_breadth;
=======
  OverflowTaskQueue<oop>              _claimed_stack_breadth;
>>>>>>> eb8bd999

  bool                                _totally_drain;
  uint                                _target_stack_size;

  uint                                _array_chunk_size;
  uint                                _min_array_size_for_chunking;

  // Accessors
  static PSOldGen* old_gen()         { return _old_gen; }
  static MutableSpace* young_space() { return _young_space; }

  inline static PSPromotionManager* manager_array(int index);
  template <class T> inline void claim_or_forward_internal_depth(T* p);
<<<<<<< HEAD
  template <class T> inline void claim_or_forward_internal_breadth(T* p);

  Stack<StarTask>* overflow_stack_depth()   { return &_overflow_stack_depth; }
  Stack<oop>*      overflow_stack_breadth() { return &_overflow_stack_breadth; }
=======
>>>>>>> eb8bd999

  // On the task queues we push reference locations as well as
  // partially-scanned arrays (in the latter case, we push an oop to
  // the from-space image of the array and the length on the
  // from-space image indicates how many entries on the array we still
  // need to scan; this is basically how ParNew does partial array
  // scanning too). To be able to distinguish between reference
  // locations and partially-scanned array oops we simply mask the
  // latter oops with 0x01. The next three methods do the masking,
  // unmasking, and checking whether the oop is masked or not. Notice
  // that the signature of the mask and unmask methods looks a bit
  // strange, as they accept and return different types (oop and
  // oop*). This is because of the difference in types between what
  // the task queue holds (oop*) and oops to partially-scanned arrays
  // (oop). We do all the necessary casting in the mask / unmask
  // methods to avoid sprinkling the rest of the code with more casts.

  // These are added to the taskqueue so PS_CHUNKED_ARRAY_OOP_MASK (or any
  // future masks) can't conflict with COMPRESSED_OOP_MASK
#define PS_CHUNKED_ARRAY_OOP_MASK  0x2

  bool is_oop_masked(StarTask p) {
    // If something is marked chunked it's always treated like wide oop*
    return (((intptr_t)(oop*)p) & PS_CHUNKED_ARRAY_OOP_MASK) ==
                                  PS_CHUNKED_ARRAY_OOP_MASK;
  }

  oop* mask_chunked_array_oop(oop obj) {
    assert(!is_oop_masked((oop*) obj), "invariant");
    oop* ret = (oop*) ((uintptr_t)obj | PS_CHUNKED_ARRAY_OOP_MASK);
    assert(is_oop_masked(ret), "invariant");
    return ret;
  }

  oop unmask_chunked_array_oop(StarTask p) {
    assert(is_oop_masked(p), "invariant");
    assert(!p.is_narrow(), "chunked array oops cannot be narrow");
    oop *chunk = (oop*)p;  // cast p to oop (uses conversion operator)
    oop ret = oop((oop*)((uintptr_t)chunk & ~PS_CHUNKED_ARRAY_OOP_MASK));
    assert(!is_oop_masked((oop*) ret), "invariant");
    return ret;
  }

  template <class T> void  process_array_chunk_work(oop obj,
                                                    int start, int end);
  void process_array_chunk(oop old);

  template <class T> void push_depth(T* p) {
<<<<<<< HEAD
    assert(depth_first(), "pre-condition");

#if PS_PM_STATS
    ++_total_pushes;
#endif // PS_PM_STATS

    if (!claimed_stack_depth()->push(p)) {
      overflow_stack_depth()->push(p);
#if PS_PM_STATS
      ++_overflow_pushes;
      uint stack_size = (uint) overflow_stack_depth()->size();
      if (stack_size > _max_overflow_size) {
        _max_overflow_size = stack_size;
      }
#endif // PS_PM_STATS
    }
  }

  void push_breadth(oop o) {
    assert(!depth_first(), "pre-condition");

#if PS_PM_STATS
    ++_total_pushes;
#endif // PS_PM_STATS

    if(!claimed_stack_breadth()->push(o)) {
      overflow_stack_breadth()->push(o);
#if PS_PM_STATS
      ++_overflow_pushes;
      uint stack_size = (uint) overflow_stack_breadth()->size();
      if (stack_size > _max_overflow_size) {
        _max_overflow_size = stack_size;
      }
#endif // PS_PM_STATS
    }
=======
    claimed_stack_depth()->push(p);
>>>>>>> eb8bd999
  }

 protected:
  static OopStarTaskQueueSet* stack_array_depth()   { return _stack_array_depth; }
 public:
  // Static
  static void initialize();

  static void pre_scavenge();
  static void post_scavenge();

  static PSPromotionManager* gc_thread_promotion_manager(int index);
  static PSPromotionManager* vm_thread_promotion_manager();

  static bool steal_depth(int queue_num, int* seed, StarTask& t) {
    return stack_array_depth()->steal(queue_num, seed, t);
  }

  PSPromotionManager();

  // Accessors
  OopStarTaskQueue* claimed_stack_depth() {
    return &_claimed_stack_depth;
  }

  bool young_gen_is_full()             { return _young_gen_is_full; }

  bool old_gen_is_full()               { return _old_gen_is_full; }
  void set_old_gen_is_full(bool state) { _old_gen_is_full = state; }

  // Promotion methods
  oop copy_to_survivor_space(oop o);
  oop oop_promotion_failed(oop obj, markOop obj_mark);

  void reset();

  void flush_labs();
  void drain_stacks(bool totally_drain) {
    drain_stacks_depth(totally_drain);
  }
 public:
  void drain_stacks_cond_depth() {
    if (claimed_stack_depth()->size() > _target_stack_size) {
      drain_stacks_depth(false);
    }
  }
  void drain_stacks_depth(bool totally_drain);

<<<<<<< HEAD
  bool claimed_stack_empty() {
    if (depth_first()) {
      return claimed_stack_depth()->size() == 0;
    } else {
      return claimed_stack_breadth()->size() == 0;
    }
  }
  bool overflow_stack_empty() {
    if (depth_first()) {
      return overflow_stack_depth()->is_empty();
    } else {
      return overflow_stack_breadth()->is_empty();
    }
  }
=======
>>>>>>> eb8bd999
  bool stacks_empty() {
    return claimed_stack_depth()->is_empty();
  }

  inline void process_popped_location_depth(StarTask p);

  template <class T> inline void claim_or_forward_depth(T* p);

  TASKQUEUE_STATS_ONLY(inline void record_steal(StarTask& p);)
};<|MERGE_RESOLUTION|>--- conflicted
+++ resolved
@@ -1,9 +1,5 @@
 /*
-<<<<<<< HEAD
- * Copyright (c) 2002, 2008, Oracle and/or its affiliates. All rights reserved.
-=======
  * Copyright (c) 2002, 2010, Oracle and/or its affiliates. All rights reserved.
->>>>>>> eb8bd999
  * DO NOT ALTER OR REMOVE COPYRIGHT NOTICES OR THIS FILE HEADER.
  *
  * This code is free software; you can redistribute it and/or modify it
@@ -55,23 +51,11 @@
   static PSOldGen*                    _old_gen;
   static MutableSpace*                _young_space;
 
-<<<<<<< HEAD
-#if PS_PM_STATS
-  uint                                _total_pushes;
-  uint                                _masked_pushes;
-
-  uint                                _overflow_pushes;
-  uint                                _max_overflow_size;
-
-  uint                                _arrays_chunked;
-  uint                                _array_chunks_processed;
-=======
 #if TASKQUEUE_STATS
   size_t                              _masked_pushes;
   size_t                              _masked_steals;
   size_t                              _arrays_chunked;
   size_t                              _array_chunks_processed;
->>>>>>> eb8bd999
 
   void print_taskqueue_stats(uint i) const;
   void print_local_stats(uint i) const;
@@ -86,13 +70,7 @@
   bool                                _old_gen_is_full;
 
   OopStarTaskQueue                    _claimed_stack_depth;
-<<<<<<< HEAD
-  Stack<StarTask>                     _overflow_stack_depth;
-  OopTaskQueue                        _claimed_stack_breadth;
-  Stack<oop>                          _overflow_stack_breadth;
-=======
   OverflowTaskQueue<oop>              _claimed_stack_breadth;
->>>>>>> eb8bd999
 
   bool                                _totally_drain;
   uint                                _target_stack_size;
@@ -106,13 +84,6 @@
 
   inline static PSPromotionManager* manager_array(int index);
   template <class T> inline void claim_or_forward_internal_depth(T* p);
-<<<<<<< HEAD
-  template <class T> inline void claim_or_forward_internal_breadth(T* p);
-
-  Stack<StarTask>* overflow_stack_depth()   { return &_overflow_stack_depth; }
-  Stack<oop>*      overflow_stack_breadth() { return &_overflow_stack_breadth; }
-=======
->>>>>>> eb8bd999
 
   // On the task queues we push reference locations as well as
   // partially-scanned arrays (in the latter case, we push an oop to
@@ -161,45 +132,7 @@
   void process_array_chunk(oop old);
 
   template <class T> void push_depth(T* p) {
-<<<<<<< HEAD
-    assert(depth_first(), "pre-condition");
-
-#if PS_PM_STATS
-    ++_total_pushes;
-#endif // PS_PM_STATS
-
-    if (!claimed_stack_depth()->push(p)) {
-      overflow_stack_depth()->push(p);
-#if PS_PM_STATS
-      ++_overflow_pushes;
-      uint stack_size = (uint) overflow_stack_depth()->size();
-      if (stack_size > _max_overflow_size) {
-        _max_overflow_size = stack_size;
-      }
-#endif // PS_PM_STATS
-    }
-  }
-
-  void push_breadth(oop o) {
-    assert(!depth_first(), "pre-condition");
-
-#if PS_PM_STATS
-    ++_total_pushes;
-#endif // PS_PM_STATS
-
-    if(!claimed_stack_breadth()->push(o)) {
-      overflow_stack_breadth()->push(o);
-#if PS_PM_STATS
-      ++_overflow_pushes;
-      uint stack_size = (uint) overflow_stack_breadth()->size();
-      if (stack_size > _max_overflow_size) {
-        _max_overflow_size = stack_size;
-      }
-#endif // PS_PM_STATS
-    }
-=======
     claimed_stack_depth()->push(p);
->>>>>>> eb8bd999
   }
 
  protected:
@@ -248,23 +181,6 @@
   }
   void drain_stacks_depth(bool totally_drain);
 
-<<<<<<< HEAD
-  bool claimed_stack_empty() {
-    if (depth_first()) {
-      return claimed_stack_depth()->size() == 0;
-    } else {
-      return claimed_stack_breadth()->size() == 0;
-    }
-  }
-  bool overflow_stack_empty() {
-    if (depth_first()) {
-      return overflow_stack_depth()->is_empty();
-    } else {
-      return overflow_stack_breadth()->is_empty();
-    }
-  }
-=======
->>>>>>> eb8bd999
   bool stacks_empty() {
     return claimed_stack_depth()->is_empty();
   }
