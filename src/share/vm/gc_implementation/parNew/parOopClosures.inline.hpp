--- conflicted
+++ resolved
@@ -39,15 +39,9 @@
     if (m->is_marked()) { // Contains forwarding pointer.
       new_obj = ParNewGeneration::real_forwardee(obj);
     } else {
-<<<<<<< HEAD
       size_t obj_sz = obj->size_given_klass(objK->klass_part());
       new_obj = ((ParNewGeneration*)_g)->copy_to_survivor_space(_par_scan_state,
                                                                 obj, obj_sz, m);
-=======
-      size_t obj_sz = obj->size_given_klass(objK->klass_part()); 
-      *p = ((ParNewGeneration*)_g)->copy_to_survivor_space(_par_scan_state,
-                                                           obj, obj_sz, m);
->>>>>>> 2571633a
     }
     oopDesc::encode_store_heap_oop_not_null(p, new_obj);
   }
@@ -71,7 +65,6 @@
                                         bool gc_barrier,
                                         bool root_scan) {
   assert((!Universe::heap()->is_in_reserved(p) ||
-<<<<<<< HEAD
           generation()->is_in_reserved(p))
          && (generation()->level() == 0 || gc_barrier),
          "The gen must be right, and we must be doing the barrier "
@@ -79,13 +72,6 @@
   T heap_oop = oopDesc::load_heap_oop(p);
   if (!oopDesc::is_null(heap_oop)) {
     oop obj = oopDesc::decode_heap_oop_not_null(heap_oop);
-=======
-	  generation()->is_in_reserved(p))
-	 && (generation()->level() == 0 || gc_barrier),
-	 "The gen must be right, and we must be doing the barrier "
-	 "in older generations.");
-  if (obj != NULL) {
->>>>>>> 2571633a
     if ((HeapWord*)obj < _boundary) {
       assert(!_g->to()->is_in_reserved(obj), "Scanning field twice?");
       // OK, we need to ensure that it is copied.
@@ -98,7 +84,6 @@
       markOop m = obj->mark();
       oop new_obj;
       if (m->is_marked()) { // Contains forwarding pointer.
-<<<<<<< HEAD
         new_obj = ParNewGeneration::real_forwardee(obj);
         oopDesc::encode_store_heap_oop_not_null(p, new_obj);
       } else {
@@ -111,18 +96,6 @@
           // full:
           (void)_par_scan_state->trim_queues(10 * ParallelGCThreads);
         }
-=======
-	*p = ParNewGeneration::real_forwardee(obj);
-      } else {
-        size_t obj_sz = obj->size_given_klass(objK->klass_part()); 
-        *p = _g->copy_to_survivor_space(_par_scan_state, obj, obj_sz, m);
-	if (root_scan) {
-	  // This may have pushed an object.  If we have a root
-	  // category with a lot of roots, can't let the queue get too
-	  // full:
-	  (void)_par_scan_state->trim_queues(10 * ParallelGCThreads);
-	}
->>>>>>> 2571633a
       }
       if (gc_barrier) {
 	// Now call parent closure
@@ -131,12 +104,9 @@
     }
   }
 }
-<<<<<<< HEAD
 
 inline void ParScanWithBarrierClosure::do_oop_nv(oop* p)       { ParScanClosure::do_oop_work(p, true, false); }
 inline void ParScanWithBarrierClosure::do_oop_nv(narrowOop* p) { ParScanClosure::do_oop_work(p, true, false); }
 
 inline void ParScanWithoutBarrierClosure::do_oop_nv(oop* p)       { ParScanClosure::do_oop_work(p, false, false); }
-inline void ParScanWithoutBarrierClosure::do_oop_nv(narrowOop* p) { ParScanClosure::do_oop_work(p, false, false); }
-=======
->>>>>>> 2571633a
+inline void ParScanWithoutBarrierClosure::do_oop_nv(narrowOop* p) { ParScanClosure::do_oop_work(p, false, false); }