--- conflicted
+++ resolved
@@ -157,13 +157,8 @@
 // parameter below to directly manipulate the shared array without
 // modifying the _next_threshold state in the BOT.
 void ParGCAllocBufferWithBOT::fill_region_with_block(MemRegion mr,
-<<<<<<< HEAD
                                                      bool contig) {
   CollectedHeap::fill_with_object(mr);
-=======
-						     bool contig) {
-  SharedHeap::fill_region_with_object(mr);
->>>>>>> 2571633a
   if (contig) {
     _bt.alloc_block(mr.start(), mr.end());
   } else {
@@ -237,11 +232,7 @@
     HeapWord* first_card_start = _bsa->address_for_index(first_card_index);
     if (first_card_start < pre_top) {
       HeapWord* second_card_start =
-<<<<<<< HEAD
         _bsa->inc_by_region_size(first_card_start);
-=======
-	_bsa->address_for_index(first_card_index + 1);
->>>>>>> 2571633a
 
       // Ensure enough room to fill with the smallest block
       second_card_start = MAX2(second_card_start, pre_top + AlignmentReserve);
@@ -328,21 +319,11 @@
 	while (_top <= chunk_boundary) {
           assert(pointer_delta(_hard_end, chunk_boundary) >= AlignmentReserve,
                  "Consequence of last card handling above.");
-<<<<<<< HEAD
           _bt.BlockOffsetArray::alloc_block(chunk_boundary, _hard_end);
           CollectedHeap::fill_with_object(chunk_boundary, _hard_end);
           _hard_end = chunk_boundary;
           chunk_boundary -= ChunkSizeInWords;
         }
-=======
-	  MemRegion chunk_portion(chunk_boundary, _hard_end);
-	  _bt.BlockOffsetArray::alloc_block(chunk_portion.start(),
-                                            chunk_portion.end());
-	  SharedHeap::fill_region_with_object(chunk_portion);
-	  _hard_end = chunk_portion.start();
-	  chunk_boundary -= ChunkSizeInWords;
-	}
->>>>>>> 2571633a
         _end = _hard_end - AlignmentReserve;
         assert(_top <= _end, "Invariant.");
 	// Now reset the initial filler chunk so it doesn't overlap with
