/*
 * Copyright 2001-2009 Sun Microsystems, Inc.  All Rights Reserved.
 * DO NOT ALTER OR REMOVE COPYRIGHT NOTICES OR THIS FILE HEADER.
 *
 * This code is free software; you can redistribute it and/or modify it
 * under the terms of the GNU General Public License version 2 only, as
 * published by the Free Software Foundation.
 *
 * This code is distributed in the hope that it will be useful, but WITHOUT
 * ANY WARRANTY; without even the implied warranty of MERCHANTABILITY or
 * FITNESS FOR A PARTICULAR PURPOSE.  See the GNU General Public License
 * version 2 for more details (a copy is included in the LICENSE file that
 * accompanied this code).
 *
 * You should have received a copy of the GNU General Public License version
 * 2 along with this work; if not, write to the Free Software Foundation,
 * Inc., 51 Franklin St, Fifth Floor, Boston, MA 02110-1301 USA.
 *
 * Please contact Sun Microsystems, Inc., 4150 Network Circle, Santa Clara,
 * CA 95054 USA or visit www.sun.com if you need additional information or
 * have any questions.
 *
 */

# include "incls/_precompiled.incl"
# include "incls/_parNewGeneration.cpp.incl"

#ifdef _MSC_VER
#pragma warning( push )
#pragma warning( disable:4355 ) // 'this' : used in base member initializer list
#endif
ParScanThreadState::ParScanThreadState(Space* to_space_,
                                       ParNewGeneration* gen_,
                                       Generation* old_gen_,
                                       int thread_num_,
                                       ObjToScanQueueSet* work_queue_set_,
                                       GrowableArray<oop>**  overflow_stack_set_,
                                       size_t desired_plab_sz_,
                                       ParallelTaskTerminator& term_) :
  _to_space(to_space_), _old_gen(old_gen_), _young_gen(gen_), _thread_num(thread_num_),
  _work_queue(work_queue_set_->queue(thread_num_)), _to_space_full(false),
  _overflow_stack(overflow_stack_set_[thread_num_]),
  _ageTable(false), // false ==> not the global age table, no perf data.
  _to_space_alloc_buffer(desired_plab_sz_),
  _to_space_closure(gen_, this), _old_gen_closure(gen_, this),
  _to_space_root_closure(gen_, this), _old_gen_root_closure(gen_, this),
  _older_gen_closure(gen_, this),
  _evacuate_followers(this, &_to_space_closure, &_old_gen_closure,
                      &_to_space_root_closure, gen_, &_old_gen_root_closure,
                      work_queue_set_, &term_),
  _is_alive_closure(gen_), _scan_weak_ref_closure(gen_, this),
  _keep_alive_closure(&_scan_weak_ref_closure),
  _pushes(0), _pops(0), _steals(0), _steal_attempts(0), _term_attempts(0),
  _strong_roots_time(0.0), _term_time(0.0)
{
  _survivor_chunk_array =
    (ChunkArray*) old_gen()->get_data_recorder(thread_num());
  _hash_seed = 17;  // Might want to take time-based random value.
  _start = os::elapsedTime();
  _old_gen_closure.set_generation(old_gen_);
  _old_gen_root_closure.set_generation(old_gen_);
}
#ifdef _MSC_VER
#pragma warning( pop )
#endif

void ParScanThreadState::record_survivor_plab(HeapWord* plab_start,
                                              size_t plab_word_size) {
  ChunkArray* sca = survivor_chunk_array();
  if (sca != NULL) {
    // A non-null SCA implies that we want the PLAB data recorded.
    sca->record_sample(plab_start, plab_word_size);
  }
}

bool ParScanThreadState::should_be_partially_scanned(oop new_obj, oop old_obj) const {
  return new_obj->is_objArray() &&
         arrayOop(new_obj)->length() > ParGCArrayScanChunk &&
         new_obj != old_obj;
}

void ParScanThreadState::scan_partial_array_and_push_remainder(oop old) {
  assert(old->is_objArray(), "must be obj array");
  assert(old->is_forwarded(), "must be forwarded");
  assert(Universe::heap()->is_in_reserved(old), "must be in heap.");
  assert(!old_gen()->is_in(old), "must be in young generation.");

  objArrayOop obj = objArrayOop(old->forwardee());
  // Process ParGCArrayScanChunk elements now
  // and push the remainder back onto queue
  int start     = arrayOop(old)->length();
  int end       = obj->length();
  int remainder = end - start;
  assert(start <= end, "just checking");
  if (remainder > 2 * ParGCArrayScanChunk) {
    // Test above combines last partial chunk with a full chunk
    end = start + ParGCArrayScanChunk;
    arrayOop(old)->set_length(end);
    // Push remainder.
    bool ok = work_queue()->push(old);
    assert(ok, "just popped, push must be okay");
    note_push();
  } else {
    // Restore length so that it can be used if there
    // is a promotion failure and forwarding pointers
    // must be removed.
    arrayOop(old)->set_length(end);
  }

  // process our set of indices (include header in first chunk)
  // should make sure end is even (aligned to HeapWord in case of compressed oops)
  if ((HeapWord *)obj < young_old_boundary()) {
    // object is in to_space
    obj->oop_iterate_range(&_to_space_closure, start, end);
  } else {
    // object is in old generation
    obj->oop_iterate_range(&_old_gen_closure, start, end);
  }
}


void ParScanThreadState::trim_queues(int max_size) {
  ObjToScanQueue* queue = work_queue();
  do {
    while (queue->size() > (juint)max_size) {
      oop obj_to_scan;
      if (queue->pop_local(obj_to_scan)) {
        note_pop();
        if ((HeapWord *)obj_to_scan < young_old_boundary()) {
          if (obj_to_scan->is_objArray() &&
              obj_to_scan->is_forwarded() &&
              obj_to_scan->forwardee() != obj_to_scan) {
            scan_partial_array_and_push_remainder(obj_to_scan);
          } else {
            // object is in to_space
            obj_to_scan->oop_iterate(&_to_space_closure);
          }
        } else {
          // object is in old generation
          obj_to_scan->oop_iterate(&_old_gen_closure);
        }
      }
    }
    // For the  case of compressed oops, we have a private, non-shared
    // overflow stack, so we eagerly drain it so as to more evenly
    // distribute load early. Note: this may be good to do in
    // general rather than delay for the final stealing phase.
    // If applicable, we'll transfer a set of objects over to our
    // work queue, allowing them to be stolen and draining our
    // private overflow stack.
  } while (ParGCTrimOverflow && young_gen()->take_from_overflow_list(this));
}

bool ParScanThreadState::take_from_overflow_stack() {
  assert(ParGCUseLocalOverflow, "Else should not call");
  assert(young_gen()->overflow_list() == NULL, "Error");
  ObjToScanQueue* queue = work_queue();
  GrowableArray<oop>* of_stack = overflow_stack();
  uint num_overflow_elems = of_stack->length();
  uint num_take_elems     = MIN2(MIN2((queue->max_elems() - queue->size())/4,
                                      (juint)ParGCDesiredObjsFromOverflowList),
                                 num_overflow_elems);
  // Transfer the most recent num_take_elems from the overflow
  // stack to our work queue.
  for (size_t i = 0; i != num_take_elems; i++) {
    oop cur = of_stack->pop();
    oop obj_to_push = cur->forwardee();
    assert(Universe::heap()->is_in_reserved(cur), "Should be in heap");
    assert(!old_gen()->is_in_reserved(cur), "Should be in young gen");
    assert(Universe::heap()->is_in_reserved(obj_to_push), "Should be in heap");
    if (should_be_partially_scanned(obj_to_push, cur)) {
      assert(arrayOop(cur)->length() == 0, "entire array remaining to be scanned");
      obj_to_push = cur;
    }
    bool ok = queue->push(obj_to_push);
    assert(ok, "Should have succeeded");
  }
  assert(young_gen()->overflow_list() == NULL, "Error");
  return num_take_elems > 0;  // was something transferred?
}

void ParScanThreadState::push_on_overflow_stack(oop p) {
  assert(ParGCUseLocalOverflow, "Else should not call");
  overflow_stack()->push(p);
  assert(young_gen()->overflow_list() == NULL, "Error");
}

HeapWord* ParScanThreadState::alloc_in_to_space_slow(size_t word_sz) {

  // Otherwise, if the object is small enough, try to reallocate the
  // buffer.
  HeapWord* obj = NULL;
  if (!_to_space_full) {
    ParGCAllocBuffer* const plab = to_space_alloc_buffer();
    Space*            const sp   = to_space();
    if (word_sz * 100 <
        ParallelGCBufferWastePct * plab->word_sz()) {
      // Is small enough; abandon this buffer and start a new one.
      plab->retire(false, false);
      size_t buf_size = plab->word_sz();
      HeapWord* buf_space = sp->par_allocate(buf_size);
      if (buf_space == NULL) {
        const size_t min_bytes =
          ParGCAllocBuffer::min_size() << LogHeapWordSize;
        size_t free_bytes = sp->free();
        while(buf_space == NULL && free_bytes >= min_bytes) {
          buf_size = free_bytes >> LogHeapWordSize;
          assert(buf_size == (size_t)align_object_size(buf_size),
                 "Invariant");
          buf_space  = sp->par_allocate(buf_size);
          free_bytes = sp->free();
        }
      }
      if (buf_space != NULL) {
        plab->set_word_size(buf_size);
        plab->set_buf(buf_space);
        record_survivor_plab(buf_space, buf_size);
        obj = plab->allocate(word_sz);
        // Note that we cannot compare buf_size < word_sz below
        // because of AlignmentReserve (see ParGCAllocBuffer::allocate()).
        assert(obj != NULL || plab->words_remaining() < word_sz,
               "Else should have been able to allocate");
        // It's conceivable that we may be able to use the
        // buffer we just grabbed for subsequent small requests
        // even if not for this one.
      } else {
        // We're used up.
        _to_space_full = true;
      }

    } else {
      // Too large; allocate the object individually.
      obj = sp->par_allocate(word_sz);
    }
  }
  return obj;
}


void ParScanThreadState::undo_alloc_in_to_space(HeapWord* obj,
                                                size_t word_sz) {
  // Is the alloc in the current alloc buffer?
  if (to_space_alloc_buffer()->contains(obj)) {
    assert(to_space_alloc_buffer()->contains(obj + word_sz - 1),
           "Should contain whole object.");
    to_space_alloc_buffer()->undo_allocation(obj, word_sz);
  } else {
    CollectedHeap::fill_with_object(obj, word_sz);
  }
}

class ParScanThreadStateSet: private ResourceArray {
public:
  // Initializes states for the specified number of threads;
  ParScanThreadStateSet(int                     num_threads,
                        Space&                  to_space,
                        ParNewGeneration&       gen,
                        Generation&             old_gen,
                        ObjToScanQueueSet&      queue_set,
                        GrowableArray<oop>**    overflow_stacks_,
                        size_t                  desired_plab_sz,
                        ParallelTaskTerminator& term);
  inline ParScanThreadState& thread_sate(int i);
  int pushes() { return _pushes; }
  int pops()   { return _pops; }
  int steals() { return _steals; }
  void reset();
  void flush();
private:
  ParallelTaskTerminator& _term;
  ParNewGeneration&       _gen;
  Generation&             _next_gen;
  // staticstics
  int _pushes;
  int _pops;
  int _steals;
};


ParScanThreadStateSet::ParScanThreadStateSet(
  int num_threads, Space& to_space, ParNewGeneration& gen,
  Generation& old_gen, ObjToScanQueueSet& queue_set,
  GrowableArray<oop>** overflow_stack_set_,
  size_t desired_plab_sz, ParallelTaskTerminator& term)
  : ResourceArray(sizeof(ParScanThreadState), num_threads),
    _gen(gen), _next_gen(old_gen), _term(term),
    _pushes(0), _pops(0), _steals(0)
{
  assert(num_threads > 0, "sanity check!");
  // Initialize states.
  for (int i = 0; i < num_threads; ++i) {
    new ((ParScanThreadState*)_data + i)
        ParScanThreadState(&to_space, &gen, &old_gen, i, &queue_set,
                           overflow_stack_set_, desired_plab_sz, term);
  }
}

inline ParScanThreadState& ParScanThreadStateSet::thread_sate(int i)
{
  assert(i >= 0 && i < length(), "sanity check!");
  return ((ParScanThreadState*)_data)[i];
}


void ParScanThreadStateSet::reset()
{
  _term.reset_for_reuse();
}

void ParScanThreadStateSet::flush()
{
  for (int i = 0; i < length(); ++i) {
    ParScanThreadState& par_scan_state = thread_sate(i);

    // Flush stats related to To-space PLAB activity and
    // retire the last buffer.
    par_scan_state.to_space_alloc_buffer()->
      flush_stats_and_retire(_gen.plab_stats(),
                             false /* !retain */);

    // Every thread has its own age table.  We need to merge
    // them all into one.
    ageTable *local_table = par_scan_state.age_table();
    _gen.age_table()->merge(local_table);

    // Inform old gen that we're done.
    _next_gen.par_promote_alloc_done(i);
    _next_gen.par_oop_since_save_marks_iterate_done(i);

    // Flush stats related to work queue activity (push/pop/steal)
    // This could conceivably become a bottleneck; if so, we'll put the
    // stat's gathering under the flag.
    if (PAR_STATS_ENABLED) {
      _pushes += par_scan_state.pushes();
      _pops   += par_scan_state.pops();
      _steals += par_scan_state.steals();
      if (ParallelGCVerbose) {
        gclog_or_tty->print("Thread %d complete:\n"
                            "  Pushes: %7d    Pops: %7d    Steals %7d (in %d attempts)\n",
                            i, par_scan_state.pushes(), par_scan_state.pops(),
                            par_scan_state.steals(), par_scan_state.steal_attempts());
        if (par_scan_state.overflow_pushes() > 0 ||
            par_scan_state.overflow_refills() > 0) {
          gclog_or_tty->print("  Overflow pushes: %7d    "
                              "Overflow refills: %7d for %d objs.\n",
                              par_scan_state.overflow_pushes(),
                              par_scan_state.overflow_refills(),
                              par_scan_state.overflow_refill_objs());
        }

        double elapsed = par_scan_state.elapsed();
        double strong_roots = par_scan_state.strong_roots_time();
        double term = par_scan_state.term_time();
        gclog_or_tty->print(
                            "  Elapsed: %7.2f ms.\n"
                            "    Strong roots: %7.2f ms (%6.2f%%)\n"
                            "    Termination:  %7.2f ms (%6.2f%%) (in %d entries)\n",
                           elapsed * 1000.0,
                           strong_roots * 1000.0, (strong_roots*100.0/elapsed),
                           term * 1000.0, (term*100.0/elapsed),
                           par_scan_state.term_attempts());
      }
    }
  }
}

ParScanClosure::ParScanClosure(ParNewGeneration* g,
                               ParScanThreadState* par_scan_state) :
  OopsInGenClosure(g), _par_scan_state(par_scan_state), _g(g)
{
  assert(_g->level() == 0, "Optimized for youngest generation");
  _boundary = _g->reserved().end();
}

void ParScanWithBarrierClosure::do_oop(oop* p)       { ParScanClosure::do_oop_work(p, true, false); }
void ParScanWithBarrierClosure::do_oop(narrowOop* p) { ParScanClosure::do_oop_work(p, true, false); }

void ParScanWithoutBarrierClosure::do_oop(oop* p)       { ParScanClosure::do_oop_work(p, false, false); }
void ParScanWithoutBarrierClosure::do_oop(narrowOop* p) { ParScanClosure::do_oop_work(p, false, false); }

void ParRootScanWithBarrierTwoGensClosure::do_oop(oop* p)       { ParScanClosure::do_oop_work(p, true, true); }
void ParRootScanWithBarrierTwoGensClosure::do_oop(narrowOop* p) { ParScanClosure::do_oop_work(p, true, true); }

void ParRootScanWithoutBarrierClosure::do_oop(oop* p)       { ParScanClosure::do_oop_work(p, false, true); }
void ParRootScanWithoutBarrierClosure::do_oop(narrowOop* p) { ParScanClosure::do_oop_work(p, false, true); }

ParScanWeakRefClosure::ParScanWeakRefClosure(ParNewGeneration* g,
                                             ParScanThreadState* par_scan_state)
  : ScanWeakRefClosure(g), _par_scan_state(par_scan_state)
{}

void ParScanWeakRefClosure::do_oop(oop* p)       { ParScanWeakRefClosure::do_oop_work(p); }
void ParScanWeakRefClosure::do_oop(narrowOop* p) { ParScanWeakRefClosure::do_oop_work(p); }

#ifdef WIN32
#pragma warning(disable: 4786) /* identifier was truncated to '255' characters in the browser information */
#endif

ParEvacuateFollowersClosure::ParEvacuateFollowersClosure(
    ParScanThreadState* par_scan_state_,
    ParScanWithoutBarrierClosure* to_space_closure_,
    ParScanWithBarrierClosure* old_gen_closure_,
    ParRootScanWithoutBarrierClosure* to_space_root_closure_,
    ParNewGeneration* par_gen_,
    ParRootScanWithBarrierTwoGensClosure* old_gen_root_closure_,
    ObjToScanQueueSet* task_queues_,
    ParallelTaskTerminator* terminator_) :

    _par_scan_state(par_scan_state_),
    _to_space_closure(to_space_closure_),
    _old_gen_closure(old_gen_closure_),
    _to_space_root_closure(to_space_root_closure_),
    _old_gen_root_closure(old_gen_root_closure_),
    _par_gen(par_gen_),
    _task_queues(task_queues_),
    _terminator(terminator_)
{}

void ParEvacuateFollowersClosure::do_void() {
  ObjToScanQueue* work_q = par_scan_state()->work_queue();

  while (true) {

    // Scan to-space and old-gen objs until we run out of both.
    oop obj_to_scan;
    par_scan_state()->trim_queues(0);

    // We have no local work, attempt to steal from other threads.

    // attempt to steal work from promoted.
    par_scan_state()->note_steal_attempt();
    if (task_queues()->steal(par_scan_state()->thread_num(),
                             par_scan_state()->hash_seed(),
                             obj_to_scan)) {
      par_scan_state()->note_steal();
      bool res = work_q->push(obj_to_scan);
      assert(res, "Empty queue should have room for a push.");

      par_scan_state()->note_push();
      //   if successful, goto Start.
      continue;

      // try global overflow list.
    } else if (par_gen()->take_from_overflow_list(par_scan_state())) {
      continue;
    }

    // Otherwise, offer termination.
    par_scan_state()->start_term_time();
    if (terminator()->offer_termination()) break;
    par_scan_state()->end_term_time();
  }
  assert(par_gen()->_overflow_list == NULL && par_gen()->_num_par_pushes == 0,
         "Broken overflow list?");
  // Finish the last termination pause.
  par_scan_state()->end_term_time();
}

ParNewGenTask::ParNewGenTask(ParNewGeneration* gen, Generation* next_gen,
                HeapWord* young_old_boundary, ParScanThreadStateSet* state_set) :
    AbstractGangTask("ParNewGeneration collection"),
    _gen(gen), _next_gen(next_gen),
    _young_old_boundary(young_old_boundary),
    _state_set(state_set)
  {}

void ParNewGenTask::work(int i) {
  GenCollectedHeap* gch = GenCollectedHeap::heap();
  // Since this is being done in a separate thread, need new resource
  // and handle marks.
  ResourceMark rm;
  HandleMark hm;
  // We would need multiple old-gen queues otherwise.
  assert(gch->n_gens() == 2, "Par young collection currently only works with one older gen.");

  Generation* old_gen = gch->next_gen(_gen);

  ParScanThreadState& par_scan_state = _state_set->thread_sate(i);
  par_scan_state.set_young_old_boundary(_young_old_boundary);

  par_scan_state.start_strong_roots();
  gch->gen_process_strong_roots(_gen->level(),
                                true, // Process younger gens, if any,
                                      // as strong roots.
                                false,// not collecting perm generation.
                                SharedHeap::SO_AllClasses,
                                &par_scan_state.older_gen_closure(),
                                &par_scan_state.to_space_root_closure());
  par_scan_state.end_strong_roots();

  // "evacuate followers".
  par_scan_state.evacuate_followers_closure().do_void();
}

#ifdef _MSC_VER
#pragma warning( push )
#pragma warning( disable:4355 ) // 'this' : used in base member initializer list
#endif
ParNewGeneration::
ParNewGeneration(ReservedSpace rs, size_t initial_byte_size, int level)
  : DefNewGeneration(rs, initial_byte_size, level, "PCopy"),
  _overflow_list(NULL),
  _is_alive_closure(this),
  _plab_stats(YoungPLABSize, PLABWeight)
{
  NOT_PRODUCT(_overflow_counter = ParGCWorkQueueOverflowInterval;)
<<<<<<< HEAD
=======
  NOT_PRODUCT(_num_par_pushes = 0;)
>>>>>>> 076aa799
  _task_queues = new ObjToScanQueueSet(ParallelGCThreads);
  guarantee(_task_queues != NULL, "task_queues allocation failure.");

  for (uint i1 = 0; i1 < ParallelGCThreads; i1++) {
    ObjToScanQueuePadded *q_padded = new ObjToScanQueuePadded();
    guarantee(q_padded != NULL, "work_queue Allocation failure.");

    _task_queues->register_queue(i1, &q_padded->work_queue);
  }

  for (uint i2 = 0; i2 < ParallelGCThreads; i2++)
    _task_queues->queue(i2)->initialize();

  _overflow_stacks = NEW_C_HEAP_ARRAY(GrowableArray<oop>*, ParallelGCThreads);
  guarantee(_overflow_stacks != NULL, "Overflow stack set allocation failure");
  for (uint i = 0; i < ParallelGCThreads; i++) {
    if (ParGCUseLocalOverflow) {
      _overflow_stacks[i] = new (ResourceObj::C_HEAP) GrowableArray<oop>(512, true);
      guarantee(_overflow_stacks[i] != NULL, "Overflow Stack allocation failure.");
    } else {
      _overflow_stacks[i] = NULL;
    }
  }

  if (UsePerfData) {
    EXCEPTION_MARK;
    ResourceMark rm;

    const char* cname =
         PerfDataManager::counter_name(_gen_counters->name_space(), "threads");
    PerfDataManager::create_constant(SUN_GC, cname, PerfData::U_None,
                                     ParallelGCThreads, CHECK);
  }
}
#ifdef _MSC_VER
#pragma warning( pop )
#endif

// ParNewGeneration::
ParKeepAliveClosure::ParKeepAliveClosure(ParScanWeakRefClosure* cl) :
  DefNewGeneration::KeepAliveClosure(cl), _par_cl(cl) {}

template <class T>
void /*ParNewGeneration::*/ParKeepAliveClosure::do_oop_work(T* p) {
#ifdef ASSERT
  {
    assert(!oopDesc::is_null(*p), "expected non-null ref");
    oop obj = oopDesc::load_decode_heap_oop_not_null(p);
    // We never expect to see a null reference being processed
    // as a weak reference.
    assert(obj->is_oop(), "expected an oop while scanning weak refs");
  }
#endif // ASSERT

  _par_cl->do_oop_nv(p);

  if (Universe::heap()->is_in_reserved(p)) {
    oop obj = oopDesc::load_decode_heap_oop_not_null(p);
    _rs->write_ref_field_gc_par(p, obj);
  }
}

void /*ParNewGeneration::*/ParKeepAliveClosure::do_oop(oop* p)       { ParKeepAliveClosure::do_oop_work(p); }
void /*ParNewGeneration::*/ParKeepAliveClosure::do_oop(narrowOop* p) { ParKeepAliveClosure::do_oop_work(p); }

// ParNewGeneration::
KeepAliveClosure::KeepAliveClosure(ScanWeakRefClosure* cl) :
  DefNewGeneration::KeepAliveClosure(cl) {}

template <class T>
void /*ParNewGeneration::*/KeepAliveClosure::do_oop_work(T* p) {
#ifdef ASSERT
  {
    assert(!oopDesc::is_null(*p), "expected non-null ref");
    oop obj = oopDesc::load_decode_heap_oop_not_null(p);
    // We never expect to see a null reference being processed
    // as a weak reference.
    assert(obj->is_oop(), "expected an oop while scanning weak refs");
  }
#endif // ASSERT

  _cl->do_oop_nv(p);

  if (Universe::heap()->is_in_reserved(p)) {
    oop obj = oopDesc::load_decode_heap_oop_not_null(p);
    _rs->write_ref_field_gc_par(p, obj);
  }
}

void /*ParNewGeneration::*/KeepAliveClosure::do_oop(oop* p)       { KeepAliveClosure::do_oop_work(p); }
void /*ParNewGeneration::*/KeepAliveClosure::do_oop(narrowOop* p) { KeepAliveClosure::do_oop_work(p); }

template <class T> void ScanClosureWithParBarrier::do_oop_work(T* p) {
  T heap_oop = oopDesc::load_heap_oop(p);
  if (!oopDesc::is_null(heap_oop)) {
    oop obj = oopDesc::decode_heap_oop_not_null(heap_oop);
    if ((HeapWord*)obj < _boundary) {
      assert(!_g->to()->is_in_reserved(obj), "Scanning field twice?");
      oop new_obj = obj->is_forwarded()
                      ? obj->forwardee()
                      : _g->DefNewGeneration::copy_to_survivor_space(obj);
      oopDesc::encode_store_heap_oop_not_null(p, new_obj);
    }
    if (_gc_barrier) {
      // If p points to a younger generation, mark the card.
      if ((HeapWord*)obj < _gen_boundary) {
        _rs->write_ref_field_gc_par(p, obj);
      }
    }
  }
}

void ScanClosureWithParBarrier::do_oop(oop* p)       { ScanClosureWithParBarrier::do_oop_work(p); }
void ScanClosureWithParBarrier::do_oop(narrowOop* p) { ScanClosureWithParBarrier::do_oop_work(p); }

class ParNewRefProcTaskProxy: public AbstractGangTask {
  typedef AbstractRefProcTaskExecutor::ProcessTask ProcessTask;
public:
  ParNewRefProcTaskProxy(ProcessTask& task, ParNewGeneration& gen,
                         Generation& next_gen,
                         HeapWord* young_old_boundary,
                         ParScanThreadStateSet& state_set);

private:
  virtual void work(int i);

private:
  ParNewGeneration&      _gen;
  ProcessTask&           _task;
  Generation&            _next_gen;
  HeapWord*              _young_old_boundary;
  ParScanThreadStateSet& _state_set;
};

ParNewRefProcTaskProxy::ParNewRefProcTaskProxy(
    ProcessTask& task, ParNewGeneration& gen,
    Generation& next_gen,
    HeapWord* young_old_boundary,
    ParScanThreadStateSet& state_set)
  : AbstractGangTask("ParNewGeneration parallel reference processing"),
    _gen(gen),
    _task(task),
    _next_gen(next_gen),
    _young_old_boundary(young_old_boundary),
    _state_set(state_set)
{
}

void ParNewRefProcTaskProxy::work(int i)
{
  ResourceMark rm;
  HandleMark hm;
  ParScanThreadState& par_scan_state = _state_set.thread_sate(i);
  par_scan_state.set_young_old_boundary(_young_old_boundary);
  _task.work(i, par_scan_state.is_alive_closure(),
             par_scan_state.keep_alive_closure(),
             par_scan_state.evacuate_followers_closure());
}

class ParNewRefEnqueueTaskProxy: public AbstractGangTask {
  typedef AbstractRefProcTaskExecutor::EnqueueTask EnqueueTask;
  EnqueueTask& _task;

public:
  ParNewRefEnqueueTaskProxy(EnqueueTask& task)
    : AbstractGangTask("ParNewGeneration parallel reference enqueue"),
      _task(task)
  { }

  virtual void work(int i)
  {
    _task.work(i);
  }
};


void ParNewRefProcTaskExecutor::execute(ProcessTask& task)
{
  GenCollectedHeap* gch = GenCollectedHeap::heap();
  assert(gch->kind() == CollectedHeap::GenCollectedHeap,
         "not a generational heap");
  WorkGang* workers = gch->workers();
  assert(workers != NULL, "Need parallel worker threads.");
  ParNewRefProcTaskProxy rp_task(task, _generation, *_generation.next_gen(),
                                 _generation.reserved().end(), _state_set);
  workers->run_task(&rp_task);
  _state_set.reset();
}

void ParNewRefProcTaskExecutor::execute(EnqueueTask& task)
{
  GenCollectedHeap* gch = GenCollectedHeap::heap();
  WorkGang* workers = gch->workers();
  assert(workers != NULL, "Need parallel worker threads.");
  ParNewRefEnqueueTaskProxy enq_task(task);
  workers->run_task(&enq_task);
}

void ParNewRefProcTaskExecutor::set_single_threaded_mode()
{
  _state_set.flush();
  GenCollectedHeap* gch = GenCollectedHeap::heap();
  gch->set_par_threads(0);  // 0 ==> non-parallel.
  gch->save_marks();
}

ScanClosureWithParBarrier::
ScanClosureWithParBarrier(ParNewGeneration* g, bool gc_barrier) :
  ScanClosure(g, gc_barrier) {}

EvacuateFollowersClosureGeneral::
EvacuateFollowersClosureGeneral(GenCollectedHeap* gch, int level,
                                OopsInGenClosure* cur,
                                OopsInGenClosure* older) :
  _gch(gch), _level(level),
  _scan_cur_or_nonheap(cur), _scan_older(older)
{}

void EvacuateFollowersClosureGeneral::do_void() {
  do {
    // Beware: this call will lead to closure applications via virtual
    // calls.
    _gch->oop_since_save_marks_iterate(_level,
                                       _scan_cur_or_nonheap,
                                       _scan_older);
  } while (!_gch->no_allocs_since_save_marks(_level));
}


bool ParNewGeneration::_avoid_promotion_undo = false;

void ParNewGeneration::adjust_desired_tenuring_threshold() {
  // Set the desired survivor size to half the real survivor space
  _tenuring_threshold =
    age_table()->compute_tenuring_threshold(to()->capacity()/HeapWordSize);
}

// A Generation that does parallel young-gen collection.

void ParNewGeneration::collect(bool   full,
                               bool   clear_all_soft_refs,
                               size_t size,
                               bool   is_tlab) {
  assert(full || size > 0, "otherwise we don't want to collect");
  GenCollectedHeap* gch = GenCollectedHeap::heap();
  assert(gch->kind() == CollectedHeap::GenCollectedHeap,
    "not a CMS generational heap");
  AdaptiveSizePolicy* size_policy = gch->gen_policy()->size_policy();
  WorkGang* workers = gch->workers();
  _next_gen = gch->next_gen(this);
  assert(_next_gen != NULL,
    "This must be the youngest gen, and not the only gen");
  assert(gch->n_gens() == 2,
         "Par collection currently only works with single older gen.");
  // Do we have to avoid promotion_undo?
  if (gch->collector_policy()->is_concurrent_mark_sweep_policy()) {
    set_avoid_promotion_undo(true);
  }

  // If the next generation is too full to accomodate worst-case promotion
  // from this generation, pass on collection; let the next generation
  // do it.
  if (!collection_attempt_is_safe()) {
    gch->set_incremental_collection_will_fail();
    return;
  }
  assert(to()->is_empty(), "Else not collection_attempt_is_safe");

  init_assuming_no_promotion_failure();

  if (UseAdaptiveSizePolicy) {
    set_survivor_overflow(false);
    size_policy->minor_collection_begin();
  }

  TraceTime t1("GC", PrintGC && !PrintGCDetails, true, gclog_or_tty);
  // Capture heap used before collection (for printing).
  size_t gch_prev_used = gch->used();

  SpecializationStats::clear();

  age_table()->clear();
  to()->clear(SpaceDecorator::Mangle);

  gch->save_marks();
  assert(workers != NULL, "Need parallel worker threads.");
  ParallelTaskTerminator _term(workers->total_workers(), task_queues());
  ParScanThreadStateSet thread_state_set(workers->total_workers(),
                                         *to(), *this, *_next_gen, *task_queues(),
                                         _overflow_stacks, desired_plab_sz(), _term);

  ParNewGenTask tsk(this, _next_gen, reserved().end(), &thread_state_set);
  int n_workers = workers->total_workers();
  gch->set_par_threads(n_workers);
  gch->change_strong_roots_parity();
  gch->rem_set()->prepare_for_younger_refs_iterate(true);
  // It turns out that even when we're using 1 thread, doing the work in a
  // separate thread causes wide variance in run times.  We can't help this
  // in the multi-threaded case, but we special-case n=1 here to get
  // repeatable measurements of the 1-thread overhead of the parallel code.
  if (n_workers > 1) {
    workers->run_task(&tsk);
  } else {
    tsk.work(0);
  }
  thread_state_set.reset();

  if (PAR_STATS_ENABLED && ParallelGCVerbose) {
    gclog_or_tty->print("Thread totals:\n"
               "  Pushes: %7d    Pops: %7d    Steals %7d (sum = %7d).\n",
               thread_state_set.pushes(), thread_state_set.pops(),
               thread_state_set.steals(),
               thread_state_set.pops()+thread_state_set.steals());
  }
  assert(thread_state_set.pushes() == thread_state_set.pops()
                                    + thread_state_set.steals(),
         "Or else the queues are leaky.");

  // Process (weak) reference objects found during scavenge.
  ReferenceProcessor* rp = ref_processor();
  IsAliveClosure is_alive(this);
  ScanWeakRefClosure scan_weak_ref(this);
  KeepAliveClosure keep_alive(&scan_weak_ref);
  ScanClosure               scan_without_gc_barrier(this, false);
  ScanClosureWithParBarrier scan_with_gc_barrier(this, true);
  set_promo_failure_scan_stack_closure(&scan_without_gc_barrier);
  EvacuateFollowersClosureGeneral evacuate_followers(gch, _level,
    &scan_without_gc_barrier, &scan_with_gc_barrier);
  rp->setup_policy(clear_all_soft_refs);
  if (rp->processing_is_mt()) {
    ParNewRefProcTaskExecutor task_executor(*this, thread_state_set);
    rp->process_discovered_references(&is_alive, &keep_alive,
                                      &evacuate_followers, &task_executor);
  } else {
    thread_state_set.flush();
    gch->set_par_threads(0);  // 0 ==> non-parallel.
    gch->save_marks();
    rp->process_discovered_references(&is_alive, &keep_alive,
                                      &evacuate_followers, NULL);
  }
  if (!promotion_failed()) {
    // Swap the survivor spaces.
    eden()->clear(SpaceDecorator::Mangle);
    from()->clear(SpaceDecorator::Mangle);
    if (ZapUnusedHeapArea) {
      // This is now done here because of the piece-meal mangling which
      // can check for valid mangling at intermediate points in the
      // collection(s).  When a minor collection fails to collect
      // sufficient space resizing of the young generation can occur
      // an redistribute the spaces in the young generation.  Mangle
      // here so that unzapped regions don't get distributed to
      // other spaces.
      to()->mangle_unused_area();
    }
    swap_spaces();

    assert(to()->is_empty(), "to space should be empty now");
  } else {
    assert(HandlePromotionFailure,
      "Should only be here if promotion failure handling is on");
    if (_promo_failure_scan_stack != NULL) {
      // Can be non-null because of reference processing.
      // Free stack with its elements.
      delete _promo_failure_scan_stack;
      _promo_failure_scan_stack = NULL;
    }
    remove_forwarding_pointers();
    if (PrintGCDetails) {
      gclog_or_tty->print(" (promotion failed)");
    }
    // All the spaces are in play for mark-sweep.
    swap_spaces();  // Make life simpler for CMS || rescan; see 6483690.
    from()->set_next_compaction_space(to());
    gch->set_incremental_collection_will_fail();

    // Reset the PromotionFailureALot counters.
    NOT_PRODUCT(Universe::heap()->reset_promotion_should_fail();)
  }
  // set new iteration safe limit for the survivor spaces
  from()->set_concurrent_iteration_safe_limit(from()->top());
  to()->set_concurrent_iteration_safe_limit(to()->top());

  adjust_desired_tenuring_threshold();
  if (ResizePLAB) {
    plab_stats()->adjust_desired_plab_sz();
  }

  if (PrintGC && !PrintGCDetails) {
    gch->print_heap_change(gch_prev_used);
  }

  if (UseAdaptiveSizePolicy) {
    size_policy->minor_collection_end(gch->gc_cause());
    size_policy->avg_survived()->sample(from()->used());
  }

  update_time_of_last_gc(os::javaTimeMillis());

  SpecializationStats::print();

  rp->set_enqueuing_is_done(true);
  if (rp->processing_is_mt()) {
    ParNewRefProcTaskExecutor task_executor(*this, thread_state_set);
    rp->enqueue_discovered_references(&task_executor);
  } else {
    rp->enqueue_discovered_references(NULL);
  }
  rp->verify_no_references_recorded();
}

static int sum;
void ParNewGeneration::waste_some_time() {
  for (int i = 0; i < 100; i++) {
    sum += i;
  }
}

static const oop ClaimedForwardPtr = oop(0x4);

// Because of concurrency, there are times where an object for which
// "is_forwarded()" is true contains an "interim" forwarding pointer
// value.  Such a value will soon be overwritten with a real value.
// This method requires "obj" to have a forwarding pointer, and waits, if
// necessary for a real one to be inserted, and returns it.

oop ParNewGeneration::real_forwardee(oop obj) {
  oop forward_ptr = obj->forwardee();
  if (forward_ptr != ClaimedForwardPtr) {
    return forward_ptr;
  } else {
    return real_forwardee_slow(obj);
  }
}

oop ParNewGeneration::real_forwardee_slow(oop obj) {
  // Spin-read if it is claimed but not yet written by another thread.
  oop forward_ptr = obj->forwardee();
  while (forward_ptr == ClaimedForwardPtr) {
    waste_some_time();
    assert(obj->is_forwarded(), "precondition");
    forward_ptr = obj->forwardee();
  }
  return forward_ptr;
}

#ifdef ASSERT
bool ParNewGeneration::is_legal_forward_ptr(oop p) {
  return
    (_avoid_promotion_undo && p == ClaimedForwardPtr)
    || Universe::heap()->is_in_reserved(p);
}
#endif

void ParNewGeneration::preserve_mark_if_necessary(oop obj, markOop m) {
  if ((m != markOopDesc::prototype()) &&
      (!UseBiasedLocking || (m != markOopDesc::biased_locking_prototype()))) {
    MutexLocker ml(ParGCRareEvent_lock);
    DefNewGeneration::preserve_mark_if_necessary(obj, m);
  }
}

// Multiple GC threads may try to promote an object.  If the object
// is successfully promoted, a forwarding pointer will be installed in
// the object in the young generation.  This method claims the right
// to install the forwarding pointer before it copies the object,
// thus avoiding the need to undo the copy as in
// copy_to_survivor_space_avoiding_with_undo.

oop ParNewGeneration::copy_to_survivor_space_avoiding_promotion_undo(
        ParScanThreadState* par_scan_state, oop old, size_t sz, markOop m) {
  // In the sequential version, this assert also says that the object is
  // not forwarded.  That might not be the case here.  It is the case that
  // the caller observed it to be not forwarded at some time in the past.
  assert(is_in_reserved(old), "shouldn't be scavenging this oop");

  // The sequential code read "old->age()" below.  That doesn't work here,
  // since the age is in the mark word, and that might be overwritten with
  // a forwarding pointer by a parallel thread.  So we must save the mark
  // word in a local and then analyze it.
  oopDesc dummyOld;
  dummyOld.set_mark(m);
  assert(!dummyOld.is_forwarded(),
         "should not be called with forwarding pointer mark word.");

  oop new_obj = NULL;
  oop forward_ptr;

  // Try allocating obj in to-space (unless too old)
  if (dummyOld.age() < tenuring_threshold()) {
    new_obj = (oop)par_scan_state->alloc_in_to_space(sz);
    if (new_obj == NULL) {
      set_survivor_overflow(true);
    }
  }

  if (new_obj == NULL) {
    // Either to-space is full or we decided to promote
    // try allocating obj tenured

    // Attempt to install a null forwarding pointer (atomically),
    // to claim the right to install the real forwarding pointer.
    forward_ptr = old->forward_to_atomic(ClaimedForwardPtr);
    if (forward_ptr != NULL) {
      // someone else beat us to it.
        return real_forwardee(old);
    }

    new_obj = _next_gen->par_promote(par_scan_state->thread_num(),
                                       old, m, sz);

    if (new_obj == NULL) {
      if (!HandlePromotionFailure) {
        // A failed promotion likely means the MaxLiveObjectEvacuationRatio flag
        // is incorrectly set. In any case, its seriously wrong to be here!
        vm_exit_out_of_memory(sz*wordSize, "promotion");
      }
      // promotion failed, forward to self
      _promotion_failed = true;
      new_obj = old;

      preserve_mark_if_necessary(old, m);
    }

    old->forward_to(new_obj);
    forward_ptr = NULL;
  } else {
    // Is in to-space; do copying ourselves.
    Copy::aligned_disjoint_words((HeapWord*)old, (HeapWord*)new_obj, sz);
    forward_ptr = old->forward_to_atomic(new_obj);
    // Restore the mark word copied above.
    new_obj->set_mark(m);
    // Increment age if obj still in new generation
    new_obj->incr_age();
    par_scan_state->age_table()->add(new_obj, sz);
  }
  assert(new_obj != NULL, "just checking");

  if (forward_ptr == NULL) {
    oop obj_to_push = new_obj;
    if (par_scan_state->should_be_partially_scanned(obj_to_push, old)) {
      // Length field used as index of next element to be scanned.
      // Real length can be obtained from real_forwardee()
      arrayOop(old)->set_length(0);
      obj_to_push = old;
      assert(obj_to_push->is_forwarded() && obj_to_push->forwardee() != obj_to_push,
             "push forwarded object");
    }
    // Push it on one of the queues of to-be-scanned objects.
    bool simulate_overflow = false;
    NOT_PRODUCT(
      if (ParGCWorkQueueOverflowALot && should_simulate_overflow()) {
        // simulate a stack overflow
        simulate_overflow = true;
      }
    )
    if (simulate_overflow || !par_scan_state->work_queue()->push(obj_to_push)) {
      // Add stats for overflow pushes.
      if (Verbose && PrintGCDetails) {
        gclog_or_tty->print("queue overflow!\n");
      }
      push_on_overflow_list(old, par_scan_state);
      par_scan_state->note_overflow_push();
    }
    par_scan_state->note_push();

    return new_obj;
  }

  // Oops.  Someone beat us to it.  Undo the allocation.  Where did we
  // allocate it?
  if (is_in_reserved(new_obj)) {
    // Must be in to_space.
    assert(to()->is_in_reserved(new_obj), "Checking");
    if (forward_ptr == ClaimedForwardPtr) {
      // Wait to get the real forwarding pointer value.
      forward_ptr = real_forwardee(old);
    }
    par_scan_state->undo_alloc_in_to_space((HeapWord*)new_obj, sz);
  }

  return forward_ptr;
}


// Multiple GC threads may try to promote the same object.  If two
// or more GC threads copy the object, only one wins the race to install
// the forwarding pointer.  The other threads have to undo their copy.

oop ParNewGeneration::copy_to_survivor_space_with_undo(
        ParScanThreadState* par_scan_state, oop old, size_t sz, markOop m) {

  // In the sequential version, this assert also says that the object is
  // not forwarded.  That might not be the case here.  It is the case that
  // the caller observed it to be not forwarded at some time in the past.
  assert(is_in_reserved(old), "shouldn't be scavenging this oop");

  // The sequential code read "old->age()" below.  That doesn't work here,
  // since the age is in the mark word, and that might be overwritten with
  // a forwarding pointer by a parallel thread.  So we must save the mark
  // word here, install it in a local oopDesc, and then analyze it.
  oopDesc dummyOld;
  dummyOld.set_mark(m);
  assert(!dummyOld.is_forwarded(),
         "should not be called with forwarding pointer mark word.");

  bool failed_to_promote = false;
  oop new_obj = NULL;
  oop forward_ptr;

  // Try allocating obj in to-space (unless too old)
  if (dummyOld.age() < tenuring_threshold()) {
    new_obj = (oop)par_scan_state->alloc_in_to_space(sz);
    if (new_obj == NULL) {
      set_survivor_overflow(true);
    }
  }

  if (new_obj == NULL) {
    // Either to-space is full or we decided to promote
    // try allocating obj tenured
    new_obj = _next_gen->par_promote(par_scan_state->thread_num(),
                                       old, m, sz);

    if (new_obj == NULL) {
      if (!HandlePromotionFailure) {
        // A failed promotion likely means the MaxLiveObjectEvacuationRatio
        // flag is incorrectly set. In any case, its seriously wrong to be
        // here!
        vm_exit_out_of_memory(sz*wordSize, "promotion");
      }
      // promotion failed, forward to self
      forward_ptr = old->forward_to_atomic(old);
      new_obj = old;

      if (forward_ptr != NULL) {
        return forward_ptr;   // someone else succeeded
      }

      _promotion_failed = true;
      failed_to_promote = true;

      preserve_mark_if_necessary(old, m);
    }
  } else {
    // Is in to-space; do copying ourselves.
    Copy::aligned_disjoint_words((HeapWord*)old, (HeapWord*)new_obj, sz);
    // Restore the mark word copied above.
    new_obj->set_mark(m);
    // Increment age if new_obj still in new generation
    new_obj->incr_age();
    par_scan_state->age_table()->add(new_obj, sz);
  }
  assert(new_obj != NULL, "just checking");

  // Now attempt to install the forwarding pointer (atomically).
  // We have to copy the mark word before overwriting with forwarding
  // ptr, so we can restore it below in the copy.
  if (!failed_to_promote) {
    forward_ptr = old->forward_to_atomic(new_obj);
  }

  if (forward_ptr == NULL) {
    oop obj_to_push = new_obj;
    if (par_scan_state->should_be_partially_scanned(obj_to_push, old)) {
      // Length field used as index of next element to be scanned.
      // Real length can be obtained from real_forwardee()
      arrayOop(old)->set_length(0);
      obj_to_push = old;
      assert(obj_to_push->is_forwarded() && obj_to_push->forwardee() != obj_to_push,
             "push forwarded object");
    }
    // Push it on one of the queues of to-be-scanned objects.
    bool simulate_overflow = false;
    NOT_PRODUCT(
      if (ParGCWorkQueueOverflowALot && should_simulate_overflow()) {
        // simulate a stack overflow
        simulate_overflow = true;
      }
    )
    if (simulate_overflow || !par_scan_state->work_queue()->push(obj_to_push)) {
      // Add stats for overflow pushes.
      push_on_overflow_list(old, par_scan_state);
      par_scan_state->note_overflow_push();
    }
    par_scan_state->note_push();

    return new_obj;
  }

  // Oops.  Someone beat us to it.  Undo the allocation.  Where did we
  // allocate it?
  if (is_in_reserved(new_obj)) {
    // Must be in to_space.
    assert(to()->is_in_reserved(new_obj), "Checking");
    par_scan_state->undo_alloc_in_to_space((HeapWord*)new_obj, sz);
  } else {
    assert(!_avoid_promotion_undo, "Should not be here if avoiding.");
    _next_gen->par_promote_alloc_undo(par_scan_state->thread_num(),
                                      (HeapWord*)new_obj, sz);
  }

  return forward_ptr;
}

#ifndef PRODUCT
// It's OK to call this multi-threaded;  the worst thing
// that can happen is that we'll get a bunch of closely
// spaced simulated oveflows, but that's OK, in fact
// probably good as it would exercise the overflow code
// under contention.
bool ParNewGeneration::should_simulate_overflow() {
  if (_overflow_counter-- <= 0) { // just being defensive
    _overflow_counter = ParGCWorkQueueOverflowInterval;
    return true;
  } else {
    return false;
  }
}
#endif

// In case we are using compressed oops, we need to be careful.
// If the object being pushed is an object array, then its length
// field keeps track of the "grey boundary" at which the next
// incremental scan will be done (see ParGCArrayScanChunk).
// When using compressed oops, this length field is kept in the
// lower 32 bits of the erstwhile klass word and cannot be used
// for the overflow chaining pointer (OCP below). As such the OCP
// would itself need to be compressed into the top 32-bits in this
// case. Unfortunately, see below, in the event that we have a
// promotion failure, the node to be pushed on the list can be
// outside of the Java heap, so the heap-based pointer compression
// would not work (we would have potential aliasing between C-heap
// and Java-heap pointers). For this reason, when using compressed
// oops, we simply use a worker-thread-local, non-shared overflow
// list in the form of a growable array, with a slightly different
// overflow stack draining strategy. If/when we start using fat
// stacks here, we can go back to using (fat) pointer chains
// (although some performance comparisons would be useful since
// single global lists have their own performance disadvantages
// as we were made painfully aware not long ago, see 6786503).
<<<<<<< HEAD
void ParNewGeneration::push_on_overflow_list(oop from_space_obj,
                                             ParScanThreadState* par_scan_state) {
=======
#define BUSY (oop(0x1aff1aff))
void ParNewGeneration::push_on_overflow_list(oop from_space_obj, ParScanThreadState* par_scan_state) {
>>>>>>> 076aa799
  assert(is_in_reserved(from_space_obj), "Should be from this generation");
  if (ParGCUseLocalOverflow) {
    // In the case of compressed oops, we use a private, not-shared
    // overflow stack.
    par_scan_state->push_on_overflow_stack(from_space_obj);
  } else {
    assert(!UseCompressedOops, "Error");
<<<<<<< HEAD
    assert(par_scan_state->overflow_stack() == NULL, "Error");
    oop cur_overflow_list = _overflow_list;
    // if the object has been forwarded to itself, then we cannot
    // use the klass pointer for the linked list.  Instead we have
    // to allocate an oopDesc in the C-Heap and use that for the linked list.
=======
    // if the object has been forwarded to itself, then we cannot
    // use the klass pointer for the linked list.  Instead we have
    // to allocate an oopDesc in the C-Heap and use that for the linked list.
    // XXX This is horribly inefficient when a promotion failure occurs
    // and should be fixed. XXX FIX ME !!!
#ifndef PRODUCT
    Atomic::inc_ptr(&_num_par_pushes);
    assert(_num_par_pushes > 0, "Tautology");
#endif
>>>>>>> 076aa799
    if (from_space_obj->forwardee() == from_space_obj) {
      oopDesc* listhead = NEW_C_HEAP_ARRAY(oopDesc, 1);
      listhead->forward_to(from_space_obj);
      from_space_obj = listhead;
    }
<<<<<<< HEAD
    while (true) {
      from_space_obj->set_klass_to_list_ptr(cur_overflow_list);
      oop observed_overflow_list =
        (oop)Atomic::cmpxchg_ptr(from_space_obj, &_overflow_list, cur_overflow_list);
      if (observed_overflow_list == cur_overflow_list) break;
      // Otherwise...
      cur_overflow_list = observed_overflow_list;
    }
  }
}

bool
ParNewGeneration::take_from_overflow_list(ParScanThreadState* par_scan_state) {
=======
    oop observed_overflow_list = _overflow_list;
    oop cur_overflow_list;
    do {
      cur_overflow_list = observed_overflow_list;
      if (cur_overflow_list != BUSY) {
        from_space_obj->set_klass_to_list_ptr(cur_overflow_list);
      } else {
        from_space_obj->set_klass_to_list_ptr(NULL);
      }
      observed_overflow_list =
        (oop)Atomic::cmpxchg_ptr(from_space_obj, &_overflow_list, cur_overflow_list);
    } while (cur_overflow_list != observed_overflow_list);
  }
}

bool ParNewGeneration::take_from_overflow_list(ParScanThreadState* par_scan_state) {
>>>>>>> 076aa799
  bool res;

  if (ParGCUseLocalOverflow) {
    res = par_scan_state->take_from_overflow_stack();
  } else {
    assert(!UseCompressedOops, "Error");
    res = take_from_overflow_list_work(par_scan_state);
  }
  return res;
}

<<<<<<< HEAD
bool
ParNewGeneration::take_from_overflow_list_work(ParScanThreadState* par_scan_state) {
  ObjToScanQueue* work_q = par_scan_state->work_queue();
  // How many to take?
  int objsFromOverflow = MIN2((work_q->max_elems() - work_q->size())/4,
                              (juint)ParGCDesiredObjsFromOverflowList);
=======

// *NOTE*: The overflow list manipulation code here and
// in CMSCollector:: are very similar in shape,
// except that in the CMS case we thread the objects
// directly into the list via their mark word, and do
// not need to deal with special cases below related
// to chunking of object arrays and promotion failure
// handling.
// CR 6797058 has been filed to attempt consolidation of
// the common code.
// Because of the common code, if you make any changes in
// the code below, please check the CMS version to see if
// similar changes might be needed.
// See CMSCollector::par_take_from_overflow_list() for
// more extensive documentation comments.
bool ParNewGeneration::take_from_overflow_list_work(ParScanThreadState* par_scan_state) {
  ObjToScanQueue* work_q = par_scan_state->work_queue();
  // How many to take?
  size_t objsFromOverflow = MIN2((size_t)(work_q->max_elems() - work_q->size())/4,
                                 (size_t)ParGCDesiredObjsFromOverflowList);
>>>>>>> 076aa799

  assert(par_scan_state->overflow_stack() == NULL, "Error");
  assert(!UseCompressedOops, "Error");
  if (_overflow_list == NULL) return false;

  // Otherwise, there was something there; try claiming the list.
  oop prefix = (oop)Atomic::xchg_ptr(BUSY, &_overflow_list);
  // Trim off a prefix of at most objsFromOverflow items
  Thread* tid = Thread::current();
  size_t spin_count = (size_t)ParallelGCThreads;
  size_t sleep_time_millis = MAX2((size_t)1, objsFromOverflow/100);
  for (size_t spin = 0; prefix == BUSY && spin < spin_count; spin++) {
    // someone grabbed it before we did ...
    // ... we spin for a short while...
    os::sleep(tid, sleep_time_millis, false);
    if (_overflow_list == NULL) {
      // nothing left to take
      return false;
    } else if (_overflow_list != BUSY) {
     // try and grab the prefix
     prefix = (oop)Atomic::xchg_ptr(BUSY, &_overflow_list);
    }
  }
  if (prefix == NULL || prefix == BUSY) {
     // Nothing to take or waited long enough
     if (prefix == NULL) {
       // Write back the NULL in case we overwrote it with BUSY above
       // and it is still the same value.
       (void) Atomic::cmpxchg_ptr(NULL, &_overflow_list, BUSY);
     }
     return false;
  }
  assert(prefix != NULL && prefix != BUSY, "Error");
  size_t i = 1;
  oop cur = prefix;
  while (i < objsFromOverflow && cur->klass_or_null() != NULL) {
    i++; cur = oop(cur->klass());
  }

  // Reattach remaining (suffix) to overflow list
  if (cur->klass_or_null() == NULL) {
    // Write back the NULL in lieu of the BUSY we wrote
    // above and it is still the same value.
    if (_overflow_list == BUSY) {
      (void) Atomic::cmpxchg_ptr(NULL, &_overflow_list, BUSY);
    }
  } else {
    assert(cur->klass_or_null() != BUSY, "Error");
    oop suffix = oop(cur->klass());       // suffix will be put back on global list
    cur->set_klass_to_list_ptr(NULL);     // break off suffix
    // It's possible that the list is still in the empty(busy) state
    // we left it in a short while ago; in that case we may be
    // able to place back the suffix.
    oop observed_overflow_list = _overflow_list;
    oop cur_overflow_list = observed_overflow_list;
    bool attached = false;
    while (observed_overflow_list == BUSY || observed_overflow_list == NULL) {
      observed_overflow_list =
        (oop) Atomic::cmpxchg_ptr(suffix, &_overflow_list, cur_overflow_list);
      if (cur_overflow_list == observed_overflow_list) {
        attached = true;
        break;
      } else cur_overflow_list = observed_overflow_list;
    }
    if (!attached) {
      // Too bad, someone else got in in between; we'll need to do a splice.
      // Find the last item of suffix list
      oop last = suffix;
      while (last->klass_or_null() != NULL) {
        last = oop(last->klass());
      }
      // Atomically prepend suffix to current overflow list
      observed_overflow_list = _overflow_list;
      do {
        cur_overflow_list = observed_overflow_list;
        if (cur_overflow_list != BUSY) {
          // Do the splice ...
          last->set_klass_to_list_ptr(cur_overflow_list);
        } else { // cur_overflow_list == BUSY
          last->set_klass_to_list_ptr(NULL);
        }
        observed_overflow_list =
          (oop)Atomic::cmpxchg_ptr(suffix, &_overflow_list, cur_overflow_list);
      } while (cur_overflow_list != observed_overflow_list);
    }
  }

  // Push objects on prefix list onto this thread's work queue
  assert(prefix != NULL && prefix != BUSY, "program logic");
  cur = prefix;
  ssize_t n = 0;
  while (cur != NULL) {
    oop obj_to_push = cur->forwardee();
    oop next        = oop(cur->klass_or_null());
    cur->set_klass(obj_to_push->klass());
    // This may be an array object that is self-forwarded. In that case, the list pointer
    // space, cur, is not in the Java heap, but rather in the C-heap and should be freed.
    if (!is_in_reserved(cur)) {
<<<<<<< HEAD
      // Temporary: change this to an assert. This is to mitigate risk for a change
      // that has not been tested heavily (except via non-product stress options).
      guarantee(!Universe::heap()->is_in_reserved(cur), "Can't be elsewhere in the heap");
=======
>>>>>>> 076aa799
      // This can become a scaling bottleneck when there is work queue overflow coincident
      // with promotion failure.
      oopDesc* f = cur;
      FREE_C_HEAP_ARRAY(oopDesc, f);
    } else if (par_scan_state->should_be_partially_scanned(obj_to_push, cur)) {
      assert(arrayOop(cur)->length() == 0, "entire array remaining to be scanned");
      obj_to_push = cur;
    }
    bool ok = work_q->push(obj_to_push);
    assert(ok, "Should have succeeded");
    cur = next;
    n++;
  }
  par_scan_state->note_overflow_refill(n);
#ifndef PRODUCT
  assert(_num_par_pushes >= n, "Too many pops?");
  Atomic::add_ptr(-(intptr_t)n, &_num_par_pushes);
#endif
  return true;
}
#undef BUSY

void ParNewGeneration::ref_processor_init()
{
  if (_ref_processor == NULL) {
    // Allocate and initialize a reference processor
    _ref_processor = ReferenceProcessor::create_ref_processor(
        _reserved,                  // span
        refs_discovery_is_atomic(), // atomic_discovery
        refs_discovery_is_mt(),     // mt_discovery
        NULL,                       // is_alive_non_header
        ParallelGCThreads,
        ParallelRefProcEnabled);
  }
}

const char* ParNewGeneration::name() const {
  return "par new generation";
}<|MERGE_RESOLUTION|>--- conflicted
+++ resolved
@@ -504,10 +504,7 @@
   _plab_stats(YoungPLABSize, PLABWeight)
 {
   NOT_PRODUCT(_overflow_counter = ParGCWorkQueueOverflowInterval;)
-<<<<<<< HEAD
-=======
   NOT_PRODUCT(_num_par_pushes = 0;)
->>>>>>> 076aa799
   _task_queues = new ObjToScanQueueSet(ParallelGCThreads);
   guarantee(_task_queues != NULL, "task_queues allocation failure.");
 
@@ -1248,13 +1245,8 @@
 // (although some performance comparisons would be useful since
 // single global lists have their own performance disadvantages
 // as we were made painfully aware not long ago, see 6786503).
-<<<<<<< HEAD
-void ParNewGeneration::push_on_overflow_list(oop from_space_obj,
-                                             ParScanThreadState* par_scan_state) {
-=======
 #define BUSY (oop(0x1aff1aff))
 void ParNewGeneration::push_on_overflow_list(oop from_space_obj, ParScanThreadState* par_scan_state) {
->>>>>>> 076aa799
   assert(is_in_reserved(from_space_obj), "Should be from this generation");
   if (ParGCUseLocalOverflow) {
     // In the case of compressed oops, we use a private, not-shared
@@ -1262,13 +1254,6 @@
     par_scan_state->push_on_overflow_stack(from_space_obj);
   } else {
     assert(!UseCompressedOops, "Error");
-<<<<<<< HEAD
-    assert(par_scan_state->overflow_stack() == NULL, "Error");
-    oop cur_overflow_list = _overflow_list;
-    // if the object has been forwarded to itself, then we cannot
-    // use the klass pointer for the linked list.  Instead we have
-    // to allocate an oopDesc in the C-Heap and use that for the linked list.
-=======
     // if the object has been forwarded to itself, then we cannot
     // use the klass pointer for the linked list.  Instead we have
     // to allocate an oopDesc in the C-Heap and use that for the linked list.
@@ -1278,27 +1263,11 @@
     Atomic::inc_ptr(&_num_par_pushes);
     assert(_num_par_pushes > 0, "Tautology");
 #endif
->>>>>>> 076aa799
     if (from_space_obj->forwardee() == from_space_obj) {
       oopDesc* listhead = NEW_C_HEAP_ARRAY(oopDesc, 1);
       listhead->forward_to(from_space_obj);
       from_space_obj = listhead;
     }
-<<<<<<< HEAD
-    while (true) {
-      from_space_obj->set_klass_to_list_ptr(cur_overflow_list);
-      oop observed_overflow_list =
-        (oop)Atomic::cmpxchg_ptr(from_space_obj, &_overflow_list, cur_overflow_list);
-      if (observed_overflow_list == cur_overflow_list) break;
-      // Otherwise...
-      cur_overflow_list = observed_overflow_list;
-    }
-  }
-}
-
-bool
-ParNewGeneration::take_from_overflow_list(ParScanThreadState* par_scan_state) {
-=======
     oop observed_overflow_list = _overflow_list;
     oop cur_overflow_list;
     do {
@@ -1315,7 +1284,6 @@
 }
 
 bool ParNewGeneration::take_from_overflow_list(ParScanThreadState* par_scan_state) {
->>>>>>> 076aa799
   bool res;
 
   if (ParGCUseLocalOverflow) {
@@ -1327,14 +1295,6 @@
   return res;
 }
 
-<<<<<<< HEAD
-bool
-ParNewGeneration::take_from_overflow_list_work(ParScanThreadState* par_scan_state) {
-  ObjToScanQueue* work_q = par_scan_state->work_queue();
-  // How many to take?
-  int objsFromOverflow = MIN2((work_q->max_elems() - work_q->size())/4,
-                              (juint)ParGCDesiredObjsFromOverflowList);
-=======
 
 // *NOTE*: The overflow list manipulation code here and
 // in CMSCollector:: are very similar in shape,
@@ -1355,7 +1315,6 @@
   // How many to take?
   size_t objsFromOverflow = MIN2((size_t)(work_q->max_elems() - work_q->size())/4,
                                  (size_t)ParGCDesiredObjsFromOverflowList);
->>>>>>> 076aa799
 
   assert(par_scan_state->overflow_stack() == NULL, "Error");
   assert(!UseCompressedOops, "Error");
@@ -1454,12 +1413,6 @@
     // This may be an array object that is self-forwarded. In that case, the list pointer
     // space, cur, is not in the Java heap, but rather in the C-heap and should be freed.
     if (!is_in_reserved(cur)) {
-<<<<<<< HEAD
-      // Temporary: change this to an assert. This is to mitigate risk for a change
-      // that has not been tested heavily (except via non-product stress options).
-      guarantee(!Universe::heap()->is_in_reserved(cur), "Can't be elsewhere in the heap");
-=======
->>>>>>> 076aa799
       // This can become a scaling bottleneck when there is work queue overflow coincident
       // with promotion failure.
       oopDesc* f = cur;
