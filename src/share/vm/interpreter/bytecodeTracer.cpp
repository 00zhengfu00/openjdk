/*
<<<<<<< HEAD
 * Copyright (c) 1997, 2009, Oracle and/or its affiliates. All rights reserved.
=======
 * Copyright (c) 1997, 2010, Oracle and/or its affiliates. All rights reserved.
>>>>>>> eb8bd999
 * DO NOT ALTER OR REMOVE COPYRIGHT NOTICES OR THIS FILE HEADER.
 *
 * This code is free software; you can redistribute it and/or modify it
 * under the terms of the GNU General Public License version 2 only, as
 * published by the Free Software Foundation.
 *
 * This code is distributed in the hope that it will be useful, but WITHOUT
 * ANY WARRANTY; without even the implied warranty of MERCHANTABILITY or
 * FITNESS FOR A PARTICULAR PURPOSE.  See the GNU General Public License
 * version 2 for more details (a copy is included in the LICENSE file that
 * accompanied this code).
 *
 * You should have received a copy of the GNU General Public License version
 * 2 along with this work; if not, write to the Free Software Foundation,
 * Inc., 51 Franklin St, Fifth Floor, Boston, MA 02110-1301 USA.
 *
 * Please contact Oracle, 500 Oracle Parkway, Redwood Shores, CA 94065 USA
 * or visit www.oracle.com if you need additional information or have any
 * questions.
 *
 */

#include "incls/_precompiled.incl"
#include "incls/_bytecodeTracer.cpp.incl"


#ifndef PRODUCT

// Standard closure for BytecodeTracer: prints the current bytecode
// and its attributes using bytecode-specific information.

class BytecodePrinter: public BytecodeClosure {
 private:
  // %%% This field is not GC-ed, and so can contain garbage
  // between critical sections.  Use only pointer-comparison
  // operations on the pointer, except within a critical section.
  // (Also, ensure that occasional false positives are benign.)
  methodOop _current_method;
  bool      _is_wide;
  Bytecodes::Code _code;
  address   _next_pc;                // current decoding position

  void      align()                  { _next_pc = (address)round_to((intptr_t)_next_pc, sizeof(jint)); }
  int       get_byte()               { return *(jbyte*) _next_pc++; }  // signed
  short     get_short()              { short i=Bytes::get_Java_u2(_next_pc); _next_pc+=2; return i; }
  int       get_int()                { int i=Bytes::get_Java_u4(_next_pc); _next_pc+=4; return i; }

  int       get_index_u1()           { return *(address)_next_pc++; }
  int       get_index_u2()           { int i=Bytes::get_Java_u2(_next_pc); _next_pc+=2; return i; }
  int       get_index_u1_cpcache()   { return get_index_u1() + constantPoolOopDesc::CPCACHE_INDEX_TAG; }
  int       get_index_u2_cpcache()   { int i=Bytes::get_native_u2(_next_pc); _next_pc+=2; return i + constantPoolOopDesc::CPCACHE_INDEX_TAG; }
  int       get_index_u4()           { int i=Bytes::get_native_u4(_next_pc); _next_pc+=4; return i; }
  int       get_index_special()      { return (is_wide()) ? get_index_u2() : get_index_u1(); }
  methodOop method()                 { return _current_method; }
  bool      is_wide()                { return _is_wide; }
  Bytecodes::Code raw_code()         { return Bytecodes::Code(_code); }


  bool      check_index(int i, int& cp_index, outputStream* st = tty);
  void      print_constant(int i, outputStream* st = tty);
  void      print_field_or_method(int i, outputStream* st = tty);
  void      print_field_or_method(int orig_i, int i, outputStream* st = tty);
  void      print_attributes(int bci, outputStream* st = tty);
  void      bytecode_epilog(int bci, outputStream* st = tty);

 public:
  BytecodePrinter() {
    _is_wide = false;
    _code = Bytecodes::_illegal;
  }

  // This method is called while executing the raw bytecodes, so none of
  // the adjustments that BytecodeStream performs applies.
  void trace(methodHandle method, address bcp, uintptr_t tos, uintptr_t tos2, outputStream* st) {
    ResourceMark rm;
    if (_current_method != method()) {
      // Note 1: This code will not work as expected with true MT/MP.
      //         Need an explicit lock or a different solution.
      // It is possible for this block to be skipped, if a garbage
      // _current_method pointer happens to have the same bits as
      // the incoming method.  We could lose a line of trace output.
      // This is acceptable in a debug-only feature.
      st->cr();
      st->print("[%d] ", (int) Thread::current()->osthread()->thread_id());
      method->print_name(st);
      st->cr();
      _current_method = method();
    }
    Bytecodes::Code code;
    if (is_wide()) {
      // bcp wasn't advanced if previous bytecode was _wide.
      code = Bytecodes::code_at(bcp+1);
    } else {
      code = Bytecodes::code_at(bcp);
    }
    _code = code;
     int bci = bcp - method->code_base();
    st->print("[%d] ", (int) Thread::current()->osthread()->thread_id());
    if (Verbose) {
      st->print("%8d  %4d  " INTPTR_FORMAT " " INTPTR_FORMAT " %s",
           BytecodeCounter::counter_value(), bci, tos, tos2, Bytecodes::name(code));
    } else {
      st->print("%8d  %4d  %s",
           BytecodeCounter::counter_value(), bci, Bytecodes::name(code));
    }
    _next_pc = is_wide() ? bcp+2 : bcp+1;
    print_attributes(bci);
    // Set is_wide for the next one, since the caller of this doesn't skip
    // the next bytecode.
    _is_wide = (code == Bytecodes::_wide);
    _code = Bytecodes::_illegal;
  }

  // Used for methodOop::print_codes().  The input bcp comes from
  // BytecodeStream, which will skip wide bytecodes.
  void trace(methodHandle method, address bcp, outputStream* st) {
    _current_method = method();
    ResourceMark rm;
    Bytecodes::Code code = Bytecodes::code_at(bcp);
    // Set is_wide
    _is_wide = (code == Bytecodes::_wide);
    if (is_wide()) {
      code = Bytecodes::code_at(bcp+1);
    }
    _code = code;
    int bci = bcp - method->code_base();
    // Print bytecode index and name
    if (is_wide()) {
      st->print("%d %s_w", bci, Bytecodes::name(code));
    } else {
      st->print("%d %s", bci, Bytecodes::name(code));
    }
    _next_pc = is_wide() ? bcp+2 : bcp+1;
    print_attributes(bci, st);
    bytecode_epilog(bci, st);
  }
};


// Implementation of BytecodeTracer

// %%% This set_closure thing seems overly general, given that
// nobody uses it.  Also, if BytecodePrinter weren't hidden
// then methodOop could use instances of it directly and it
// would be easier to remove races on _current_method and bcp.
// Since this is not product functionality, we can defer cleanup.

BytecodeClosure* BytecodeTracer::_closure = NULL;

static BytecodePrinter std_closure;
BytecodeClosure* BytecodeTracer::std_closure() {
  return &::std_closure;
}


void BytecodeTracer::trace(methodHandle method, address bcp, uintptr_t tos, uintptr_t tos2, outputStream* st) {
  if (TraceBytecodes && BytecodeCounter::counter_value() >= TraceBytecodesAt) {
    ttyLocker ttyl;  // 5065316: keep the following output coherent
    // The ttyLocker also prevents races between two threads
    // trying to use the single instance of BytecodePrinter.
    // Using the ttyLocker prevents the system from coming to
    // a safepoint within this code, which is sensitive to methodOop
    // movement.
    //
    // There used to be a leaf mutex here, but the ttyLocker will
    // work just as well, as long as the printing operations never block.
    //
    // We put the locker on the static trace method, not the
    // virtual one, because the clients of this module go through
    // the static method.
    _closure->trace(method, bcp, tos, tos2, st);
  }
}

void BytecodeTracer::trace(methodHandle method, address bcp, outputStream* st) {
  ttyLocker ttyl;  // 5065316: keep the following output coherent
  _closure->trace(method, bcp, st);
}

void print_symbol(symbolOop sym, outputStream* st) {
  char buf[40];
  int len = sym->utf8_length();
  if (len >= (int)sizeof(buf)) {
    st->print_cr(" %s...[%d]", sym->as_C_string(buf, sizeof(buf)), len);
  } else {
    st->print(" ");
    sym->print_on(st); st->cr();
  }
}

void print_oop(oop value, outputStream* st) {
  if (value == NULL) {
    st->print_cr(" NULL");
  } else if (java_lang_String::is_instance(value)) {
    EXCEPTION_MARK;
    Handle h_value (THREAD, value);
    symbolHandle sym = java_lang_String::as_symbol(h_value, CATCH);
    print_symbol(sym(), st);
  } else if (value->is_symbol()) {
    print_symbol(symbolOop(value), st);
  } else {
    st->print_cr(" " PTR_FORMAT, (intptr_t) value);
  }
}

bool BytecodePrinter::check_index(int i, int& cp_index, outputStream* st) {
  constantPoolOop constants = method()->constants();
  int ilimit = constants->length(), climit = 0;
  Bytecodes::Code code = raw_code();

  constantPoolCacheOop cache = NULL;
  if (Bytecodes::uses_cp_cache(code)) {
    cache = constants->cache();
    if (cache != NULL) {
      //climit = cache->length();  // %%% private!
      size_t size = cache->size() * HeapWordSize;
      size -= sizeof(constantPoolCacheOopDesc);
      size /= sizeof(ConstantPoolCacheEntry);
      climit = (int) size;
    }
  }

  if (cache != NULL && constantPoolCacheOopDesc::is_secondary_index(i)) {
    i = constantPoolCacheOopDesc::decode_secondary_index(i);
    st->print(" secondary cache[%d] of", i);
    if (i >= 0 && i < climit) {
      if (!cache->entry_at(i)->is_secondary_entry()) {
        st->print_cr(" not secondary entry?", i);
        return false;
      }
      i = cache->entry_at(i)->main_entry_index();
      goto check_cache_index;
    } else {
      st->print_cr(" not in cache[*]?", i);
      return false;
    }
  }

  if (cache != NULL) {
    goto check_cache_index;
  }

 check_cp_index:
  if (i >= 0 && i < ilimit) {
    if (WizardMode)  st->print(" cp[%d]", i);
    cp_index = i;
    return true;
  }

  st->print_cr(" CP[%d] not in CP", i);
  return false;

 check_cache_index:
#ifdef ASSERT
  {
    const int CPCACHE_INDEX_TAG = constantPoolOopDesc::CPCACHE_INDEX_TAG;
    if (i >= CPCACHE_INDEX_TAG && i < climit + CPCACHE_INDEX_TAG) {
      i -= CPCACHE_INDEX_TAG;
    } else {
      st->print_cr(" CP[%d] missing bias?", i);
      return false;
    }
  }
#endif //ASSERT
  if (i >= 0 && i < climit) {
    if (cache->entry_at(i)->is_secondary_entry()) {
      st->print_cr(" secondary entry?");
      return false;
    }
    i = cache->entry_at(i)->constant_pool_index();
    goto check_cp_index;
  }
  st->print_cr(" not in CP[*]?", i);
  return false;
}

void BytecodePrinter::print_constant(int i, outputStream* st) {
  int orig_i = i;
  if (!check_index(orig_i, i, st))  return;

  constantPoolOop constants = method()->constants();
  constantTag tag = constants->tag_at(i);

  if (tag.is_int()) {
    st->print_cr(" " INT32_FORMAT, constants->int_at(i));
  } else if (tag.is_long()) {
    st->print_cr(" " INT64_FORMAT, constants->long_at(i));
  } else if (tag.is_float()) {
    st->print_cr(" %f", constants->float_at(i));
  } else if (tag.is_double()) {
    st->print_cr(" %f", constants->double_at(i));
  } else if (tag.is_string()) {
    oop string = constants->pseudo_string_at(i);
    print_oop(string, st);
  } else if (tag.is_unresolved_string()) {
    const char* string = constants->string_at_noresolve(i);
    st->print_cr(" %s", string);
  } else if (tag.is_klass()) {
    st->print_cr(" %s", constants->resolved_klass_at(i)->klass_part()->external_name());
  } else if (tag.is_unresolved_klass()) {
    st->print_cr(" <unresolved klass at %d>", i);
  } else if (tag.is_object()) {
<<<<<<< HEAD
    st->print_cr(" " PTR_FORMAT, constants->object_at(i));
=======
    st->print(" <Object>");
    print_oop(constants->object_at(i), st);
  } else if (tag.is_method_type()) {
    int i2 = constants->method_type_index_at(i);
    st->print(" <MethodType> %d", i2);
    print_oop(constants->symbol_at(i2), st);
  } else if (tag.is_method_handle()) {
    int kind = constants->method_handle_ref_kind_at(i);
    int i2 = constants->method_handle_index_at(i);
    st->print(" <MethodHandle of kind %d>", kind, i2);
    print_field_or_method(-i, i2, st);
>>>>>>> eb8bd999
  } else {
    st->print_cr(" bad tag=%d at %d", tag.value(), i);
  }
}

void BytecodePrinter::print_field_or_method(int i, outputStream* st) {
  int orig_i = i;
  if (!check_index(orig_i, i, st))  return;
  print_field_or_method(orig_i, i, st);
}

void BytecodePrinter::print_field_or_method(int orig_i, int i, outputStream* st) {
  constantPoolOop constants = method()->constants();
  constantTag tag = constants->tag_at(i);

<<<<<<< HEAD
  int nt_index = -1;
=======
  bool has_klass = true;
>>>>>>> eb8bd999

  switch (tag.value()) {
  case JVM_CONSTANT_InterfaceMethodref:
  case JVM_CONSTANT_Methodref:
  case JVM_CONSTANT_Fieldref:
  case JVM_CONSTANT_NameAndType:
    break;
  case JVM_CONSTANT_NameAndType:
  case JVM_CONSTANT_InvokeDynamic:
    has_klass = false;
    break;
  default:
    st->print_cr(" bad tag=%d at %d", tag.value(), i);
    return;
  }

  symbolOop name = constants->uncached_name_ref_at(i);
  symbolOop signature = constants->uncached_signature_ref_at(i);
<<<<<<< HEAD
  st->print_cr(" %d <%s> <%s> ", i, name->as_C_string(), signature->as_C_string());
=======
  const char* sep = (tag.is_field() ? "/" : "");
  if (has_klass) {
    symbolOop klass = constants->klass_name_at(constants->uncached_klass_ref_index_at(i));
    st->print_cr(" %d <%s.%s%s%s> ", i, klass->as_C_string(), name->as_C_string(), sep, signature->as_C_string());
  } else {
    if (tag.is_invoke_dynamic()) {
      int bsm = constants->invoke_dynamic_bootstrap_method_ref_index_at(i);
      st->print(" bsm=%d", bsm);
    }
    st->print_cr(" %d <%s%s%s>", i, name->as_C_string(), sep, signature->as_C_string());
  }
>>>>>>> eb8bd999
}


void BytecodePrinter::print_attributes(int bci, outputStream* st) {
  // Show attributes of pre-rewritten codes
  Bytecodes::Code code = Bytecodes::java_code(raw_code());
  // If the code doesn't have any fields there's nothing to print.
  // note this is ==1 because the tableswitch and lookupswitch are
  // zero size (for some reason) and we want to print stuff out for them.
  if (Bytecodes::length_for(code) == 1) {
    st->cr();
    return;
  }

  switch(code) {
    // Java specific bytecodes only matter.
    case Bytecodes::_bipush:
      st->print_cr(" " INT32_FORMAT, get_byte());
      break;
    case Bytecodes::_sipush:
      st->print_cr(" " INT32_FORMAT, get_short());
      break;
    case Bytecodes::_ldc:
      if (Bytecodes::uses_cp_cache(raw_code())) {
        print_constant(get_index_u1_cpcache(), st);
      } else {
        print_constant(get_index_u1(), st);
      }
      break;

    case Bytecodes::_ldc_w:
    case Bytecodes::_ldc2_w:
      if (Bytecodes::uses_cp_cache(raw_code())) {
        print_constant(get_index_u2_cpcache(), st);
      } else {
        print_constant(get_index_u2(), st);
      }
      break;

    case Bytecodes::_iload:
    case Bytecodes::_lload:
    case Bytecodes::_fload:
    case Bytecodes::_dload:
    case Bytecodes::_aload:
    case Bytecodes::_istore:
    case Bytecodes::_lstore:
    case Bytecodes::_fstore:
    case Bytecodes::_dstore:
    case Bytecodes::_astore:
      st->print_cr(" #%d", get_index_special());
      break;

    case Bytecodes::_iinc:
      { int index = get_index_special();
        jint offset = is_wide() ? get_short(): get_byte();
        st->print_cr(" #%d " INT32_FORMAT, index, offset);
      }
      break;

    case Bytecodes::_newarray: {
        BasicType atype = (BasicType)get_index_u1();
        const char* str = type2name(atype);
        if (str == NULL || atype == T_OBJECT || atype == T_ARRAY) {
          assert(false, "Unidentified basic type");
        }
        st->print_cr(" %s", str);
      }
      break;
    case Bytecodes::_anewarray: {
        int klass_index = get_index_u2();
        constantPoolOop constants = method()->constants();
        symbolOop name = constants->klass_name_at(klass_index);
        st->print_cr(" %s ", name->as_C_string());
      }
      break;
    case Bytecodes::_multianewarray: {
        int klass_index = get_index_u2();
        int nof_dims = get_index_u1();
        constantPoolOop constants = method()->constants();
        symbolOop name = constants->klass_name_at(klass_index);
        st->print_cr(" %s %d", name->as_C_string(), nof_dims);
      }
      break;

    case Bytecodes::_ifeq:
    case Bytecodes::_ifnull:
    case Bytecodes::_iflt:
    case Bytecodes::_ifle:
    case Bytecodes::_ifne:
    case Bytecodes::_ifnonnull:
    case Bytecodes::_ifgt:
    case Bytecodes::_ifge:
    case Bytecodes::_if_icmpeq:
    case Bytecodes::_if_icmpne:
    case Bytecodes::_if_icmplt:
    case Bytecodes::_if_icmpgt:
    case Bytecodes::_if_icmple:
    case Bytecodes::_if_icmpge:
    case Bytecodes::_if_acmpeq:
    case Bytecodes::_if_acmpne:
    case Bytecodes::_goto:
    case Bytecodes::_jsr:
      st->print_cr(" %d", bci + get_short());
      break;

    case Bytecodes::_goto_w:
    case Bytecodes::_jsr_w:
      st->print_cr(" %d", bci + get_int());
      break;

    case Bytecodes::_ret: st->print_cr(" %d", get_index_special()); break;

    case Bytecodes::_tableswitch:
      { align();
        int  default_dest = bci + get_int();
        int  lo           = get_int();
        int  hi           = get_int();
        int  len          = hi - lo + 1;
        jint* dest        = NEW_RESOURCE_ARRAY(jint, len);
        for (int i = 0; i < len; i++) {
          dest[i] = bci + get_int();
        }
        st->print(" %d " INT32_FORMAT " " INT32_FORMAT " ",
                      default_dest, lo, hi);
        int first = true;
        for (int ll = lo; ll <= hi; ll++, first = false)  {
          int idx = ll - lo;
          const char *format = first ? " %d:" INT32_FORMAT " (delta: %d)" :
                                       ", %d:" INT32_FORMAT " (delta: %d)";
          st->print(format, ll, dest[idx], dest[idx]-bci);
        }
        st->cr();
      }
      break;
    case Bytecodes::_lookupswitch:
      { align();
        int  default_dest = bci + get_int();
        int  len          = get_int();
        jint* key         = NEW_RESOURCE_ARRAY(jint, len);
        jint* dest        = NEW_RESOURCE_ARRAY(jint, len);
        for (int i = 0; i < len; i++) {
          key [i] = get_int();
          dest[i] = bci + get_int();
        };
        st->print(" %d %d ", default_dest, len);
        bool first = true;
        for (int ll = 0; ll < len; ll++, first = false)  {
          const char *format = first ? " " INT32_FORMAT ":" INT32_FORMAT :
                                       ", " INT32_FORMAT ":" INT32_FORMAT ;
          st->print(format, key[ll], dest[ll]);
        }
        st->cr();
      }
      break;

    case Bytecodes::_putstatic:
    case Bytecodes::_getstatic:
    case Bytecodes::_putfield:
    case Bytecodes::_getfield:
      print_field_or_method(get_index_u2_cpcache(), st);
      break;

    case Bytecodes::_invokevirtual:
    case Bytecodes::_invokespecial:
    case Bytecodes::_invokestatic:
      print_field_or_method(get_index_u2_cpcache(), st);
      break;

    case Bytecodes::_invokeinterface:
      { int i = get_index_u2_cpcache();
        int n = get_index_u1();
        get_byte();            // ignore zero byte
        print_field_or_method(i, st);
      }
      break;

    case Bytecodes::_invokedynamic:
      print_field_or_method(get_index_u4(), st);
      break;

    case Bytecodes::_new:
    case Bytecodes::_checkcast:
    case Bytecodes::_instanceof:
      { int i = get_index_u2();
        constantPoolOop constants = method()->constants();
        symbolOop name = constants->klass_name_at(i);
        st->print_cr(" %d <%s>", i, name->as_C_string());
      }
      break;

    case Bytecodes::_wide:
      // length is zero not one, but printed with no more info.
      break;

    default:
      ShouldNotReachHere();
      break;
  }
}


void BytecodePrinter::bytecode_epilog(int bci, outputStream* st) {
  methodDataOop mdo = method()->method_data();
  if (mdo != NULL) {
    ProfileData* data = mdo->bci_to_data(bci);
    if (data != NULL) {
      st->print("  %d", mdo->dp_to_di(data->dp()));
      st->fill_to(6);
      data->print_data_on(st);
    }
  }
}
#endif // PRODUCT<|MERGE_RESOLUTION|>--- conflicted
+++ resolved
@@ -1,9 +1,5 @@
 /*
-<<<<<<< HEAD
- * Copyright (c) 1997, 2009, Oracle and/or its affiliates. All rights reserved.
-=======
  * Copyright (c) 1997, 2010, Oracle and/or its affiliates. All rights reserved.
->>>>>>> eb8bd999
  * DO NOT ALTER OR REMOVE COPYRIGHT NOTICES OR THIS FILE HEADER.
  *
  * This code is free software; you can redistribute it and/or modify it
@@ -306,9 +302,6 @@
   } else if (tag.is_unresolved_klass()) {
     st->print_cr(" <unresolved klass at %d>", i);
   } else if (tag.is_object()) {
-<<<<<<< HEAD
-    st->print_cr(" " PTR_FORMAT, constants->object_at(i));
-=======
     st->print(" <Object>");
     print_oop(constants->object_at(i), st);
   } else if (tag.is_method_type()) {
@@ -320,7 +313,6 @@
     int i2 = constants->method_handle_index_at(i);
     st->print(" <MethodHandle of kind %d>", kind, i2);
     print_field_or_method(-i, i2, st);
->>>>>>> eb8bd999
   } else {
     st->print_cr(" bad tag=%d at %d", tag.value(), i);
   }
@@ -336,17 +328,12 @@
   constantPoolOop constants = method()->constants();
   constantTag tag = constants->tag_at(i);
 
-<<<<<<< HEAD
-  int nt_index = -1;
-=======
   bool has_klass = true;
->>>>>>> eb8bd999
 
   switch (tag.value()) {
   case JVM_CONSTANT_InterfaceMethodref:
   case JVM_CONSTANT_Methodref:
   case JVM_CONSTANT_Fieldref:
-  case JVM_CONSTANT_NameAndType:
     break;
   case JVM_CONSTANT_NameAndType:
   case JVM_CONSTANT_InvokeDynamic:
@@ -359,9 +346,6 @@
 
   symbolOop name = constants->uncached_name_ref_at(i);
   symbolOop signature = constants->uncached_signature_ref_at(i);
-<<<<<<< HEAD
-  st->print_cr(" %d <%s> <%s> ", i, name->as_C_string(), signature->as_C_string());
-=======
   const char* sep = (tag.is_field() ? "/" : "");
   if (has_klass) {
     symbolOop klass = constants->klass_name_at(constants->uncached_klass_ref_index_at(i));
@@ -373,7 +357,6 @@
     }
     st->print_cr(" %d <%s%s%s>", i, name->as_C_string(), sep, signature->as_C_string());
   }
->>>>>>> eb8bd999
 }
 
 
