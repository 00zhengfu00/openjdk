--- conflicted
+++ resolved
@@ -1,9 +1,5 @@
 /*
-<<<<<<< HEAD
- * Copyright (c) 1997, 2009, Oracle and/or its affiliates. All rights reserved.
-=======
  * Copyright (c) 1997, 2010, Oracle and/or its affiliates. All rights reserved.
->>>>>>> eb8bd999
  * DO NOT ALTER OR REMOVE COPYRIGHT NOTICES OR THIS FILE HEADER.
  *
  * This code is free software; you can redistribute it and/or modify it
@@ -518,11 +514,7 @@
   int       impl_klass_ref_index_at(int which, bool uncached);
   int       impl_name_and_type_ref_index_at(int which, bool uncached);
 
-<<<<<<< HEAD
-  int remap_instruction_operand_from_cache(int operand);
-=======
   int remap_instruction_operand_from_cache(int operand);  // operand must be biased by CPCACHE_INDEX_TAG
->>>>>>> eb8bd999
 
   // Used while constructing constant pool (only by ClassFileParser)
   jint klass_index_at(int which) {
