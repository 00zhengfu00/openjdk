/*
 * Copyright (c) 1997, 2016, Oracle and/or its affiliates. All rights reserved.
 * DO NOT ALTER OR REMOVE COPYRIGHT NOTICES OR THIS FILE HEADER.
 *
 * This code is free software; you can redistribute it and/or modify it
 * under the terms of the GNU General Public License version 2 only, as
 * published by the Free Software Foundation.
 *
 * This code is distributed in the hope that it will be useful, but WITHOUT
 * ANY WARRANTY; without even the implied warranty of MERCHANTABILITY or
 * FITNESS FOR A PARTICULAR PURPOSE.  See the GNU General Public License
 * version 2 for more details (a copy is included in the LICENSE file that
 * accompanied this code).
 *
 * You should have received a copy of the GNU General Public License version
 * 2 along with this work; if not, write to the Free Software Foundation,
 * Inc., 51 Franklin St, Fifth Floor, Boston, MA 02110-1301 USA.
 *
 * Please contact Oracle, 500 Oracle Parkway, Redwood Shores, CA 94065 USA
 * or visit www.oracle.com if you need additional information or have any
 * questions.
 *
 */

#ifndef SHARE_VM_OOPS_KLASS_HPP
#define SHARE_VM_OOPS_KLASS_HPP

#include "gc/shared/specialized_oop_closures.hpp"
#include "memory/iterator.hpp"
#include "memory/memRegion.hpp"
#include "oops/metadata.hpp"
#include "oops/oop.hpp"
#include "trace/traceMacros.hpp"
#include "utilities/accessFlags.hpp"
#include "utilities/macros.hpp"

//
// A Klass provides:
//  1: language level class object (method dictionary etc.)
//  2: provide vm dispatch behavior for the object
// Both functions are combined into one C++ class.

// One reason for the oop/klass dichotomy in the implementation is
// that we don't want a C++ vtbl pointer in every object.  Thus,
// normal oops don't have any virtual functions.  Instead, they
// forward all "virtual" functions to their klass, which does have
// a vtbl and does the C++ dispatch depending on the object's
// actual type.  (See oop.inline.hpp for some of the forwarding code.)
// ALL FUNCTIONS IMPLEMENTING THIS DISPATCH ARE PREFIXED WITH "oop_"!

// Forward declarations.
template <class T> class Array;
template <class T> class GrowableArray;
class ClassLoaderData;
class klassVtable;
class ParCompactionManager;
class PSPromotionManager;
class KlassSizeStats;
class fieldDescriptor;
class vtableEntry;

class Klass : public Metadata {
  friend class VMStructs;
  friend class JVMCIVMStructs;
 protected:
  // note: put frequently-used fields together at start of klass structure
  // for better cache behavior (may not make much of a difference but sure won't hurt)
  enum { _primary_super_limit = 8 };

  // The "layout helper" is a combined descriptor of object layout.
  // For klasses which are neither instance nor array, the value is zero.
  //
  // For instances, layout helper is a positive number, the instance size.
  // This size is already passed through align_object_size and scaled to bytes.
  // The low order bit is set if instances of this class cannot be
  // allocated using the fastpath.
  //
  // For arrays, layout helper is a negative number, containing four
  // distinct bytes, as follows:
  //    MSB:[tag, hsz, ebt, log2(esz)]:LSB
  // where:
  //    tag is 0x80 if the elements are oops, 0xC0 if non-oops
  //    hsz is array header size in bytes (i.e., offset of first element)
  //    ebt is the BasicType of the elements
  //    esz is the element size in bytes
  // This packed word is arranged so as to be quickly unpacked by the
  // various fast paths that use the various subfields.
  //
  // The esz bits can be used directly by a SLL instruction, without masking.
  //
  // Note that the array-kind tag looks like 0x00 for instance klasses,
  // since their length in bytes is always less than 24Mb.
  //
  // Final note:  This comes first, immediately after C++ vtable,
  // because it is frequently queried.
  jint        _layout_helper;

  // The fields _super_check_offset, _secondary_super_cache, _secondary_supers
  // and _primary_supers all help make fast subtype checks.  See big discussion
  // in doc/server_compiler/checktype.txt
  //
  // Where to look to observe a supertype (it is &_secondary_super_cache for
  // secondary supers, else is &_primary_supers[depth()].
  juint       _super_check_offset;

  // Class name.  Instance classes: java/lang/String, etc.  Array classes: [I,
  // [Ljava/lang/String;, etc.  Set to zero for all other kinds of classes.
  Symbol*     _name;

  // Cache of last observed secondary supertype
  Klass*      _secondary_super_cache;
  // Array of all secondary supertypes
  Array<Klass*>* _secondary_supers;
  // Ordered list of all primary supertypes
  Klass*      _primary_supers[_primary_super_limit];
  // java/lang/Class instance mirroring this class
  oop       _java_mirror;
  // Superclass
  Klass*      _super;
  // First subclass (NULL if none); _subklass->next_sibling() is next one
  Klass*      _subklass;
  // Sibling link (or NULL); links all subklasses of a klass
  Klass*      _next_sibling;

  // All klasses loaded by a class loader are chained through these links
  Klass*      _next_link;

  // The VM's representation of the ClassLoader used to load this class.
  // Provide access the corresponding instance java.lang.ClassLoader.
  ClassLoaderData* _class_loader_data;

  jint        _modifier_flags;  // Processed access flags, for use by Class.getModifiers.
  AccessFlags _access_flags;    // Access flags. The class/interface distinction is stored here.

  TRACE_DEFINE_KLASS_TRACE_ID;

  // Biased locking implementation and statistics
  // (the 64-bit chunk goes first, to avoid some fragmentation)
  jlong    _last_biased_lock_bulk_revocation_time;
  markOop  _prototype_header;   // Used when biased locking is both enabled and disabled for this type
  jint     _biased_lock_revocation_count;

<<<<<<< HEAD
  TRACE_DEFINE_TRACE_ID_FIELD;
=======
  // vtable length
  int _vtable_len;
>>>>>>> 1eee42d8

  // Remembered sets support for the oops in the klasses.
  jbyte _modified_oops;             // Card Table Equivalent (YC/CMS support)
  jbyte _accumulated_modified_oops; // Mod Union Equivalent (CMS support)

private:
  // This is an index into FileMapHeader::_classpath_entry_table[], to
  // associate this class with the JAR file where it's loaded from during
  // dump time. If a class is not loaded from the shared archive, this field is
  // -1.
  jshort _shared_class_path_index;

  friend class SharedClassUtil;
protected:

  // Constructor
  Klass();

  void* operator new(size_t size, ClassLoaderData* loader_data, size_t word_size, TRAPS) throw();

 public:
  enum DefaultsLookupMode { find_defaults, skip_defaults };
  enum OverpassLookupMode { find_overpass, skip_overpass };
  enum StaticLookupMode   { find_static,   skip_static };
  enum PrivateLookupMode  { find_private,  skip_private };

  bool is_klass() const volatile { return true; }

  // super
  Klass* super() const               { return _super; }
  void set_super(Klass* k)           { _super = k; }

  // initializes _super link, _primary_supers & _secondary_supers arrays
  void initialize_supers(Klass* k, TRAPS);
  void initialize_supers_impl1(Klass* k);
  void initialize_supers_impl2(Klass* k);

  // klass-specific helper for initializing _secondary_supers
  virtual GrowableArray<Klass*>* compute_secondary_supers(int num_extra_slots);

  // java_super is the Java-level super type as specified by Class.getSuperClass.
  virtual Klass* java_super() const  { return NULL; }

  juint    super_check_offset() const  { return _super_check_offset; }
  void set_super_check_offset(juint o) { _super_check_offset = o; }

  Klass* secondary_super_cache() const     { return _secondary_super_cache; }
  void set_secondary_super_cache(Klass* k) { _secondary_super_cache = k; }

  Array<Klass*>* secondary_supers() const { return _secondary_supers; }
  void set_secondary_supers(Array<Klass*>* k) { _secondary_supers = k; }

  // Return the element of the _super chain of the given depth.
  // If there is no such element, return either NULL or this.
  Klass* primary_super_of_depth(juint i) const {
    assert(i < primary_super_limit(), "oob");
    Klass* super = _primary_supers[i];
    assert(super == NULL || super->super_depth() == i, "correct display");
    return super;
  }

  // Can this klass be a primary super?  False for interfaces and arrays of
  // interfaces.  False also for arrays or classes with long super chains.
  bool can_be_primary_super() const {
    const juint secondary_offset = in_bytes(secondary_super_cache_offset());
    return super_check_offset() != secondary_offset;
  }
  virtual bool can_be_primary_super_slow() const;

  // Returns number of primary supers; may be a number in the inclusive range [0, primary_super_limit].
  juint super_depth() const {
    if (!can_be_primary_super()) {
      return primary_super_limit();
    } else {
      juint d = (super_check_offset() - in_bytes(primary_supers_offset())) / sizeof(Klass*);
      assert(d < primary_super_limit(), "oob");
      assert(_primary_supers[d] == this, "proper init");
      return d;
    }
  }

  // store an oop into a field of a Klass
  void klass_oop_store(oop* p, oop v);
  void klass_oop_store(volatile oop* p, oop v);

  // java mirror
  oop java_mirror() const              { return _java_mirror; }
  void set_java_mirror(oop m) { klass_oop_store(&_java_mirror, m); }

  // modifier flags
  jint modifier_flags() const          { return _modifier_flags; }
  void set_modifier_flags(jint flags)  { _modifier_flags = flags; }

  // size helper
  int layout_helper() const            { return _layout_helper; }
  void set_layout_helper(int lh)       { _layout_helper = lh; }

  // Note: for instances layout_helper() may include padding.
  // Use InstanceKlass::contains_field_offset to classify field offsets.

  // sub/superklass links
  Klass* subklass() const              { return _subklass; }
  Klass* next_sibling() const          { return _next_sibling; }
  InstanceKlass* superklass() const;
  void append_to_sibling_list();           // add newly created receiver to superklass' subklass list

  void set_next_link(Klass* k) { _next_link = k; }
  Klass* next_link() const { return _next_link; }   // The next klass defined by the class loader.

  // class loader data
  ClassLoaderData* class_loader_data() const               { return _class_loader_data; }
  void set_class_loader_data(ClassLoaderData* loader_data) {  _class_loader_data = loader_data; }

  // The Klasses are not placed in the Heap, so the Card Table or
  // the Mod Union Table can't be used to mark when klasses have modified oops.
  // The CT and MUT bits saves this information for the individual Klasses.
  void record_modified_oops()            { _modified_oops = 1; }
  void clear_modified_oops()             { _modified_oops = 0; }
  bool has_modified_oops()               { return _modified_oops == 1; }

  void accumulate_modified_oops()        { if (has_modified_oops()) _accumulated_modified_oops = 1; }
  void clear_accumulated_modified_oops() { _accumulated_modified_oops = 0; }
  bool has_accumulated_modified_oops()   { return _accumulated_modified_oops == 1; }

  int shared_classpath_index() const   {
    return _shared_class_path_index;
  };

  void set_shared_classpath_index(int index) {
    _shared_class_path_index = index;
  };


 protected:                                // internal accessors
  void     set_subklass(Klass* s);
  void     set_next_sibling(Klass* s);

 public:

  // Compiler support
  static ByteSize super_offset()                 { return in_ByteSize(offset_of(Klass, _super)); }
  static ByteSize super_check_offset_offset()    { return in_ByteSize(offset_of(Klass, _super_check_offset)); }
  static ByteSize primary_supers_offset()        { return in_ByteSize(offset_of(Klass, _primary_supers)); }
  static ByteSize secondary_super_cache_offset() { return in_ByteSize(offset_of(Klass, _secondary_super_cache)); }
  static ByteSize secondary_supers_offset()      { return in_ByteSize(offset_of(Klass, _secondary_supers)); }
  static ByteSize java_mirror_offset()           { return in_ByteSize(offset_of(Klass, _java_mirror)); }
  static ByteSize modifier_flags_offset()        { return in_ByteSize(offset_of(Klass, _modifier_flags)); }
  static ByteSize layout_helper_offset()         { return in_ByteSize(offset_of(Klass, _layout_helper)); }
  static ByteSize access_flags_offset()          { return in_ByteSize(offset_of(Klass, _access_flags)); }

  // Unpacking layout_helper:
  enum {
    _lh_neutral_value           = 0,  // neutral non-array non-instance value
    _lh_instance_slow_path_bit  = 0x01,
    _lh_log2_element_size_shift = BitsPerByte*0,
    _lh_log2_element_size_mask  = BitsPerLong-1,
    _lh_element_type_shift      = BitsPerByte*1,
    _lh_element_type_mask       = right_n_bits(BitsPerByte),  // shifted mask
    _lh_header_size_shift       = BitsPerByte*2,
    _lh_header_size_mask        = right_n_bits(BitsPerByte),  // shifted mask
    _lh_array_tag_bits          = 2,
    _lh_array_tag_shift         = BitsPerInt - _lh_array_tag_bits,
    _lh_array_tag_type_value    = ~0x00,  // 0xC0000000 >> 30
    _lh_array_tag_obj_value     = ~0x01   // 0x80000000 >> 30
  };

  static int layout_helper_size_in_bytes(jint lh) {
    assert(lh > (jint)_lh_neutral_value, "must be instance");
    return (int) lh & ~_lh_instance_slow_path_bit;
  }
  static bool layout_helper_needs_slow_path(jint lh) {
    assert(lh > (jint)_lh_neutral_value, "must be instance");
    return (lh & _lh_instance_slow_path_bit) != 0;
  }
  static bool layout_helper_is_instance(jint lh) {
    return (jint)lh > (jint)_lh_neutral_value;
  }
  static bool layout_helper_is_array(jint lh) {
    return (jint)lh < (jint)_lh_neutral_value;
  }
  static bool layout_helper_is_typeArray(jint lh) {
    // _lh_array_tag_type_value == (lh >> _lh_array_tag_shift);
    return (juint)lh >= (juint)(_lh_array_tag_type_value << _lh_array_tag_shift);
  }
  static bool layout_helper_is_objArray(jint lh) {
    // _lh_array_tag_obj_value == (lh >> _lh_array_tag_shift);
    return (jint)lh < (jint)(_lh_array_tag_type_value << _lh_array_tag_shift);
  }
  static int layout_helper_header_size(jint lh) {
    assert(lh < (jint)_lh_neutral_value, "must be array");
    int hsize = (lh >> _lh_header_size_shift) & _lh_header_size_mask;
    assert(hsize > 0 && hsize < (int)sizeof(oopDesc)*3, "sanity");
    return hsize;
  }
  static BasicType layout_helper_element_type(jint lh) {
    assert(lh < (jint)_lh_neutral_value, "must be array");
    int btvalue = (lh >> _lh_element_type_shift) & _lh_element_type_mask;
    assert(btvalue >= T_BOOLEAN && btvalue <= T_OBJECT, "sanity");
    return (BasicType) btvalue;
  }
  static int layout_helper_log2_element_size(jint lh) {
    assert(lh < (jint)_lh_neutral_value, "must be array");
    int l2esz = (lh >> _lh_log2_element_size_shift) & _lh_log2_element_size_mask;
    assert(l2esz <= LogBitsPerLong,
           "sanity. l2esz: 0x%x for lh: 0x%x", (uint)l2esz, (uint)lh);
    return l2esz;
  }
  static jint array_layout_helper(jint tag, int hsize, BasicType etype, int log2_esize) {
    return (tag        << _lh_array_tag_shift)
      |    (hsize      << _lh_header_size_shift)
      |    ((int)etype << _lh_element_type_shift)
      |    (log2_esize << _lh_log2_element_size_shift);
  }
  static jint instance_layout_helper(jint size, bool slow_path_flag) {
    return (size << LogBytesPerWord)
      |    (slow_path_flag ? _lh_instance_slow_path_bit : 0);
  }
  static int layout_helper_to_size_helper(jint lh) {
    assert(lh > (jint)_lh_neutral_value, "must be instance");
    // Note that the following expression discards _lh_instance_slow_path_bit.
    return lh >> LogBytesPerWord;
  }
  // Out-of-line version computes everything based on the etype:
  static jint array_layout_helper(BasicType etype);

  // What is the maximum number of primary superclasses any klass can have?
#ifdef PRODUCT
  static juint primary_super_limit()         { return _primary_super_limit; }
#else
  static juint primary_super_limit() {
    assert(FastSuperclassLimit <= _primary_super_limit, "parameter oob");
    return FastSuperclassLimit;
  }
#endif

  // vtables
  klassVtable* vtable() const;
  int vtable_length() const { return _vtable_len; }

  // subclass check
  bool is_subclass_of(const Klass* k) const;
  // subtype check: true if is_subclass_of, or if k is interface and receiver implements it
  bool is_subtype_of(Klass* k) const {
    juint    off = k->super_check_offset();
    Klass* sup = *(Klass**)( (address)this + off );
    const juint secondary_offset = in_bytes(secondary_super_cache_offset());
    if (sup == k) {
      return true;
    } else if (off != secondary_offset) {
      return false;
    } else {
      return search_secondary_supers(k);
    }
  }
  bool search_secondary_supers(Klass* k) const;

  // Find LCA in class hierarchy
  Klass *LCA( Klass *k );

  // Check whether reflection/jni/jvm code is allowed to instantiate this class;
  // if not, throw either an Error or an Exception.
  virtual void check_valid_for_instantiation(bool throwError, TRAPS);

  // array copying
  virtual void  copy_array(arrayOop s, int src_pos, arrayOop d, int dst_pos, int length, TRAPS);

  // tells if the class should be initialized
  virtual bool should_be_initialized() const    { return false; }
  // initializes the klass
  virtual void initialize(TRAPS);
  // lookup operation for MethodLookupCache
  friend class MethodLookupCache;
  virtual Klass* find_field(Symbol* name, Symbol* signature, fieldDescriptor* fd) const;
  virtual Method* uncached_lookup_method(const Symbol* name, const Symbol* signature, OverpassLookupMode overpass_mode) const;
 public:
  Method* lookup_method(const Symbol* name, const Symbol* signature) const {
    return uncached_lookup_method(name, signature, find_overpass);
  }

  // array class with specific rank
  Klass* array_klass(int rank, TRAPS)         {  return array_klass_impl(false, rank, THREAD); }

  // array class with this klass as element type
  Klass* array_klass(TRAPS)                   {  return array_klass_impl(false, THREAD); }

  // These will return NULL instead of allocating on the heap:
  // NB: these can block for a mutex, like other functions with TRAPS arg.
  Klass* array_klass_or_null(int rank);
  Klass* array_klass_or_null();

  virtual oop protection_domain() const = 0;

  oop class_loader() const;

  virtual oop klass_holder() const      { return class_loader(); }

 protected:
  virtual Klass* array_klass_impl(bool or_null, int rank, TRAPS);
  virtual Klass* array_klass_impl(bool or_null, TRAPS);

  void set_vtable_length(int len) { _vtable_len= len; }

  vtableEntry* start_of_vtable() const;
 public:
  Method* method_at_vtable(int index);

  static ByteSize vtable_start_offset();
  static ByteSize vtable_length_offset() {
    return byte_offset_of(Klass, _vtable_len);
  }

  // CDS support - remove and restore oops from metadata. Oops are not shared.
  virtual void remove_unshareable_info();
  virtual void restore_unshareable_info(ClassLoaderData* loader_data, Handle protection_domain, TRAPS);

 protected:
  // computes the subtype relationship
  virtual bool compute_is_subtype_of(Klass* k);
 public:
  // subclass accessor (here for convenience; undefined for non-klass objects)
  virtual bool is_leaf_class() const { fatal("not a class"); return false; }
 public:
  // ALL FUNCTIONS BELOW THIS POINT ARE DISPATCHED FROM AN OOP
  // These functions describe behavior for the oop not the KLASS.

  // actual oop size of obj in memory
  virtual int oop_size(oop obj) const = 0;

  // Size of klass in word size.
  virtual int size() const = 0;
#if INCLUDE_SERVICES
  virtual void collect_statistics(KlassSizeStats *sz) const;
#endif

  // Returns the Java name for a class (Resource allocated)
  // For arrays, this returns the name of the element with a leading '['.
  // For classes, this returns the name with the package separators
  //     turned into '.'s.
  const char* external_name() const;
  // Returns the name for a class (Resource allocated) as the class
  // would appear in a signature.
  // For arrays, this returns the name of the element with a leading '['.
  // For classes, this returns the name with a leading 'L' and a trailing ';'
  //     and the package separators as '/'.
  virtual const char* signature_name() const;

  // type testing operations
#ifdef ASSERT
 protected:
  virtual bool is_instance_klass_slow()     const { return false; }
  virtual bool is_array_klass_slow()        const { return false; }
  virtual bool is_objArray_klass_slow()     const { return false; }
  virtual bool is_typeArray_klass_slow()    const { return false; }
#endif // ASSERT
 public:

  // Fast non-virtual versions
  #ifndef ASSERT
  #define assert_same_query(xval, xcheck) xval
  #else
 private:
  static bool assert_same_query(bool xval, bool xslow) {
    assert(xval == xslow, "slow and fast queries agree");
    return xval;
  }
 public:
  #endif
  inline  bool is_instance_klass()            const { return assert_same_query(
                                                      layout_helper_is_instance(layout_helper()),
                                                      is_instance_klass_slow()); }
  inline  bool is_array_klass()               const { return assert_same_query(
                                                    layout_helper_is_array(layout_helper()),
                                                    is_array_klass_slow()); }
  inline  bool is_objArray_klass()            const { return assert_same_query(
                                                    layout_helper_is_objArray(layout_helper()),
                                                    is_objArray_klass_slow()); }
  inline  bool is_typeArray_klass()           const { return assert_same_query(
                                                    layout_helper_is_typeArray(layout_helper()),
                                                    is_typeArray_klass_slow()); }
  #undef assert_same_query

  // Access flags
  AccessFlags access_flags() const         { return _access_flags;  }
  void set_access_flags(AccessFlags flags) { _access_flags = flags; }

  bool is_public() const                { return _access_flags.is_public(); }
  bool is_final() const                 { return _access_flags.is_final(); }
  bool is_interface() const             { return _access_flags.is_interface(); }
  bool is_abstract() const              { return _access_flags.is_abstract(); }
  bool is_super() const                 { return _access_flags.is_super(); }
  bool is_synthetic() const             { return _access_flags.is_synthetic(); }
  void set_is_synthetic()               { _access_flags.set_is_synthetic(); }
  bool has_finalizer() const            { return _access_flags.has_finalizer(); }
  bool has_final_method() const         { return _access_flags.has_final_method(); }
  void set_has_finalizer()              { _access_flags.set_has_finalizer(); }
  void set_has_final_method()           { _access_flags.set_has_final_method(); }
  bool has_vanilla_constructor() const  { return _access_flags.has_vanilla_constructor(); }
  void set_has_vanilla_constructor()    { _access_flags.set_has_vanilla_constructor(); }
  bool has_miranda_methods () const     { return access_flags().has_miranda_methods(); }
  void set_has_miranda_methods()        { _access_flags.set_has_miranda_methods(); }

  bool is_cloneable() const;
  void set_is_cloneable();

  // Biased locking support
  // Note: the prototype header is always set up to be at least the
  // prototype markOop. If biased locking is enabled it may further be
  // biasable and have an epoch.
  markOop prototype_header() const      { return _prototype_header; }
  // NOTE: once instances of this klass are floating around in the
  // system, this header must only be updated at a safepoint.
  // NOTE 2: currently we only ever set the prototype header to the
  // biasable prototype for instanceKlasses. There is no technical
  // reason why it could not be done for arrayKlasses aside from
  // wanting to reduce the initial scope of this optimization. There
  // are potential problems in setting the bias pattern for
  // JVM-internal oops.
  inline void set_prototype_header(markOop header);
  static ByteSize prototype_header_offset() { return in_ByteSize(offset_of(Klass, _prototype_header)); }

  int  biased_lock_revocation_count() const { return (int) _biased_lock_revocation_count; }
  // Atomically increments biased_lock_revocation_count and returns updated value
  int atomic_incr_biased_lock_revocation_count();
  void set_biased_lock_revocation_count(int val) { _biased_lock_revocation_count = (jint) val; }
  jlong last_biased_lock_bulk_revocation_time() { return _last_biased_lock_bulk_revocation_time; }
  void  set_last_biased_lock_bulk_revocation_time(jlong cur_time) { _last_biased_lock_bulk_revocation_time = cur_time; }

  TRACE_DEFINE_TRACE_ID_METHODS;

  // garbage collection support
  void oops_do(OopClosure* cl);

  // Iff the class loader (or mirror for anonymous classes) is alive the
  // Klass is considered alive.
  // The is_alive closure passed in depends on the Garbage Collector used.
  bool is_loader_alive(BoolObjectClosure* is_alive);

  static void clean_weak_klass_links(BoolObjectClosure* is_alive, bool clean_alive_klasses = true);
  static void clean_subklass_tree(BoolObjectClosure* is_alive) {
    clean_weak_klass_links(is_alive, false /* clean_alive_klasses */);
  }

  // GC specific object visitors
  //
  // Mark Sweep
  virtual int  oop_ms_adjust_pointers(oop obj) = 0;
#if INCLUDE_ALL_GCS
  // Parallel Scavenge
  virtual void oop_ps_push_contents(  oop obj, PSPromotionManager* pm)   = 0;
  // Parallel Compact
  virtual void oop_pc_follow_contents(oop obj, ParCompactionManager* cm) = 0;
  virtual void oop_pc_update_pointers(oop obj, ParCompactionManager* cm) = 0;
#endif

  // Iterators specialized to particular subtypes
  // of ExtendedOopClosure, to avoid closure virtual calls.
#define Klass_OOP_OOP_ITERATE_DECL(OopClosureType, nv_suffix)                                           \
  virtual void oop_oop_iterate##nv_suffix(oop obj, OopClosureType* closure) = 0;                        \
  /* Iterates "closure" over all the oops in "obj" (of type "this") within "mr". */                     \
  virtual void oop_oop_iterate_bounded##nv_suffix(oop obj, OopClosureType* closure, MemRegion mr) = 0;

  ALL_OOP_OOP_ITERATE_CLOSURES_1(Klass_OOP_OOP_ITERATE_DECL)
  ALL_OOP_OOP_ITERATE_CLOSURES_2(Klass_OOP_OOP_ITERATE_DECL)

#if INCLUDE_ALL_GCS
#define Klass_OOP_OOP_ITERATE_DECL_BACKWARDS(OopClosureType, nv_suffix)                     \
  virtual void oop_oop_iterate_backwards##nv_suffix(oop obj, OopClosureType* closure) = 0;

  ALL_OOP_OOP_ITERATE_CLOSURES_1(Klass_OOP_OOP_ITERATE_DECL_BACKWARDS)
  ALL_OOP_OOP_ITERATE_CLOSURES_2(Klass_OOP_OOP_ITERATE_DECL_BACKWARDS)
#endif // INCLUDE_ALL_GCS

  virtual void array_klasses_do(void f(Klass* k)) {}

  // Return self, except for abstract classes with exactly 1
  // implementor.  Then return the 1 concrete implementation.
  Klass *up_cast_abstract();

  // klass name
  Symbol* name() const                   { return _name; }
  void set_name(Symbol* n);

 public:
  // jvm support
  virtual jint compute_modifier_flags(TRAPS) const;

  // JVMTI support
  virtual jint jvmti_class_status() const;

  // Printing
  virtual void print_on(outputStream* st) const;

  virtual void oop_print_value_on(oop obj, outputStream* st);
  virtual void oop_print_on      (oop obj, outputStream* st);

  virtual const char* internal_name() const = 0;

  // Verification
  virtual void verify_on(outputStream* st);
  void verify() { verify_on(tty); }

#ifndef PRODUCT
  bool verify_vtable_index(int index);
  bool verify_itable_index(int index);
#endif

  virtual void oop_verify_on(oop obj, outputStream* st);

  static bool is_null(narrowKlass obj);
  static bool is_null(Klass* obj);

  // klass encoding for klass pointer in objects.
  static narrowKlass encode_klass_not_null(Klass* v);
  static narrowKlass encode_klass(Klass* v);

  static Klass* decode_klass_not_null(narrowKlass v);
  static Klass* decode_klass(narrowKlass v);

 private:
  // barriers used by klass_oop_store
  void klass_update_barrier_set(oop v);
  void klass_update_barrier_set_pre(oop* p, oop v);
};

// Helper to convert the oop iterate macro suffixes into bool values that can be used by template functions.
#define nvs_nv_to_bool true
#define nvs_v_to_bool  false
#define nvs_to_bool(nv_suffix) nvs##nv_suffix##_to_bool

// Oop iteration macros for declarations.
// Used to generate declarations in the *Klass header files.

#define OOP_OOP_ITERATE_DECL(OopClosureType, nv_suffix)                                    \
  void oop_oop_iterate##nv_suffix(oop obj, OopClosureType* closure);                        \
  void oop_oop_iterate_bounded##nv_suffix(oop obj, OopClosureType* closure, MemRegion mr);

#if INCLUDE_ALL_GCS
#define OOP_OOP_ITERATE_DECL_BACKWARDS(OopClosureType, nv_suffix)               \
  void oop_oop_iterate_backwards##nv_suffix(oop obj, OopClosureType* closure);
#endif // INCLUDE_ALL_GCS


// Oop iteration macros for definitions.
// Used to generate definitions in the *Klass.inline.hpp files.

#define OOP_OOP_ITERATE_DEFN(KlassType, OopClosureType, nv_suffix)              \
void KlassType::oop_oop_iterate##nv_suffix(oop obj, OopClosureType* closure) {  \
  oop_oop_iterate<nvs_to_bool(nv_suffix)>(obj, closure);                        \
}

#if INCLUDE_ALL_GCS
#define OOP_OOP_ITERATE_DEFN_BACKWARDS(KlassType, OopClosureType, nv_suffix)              \
void KlassType::oop_oop_iterate_backwards##nv_suffix(oop obj, OopClosureType* closure) {  \
  oop_oop_iterate_reverse<nvs_to_bool(nv_suffix)>(obj, closure);                          \
}
#else
#define OOP_OOP_ITERATE_DEFN_BACKWARDS(KlassType, OopClosureType, nv_suffix)
#endif

#define OOP_OOP_ITERATE_DEFN_BOUNDED(KlassType, OopClosureType, nv_suffix)                            \
void KlassType::oop_oop_iterate_bounded##nv_suffix(oop obj, OopClosureType* closure, MemRegion mr) {  \
  oop_oop_iterate_bounded<nvs_to_bool(nv_suffix)>(obj, closure, mr);                                  \
}

#endif // SHARE_VM_OOPS_KLASS_HPP<|MERGE_RESOLUTION|>--- conflicted
+++ resolved
@@ -132,7 +132,7 @@
   jint        _modifier_flags;  // Processed access flags, for use by Class.getModifiers.
   AccessFlags _access_flags;    // Access flags. The class/interface distinction is stored here.
 
-  TRACE_DEFINE_KLASS_TRACE_ID;
+  TRACE_DEFINE_TRACE_ID_FIELD;
 
   // Biased locking implementation and statistics
   // (the 64-bit chunk goes first, to avoid some fragmentation)
@@ -140,12 +140,8 @@
   markOop  _prototype_header;   // Used when biased locking is both enabled and disabled for this type
   jint     _biased_lock_revocation_count;
 
-<<<<<<< HEAD
-  TRACE_DEFINE_TRACE_ID_FIELD;
-=======
   // vtable length
   int _vtable_len;
->>>>>>> 1eee42d8
 
   // Remembered sets support for the oops in the klasses.
   jbyte _modified_oops;             // Card Table Equivalent (YC/CMS support)
