<?xml version="1.0" encoding="utf-8"?>
<!--
<<<<<<< HEAD
 Copyright (c) 2012, 2015, Oracle and/or its affiliates. All rights reserved.
=======
 Copyright (c) 2012, 2016, Oracle and/or its affiliates. All rights reserved.
>>>>>>> 1edf3d34
 DO NOT ALTER OR REMOVE COPYRIGHT NOTICES OR THIS FILE HEADER.

 This code is free software; you can redistribute it and/or modify it
 under the terms of the GNU General Public License version 2 only, as
 published by the Free Software Foundation.

 This code is distributed in the hope that it will be useful, but WITHOUT
 ANY WARRANTY; without even the implied warranty of MERCHANTABILITY or
 FITNESS FOR A PARTICULAR PURPOSE.  See the GNU General Public License
 version 2 for more details (a copy is included in the LICENSE file that
 accompanied this code).

 You should have received a copy of the GNU General Public License version
 2 along with this work; if not, write to the Free Software Foundation,
 Inc., 51 Franklin St, Fifth Floor, Boston, MA 02110-1301 USA.

 Please contact Oracle, 500 Oracle Parkway, Redwood Shores, CA 94065 USA
 or visit www.oracle.com if you need additional information or have any
 questions.
-->

<!DOCTYPE types SYSTEM "trace.dtd">

<!--

Content types (complex) should create constant pool data
in the recording.
Currently at least, there is _NO_ verification that whatever
writer you have is actually writing correctly. So BE CAREFUL!

Declared with the 'content_type' tag.

<type> is the ID type, i.e the integer type that resolves this. Most often
U4 or U8, but for example really small number constants, like GCTYPE uses U1.

<content-type> is where it gets interesting. 'builtin_type' means we're
defining how we resolve one of the trace built-in types (Class, Thread etc),
jvm_type means defining a new one for our own use.

Example: (GcMode)

<content_type id="GCMode" hr_name="GC mode" type="U1" jvm_type="GCMODE">
  <value type="UTF8" field="desc" description="Description"/>
</content_type>

This creates a content type CONTENT_TYPE_GCMODE
The field type referencing it is u1 (U1), and the constant pool struct has one field, the name.

Before we can use it we need also define a primary field data type:

<primary_type symbol="GCMODE" datatype="U1" contenttype="NONE"
              type="u8" sizeop="sizeof(u1)"/>

Now we can use the content + data type in declaring event fields.
 -->

 <types>
  <content_types>
    <content_type id="Thread" hr_name="Thread"
                  type="U8" builtin_type="THREAD">
      <value type="UTF8" field="osName" label="OS Thread Name"/>
      <value type="LONG" field="osThreadID" label="OS Thread ID"/>
      <value type="UTF8" field="javaName" label="Java Lang Thread Name"/>
      <value type="LONG" field="javaThreadID" label="Java Lang Thread ID"/>
      <value type="THREADGROUP" field="group" label="Java Thread Group"/>
    </content_type>

    <content_type id="ThreadGroup" hr_name="Thread group"
                  type="U8" jvm_type="THREADGROUP">
      <value type="THREADGROUP" field="parent" label="Parent"/>
      <value type="UTF8" field="name" label="Name"/>
    </content_type>

    <content_type id="Class" hr_name="Java class"
                  type="U8" builtin_type="CLASS">
      <value type="CLASS" field="loaderClass" label="ClassLoader"/>
      <value type="SYMBOL" field="name" label="Name"/>
      <value type="PACKAGE" field="package" label="Package"/>
      <value type="SHORT" field="modifiers" label="Access modifiers"/>
    </content_type>

    <content_type id="Method" hr_name="Java method"
                  type="U8" jvm_type="METHOD">
      <value type="CLASS" field="class" label="Class"/>
      <value type="SYMBOL" field="name" label="Name"/>
      <value type="SYMBOL" field="signature" label="Signature"/>
      <value type="SHORT" field="modifiers" label="Access modifiers"/>
      <value type="BOOLEAN" field="hidden" label="Hidden"/>
    </content_type>

    <content_type id="UTFConstant" hr_name="UTF constant"
                  type="U8" jvm_type="SYMBOL">
      <value type="UTF8" field="utf8" label="UTF8 data"/>
    </content_type>

    <content_type id="ThreadState" hr_name="Java Thread State"
                  type="U8" jvm_type="THREADSTATE">
      <value type="UTF8" field="name" label="Name"/>
    </content_type>

    <content_type id="GCName" hr_name="GC Name"
                  type="U8" jvm_type="GCNAME">
      <value type="UTF8" field="name" label="name" />
    </content_type>

    <content_type id="GCCause" hr_name="GC Cause"
                  type="U8" jvm_type="GCCAUSE">
      <value type="UTF8" field="cause" label="cause" />
    </content_type>

    <content_type id="GCWhen" hr_name="GC When"
                  type="U8" jvm_type="GCWHEN">
      <value type="UTF8" field="when" label="when" />
    </content_type>

    <content_type id="G1HeapRegionType" hr_name="G1 Heap Region Type"
                  type="U8" jvm_type="G1HEAPREGIONTYPE">
      <value type="UTF8" field="type" label="type" />
    </content_type>
    
    <content_type id="G1YCType" hr_name="G1 YC Type"
                  type="U8" jvm_type="G1YCTYPE">
      <value type="UTF8" field="type" label="type" />
    </content_type>

    <content_type id="GCThresholdUpdater" hr_name="GC Treshold Updater"
                  type="U8" jvm_type="GCTHRESHOLDUPDATER">
      <value type="UTF8" field="updater" label="updater" />
    </content_type>

    <content_type id="ReferenceType" hr_name="Reference Type"
                  type="U8" jvm_type="REFERENCETYPE">
      <value type="UTF8" field="type" label="type" />
    </content_type>

    <content_type id="MetadataType" hr_name="Metadata Type"
                  type="U8" jvm_type="METADATATYPE">
      <value type="UTF8" field="type" label="type" />
    </content_type>

    <content_type id="MetaspaceObjectType" hr_name="Metaspace Object Type"
                  type="U8" jvm_type="METASPACEOBJTYPE">
      <value type="UTF8" field="type" label="type" />
    </content_type>

    <content_type id="NARROW_OOP_MODE" hr_name="Narrow Oop Mode"
                  type="U8" jvm_type="NARROWOOPMODE">
      <value type="UTF8" field="mode" label="mode" />
    </content_type>

    <content_type id="VMOperationType" hr_name="VM Operation Type"
                  type="U8" jvm_type="VMOPERATIONTYPE">
      <value type="UTF8" field="type" label="type" />
    </content_type>

    <content_type id="CompilerPhaseType" hr_name="Compiler Phase Type"
                  type="U8" jvm_type="COMPILERPHASETYPE">
      <value type="UTF8" field="phase" label="phase" />
    </content_type>

    <content_type id="FlagValueOrigin" hr_name="Flag Value Origin"
                  type="U8" jvm_type="FLAGVALUEORIGIN">
      <value type="UTF8" field="origin" label="origin" />
    </content_type>

    <content_type id="CodeBlobType" hr_name="Code Blob Type"
                  type="U8" jvm_type="CODEBLOBTYPE">
      <value type="UTF8" field="type" label="type" />
    </content_type>

    <content_type id="InflateCause" hr_name="Inflation Cause"
                  type="U8" jvm_type="INFLATECAUSE">
      <value type="UTF8" field="cause" label="cause" />
    </content_type>

    <content_type id="Module" hr_name="Module"
              type="U8" jvm_type="MODULE">
      <value type="SYMBOL" field="name" label="Name"/>
      <value type="SYMBOL" field="version" label="Version"/>
      <value type="SYMBOL" field="location" label="Location"/>
      <value type="CLASS" field="classLoader" label="ClassLoader"/>
    </content_type>

    <content_type id="Package" hr_name="Package"
              type="U8" jvm_type="PACKAGE">
      <value type="SYMBOL" field="name" label="Name"/>
      <value type="MODULE" field="module" label="Module"/>
      <value type="BOOLEAN" field="exported" label="Exported"/>
    </content_type>
  </content_types>


  <primary_types>
    <!--
      - primary_type takes these attributes:
      -   symbol      INTEGER, LONG etc
      -   datatype    The trace datatype, see enum DataType
      -   contenttype Either resolved content type or the semantic meaning
      -   type        The actual type as used in structures etc
      -   sizeop      A function/macro that can be applied on a single
      -               struct value of type "type" and yield the factual byte
      -               size we need to write.  The % is replaced by the value
      -->

    <!-- SIGNED 64bit -->
    <primary_type symbol="LONG" datatype="LONG" contenttype="NONE"
                  type="s8" sizeop="sizeof(s8)"/>

    <!-- UNSIGNED 64bit -->
    <primary_type symbol="ULONG" datatype="U8" contenttype="NONE"
                  type="u8" sizeop="sizeof(u8)"/>

    <!-- SIGNED 32bit -->
    <primary_type symbol="INTEGER" datatype="INT" contenttype="NONE"
                  type="s4" sizeop="sizeof(s4)"/>

    <!-- UNSIGNED 32bit -->
    <primary_type symbol="UINT" datatype="U4" contenttype="NONE"
                  type="unsigned" sizeop="sizeof(unsigned)"/>

    <!-- UNSIGNED 16bit -->
    <primary_type symbol="USHORT" datatype="U2" contenttype="NONE"
                  type="u2" sizeop="sizeof(u2)"/>

    <!--  SIGNED 16bit -->
    <primary_type symbol="SHORT" datatype="SHORT" contenttype="NONE"
                  type="s2" sizeop="sizeof(s2)"/>

    <!--  SIGNED 8bit -->
    <primary_type symbol="BYTE" datatype="BYTE" contenttype="NONE"
                  type="s1" sizeop="sizeof(s1)"/>

    <!--  UNSIGNED 8bit -->
    <primary_type symbol="UBYTE" datatype="U1" contenttype="NONE"
                  type="u1" sizeop="sizeof(u1)"/>

    <!--  float 32bit -->
    <primary_type symbol="FLOAT" datatype="FLOAT" contenttype="NONE"
                  type="float" sizeop="sizeof(float)"/>

    <!--  float 64bit -->
    <primary_type symbol="DOUBLE" datatype="DOUBLE" contenttype="NONE"
                  type="double" sizeop="sizeof(double)"/>

    <!-- boolean type (1-byte) -->
    <primary_type symbol="BOOLEAN" datatype="BOOLEAN" contenttype="NONE"
                  type="bool" sizeop="1"/>

    <!-- 32-bit unsigned integer, SEMANTIC value BYTES -->
    <primary_type symbol="BYTES" datatype="U8" contenttype="BYTES"
                  type="u8" sizeop="sizeof(u8)"/>

    <primary_type symbol="IOBYTES" datatype="U8" contenttype="BYTES"
                  type="u8" sizeop="sizeof(u8)"/>

    <!-- 64-bit unsigned integer, SEMANTIC value BYTES -->
    <primary_type symbol="BYTES64" datatype="U8" contenttype="BYTES"
                  type="u8" sizeop="sizeof(u8)"/>

    <!-- 64-bit unsigned integer, SEMANTIC value ABSOLUTE MILLISECONDS -->
    <primary_type symbol="EPOCHMILLIS" datatype="LONG" contenttype="EPOCHMILLIS"
                  type="s8" sizeop="sizeof(s8)"/>

    <!-- 64-bit unsigned integer, SEMANTIC value RELATIVE MILLISECONDS -->
    <primary_type symbol="MILLIS" datatype="LONG" contenttype="MILLIS"
                  type="s8" sizeop="sizeof(s8)"/>

    <!-- 64-bit unsigned integer, SEMANTIC value RELATIVE NANOSECONDS -->
    <primary_type symbol="NANOS" datatype="LONG" contenttype="NANOS"
                  type="s8" sizeop="sizeof(s8)"/>

    <!-- 64-bit signed integer, SEMANTIC value TICKS -->
    <primary_type symbol="TICKS" datatype="LONG" contenttype="TICKS"
                  type="Ticks" sizeop="sizeof(s8)"/>

    <!-- 64-bit signed integer, SEMANTIC value TICKS duration -->
    <primary_type symbol="TICKSPAN" datatype="LONG" contenttype="TICKS"
                  type="Tickspan" sizeop="sizeof(s8)"/>

    <!-- 64-bit unsigned integer, SEMANTIC value ADDRESS (mem loc) -->
    <primary_type symbol="ADDRESS" datatype="U8" contenttype="ADDRESS"
                  type="u8" sizeop="sizeof(u8)"/>

    <!-- 32-bit float, SEMANTIC value PERCENTAGE (0.0-1.0) -->
    <primary_type symbol="PERCENTAGE" datatype="FLOAT" contenttype="PERCENTAGE"
                  type="float" sizeop="sizeof(float)"/>

    <!-- UTF8-encoded string, max length Integer.MAX_VALUE -->
    <primary_type symbol="UTF8" datatype="UTF8" contenttype="NONE"
                  type="const char*" sizeop="sizeof_utf(%)"/>

    <!-- Symbol* constant. Note that this may currently ONLY be used by
          classes, methods fields.  This restriction might be lifted. -->
    <primary_type symbol="SYMBOL" datatype="U8" contenttype="SYMBOL"
                  type="const Symbol*" sizeop="sizeof(u8)"/>

    <!-- A Klass *. The actual class is marked as "used" and will
         eventually be written into the recording constant pool -->
    <primary_type symbol="CLASS" datatype="U8" contenttype="CLASS"
                  type="const Klass*" sizeop="sizeof(u8)"/>

    <primary_type symbol="MODULE" datatype="U8" contenttype="MODULE"
                  type="const ModuleEntry *" sizeop="sizeof(u8)"/>

    <primary_type symbol="PACKAGE" datatype="U8" contenttype="PACKAGE"
              type="const PackageEntry *" sizeop="sizeof(u8)"/>

    <!-- A Method *. The method is marked as "used" and will eventually be
         written into the recording constant pool. -->
    <primary_type symbol="METHOD" datatype="U8" contenttype="METHOD"
                  type="const Method*" sizeop="sizeof(u8)"/>

    <!--  The type for stacktraces in the recording. Shoudl not be used by
          events explicitly -->
    <primary_type symbol="STACKTRACE" datatype="U8" contenttype="STACKTRACE"
                  type="u8" sizeop="sizeof(u8)"/>

    <!-- Thread ID -->
    <primary_type symbol="THREAD" datatype="U8" contenttype="THREAD"
                  type="u8" sizeop="sizeof(u8)"/>

    <!-- Threadgroup THIS TYPE MAY NOT BE USED IN NORMAL EVENTS (ATM). Only
          for thread constant pool // KK TODO: u8 should be ObjectP -->
    <primary_type symbol="THREADGROUP" datatype="U8" contenttype="THREADGROUP"
                  type="u8"
                  sizeop="sizeof(u8)"/>

    <!-- FRAMETYPE enum -->
    <primary_type symbol="FRAMETYPE" datatype="U8" contenttype="FRAMETYPE"
                  type="u8" sizeop="sizeof(u8)"/>

    <!-- THREADSTATE enum -->
    <primary_type symbol="THREADSTATE" datatype="U8" contenttype="THREADSTATE"
                  type="u8" sizeop="sizeof(u8)"/>

    <!-- GCName -->
    <primary_type symbol="GCNAME" datatype="U8" contenttype="GCNAME"
                  type="u8" sizeop="sizeof(u8)" />

    <!-- GCCAUSE -->
    <primary_type symbol="GCCAUSE" datatype="U8" contenttype="GCCAUSE"
                  type="u8" sizeop="sizeof(u8)" />

    <!-- GCWHEN -->
    <primary_type symbol="GCWHEN" datatype="U8" contenttype="GCWHEN"
                  type="u8" sizeop="sizeof(u8)" />

    <!-- G1HEAPREGIONTYPE -->
    <primary_type symbol="G1HEAPREGIONTYPE" datatype="U8" contenttype="G1HEAPREGIONTYPE"
                  type="u8" sizeop="sizeof(u8)" />

    <!-- G1YCType -->
    <primary_type symbol="G1YCTYPE" datatype="U8" contenttype="G1YCTYPE"
                  type="u8" sizeop="sizeof(u8)" />

    <!-- GCTHRESHOLDUPDATER -->
    <primary_type symbol="GCTHRESHOLDUPDATER" datatype="U8" contenttype="GCTHRESHOLDUPDATER"
                  type="u8" sizeop="sizeof(u8)" />

    <!-- REFERENCETYPE -->
    <primary_type symbol="REFERENCETYPE" datatype="U8"
                  contenttype="REFERENCETYPE" type="u8" sizeop="sizeof(u8)" />

    <!-- METADATATYPE -->
    <primary_type symbol="METADATATYPE" datatype="U8"
                  contenttype="METADATATYPE" type="u8" sizeop="sizeof(u8)" />

    <!-- METADATAOBJTYPE -->
    <primary_type symbol="METASPACEOBJTYPE" datatype="U8"
                  contenttype="METASPACEOBJTYPE" type="u8" sizeop="sizeof(u8)" />

    <!-- NARROWOOPMODE -->
    <primary_type symbol="NARROWOOPMODE" datatype="U8"
                  contenttype="NARROWOOPMODE" type="u8" sizeop="sizeof(u8)" />

    <!-- COMPILERPHASETYPE -->
    <primary_type symbol="COMPILERPHASETYPE" datatype="U8"
                  contenttype="COMPILERPHASETYPE" type="u8" sizeop="sizeof(u8)" />

    <!-- VMOPERATIONTYPE -->
    <primary_type symbol="VMOPERATIONTYPE" datatype="U8" contenttype="VMOPERATIONTYPE"
                  type="u8" sizeop="sizeof(u8)" />
                  
    <!-- FLAGVALUEORIGIN -->
    <primary_type symbol="FLAGVALUEORIGIN" datatype="U8"
                  contenttype="FLAGVALUEORIGIN" type="u8" sizeop="sizeof(u8)" />
                  
    <!-- CODEBLOBTYPE -->
    <primary_type symbol="CODEBLOBTYPE" datatype="U8"
                  contenttype="CODEBLOBTYPE" type="u8" sizeop="sizeof(u8)" />

    <!-- INFLATECAUSE -->
    <primary_type symbol="INFLATECAUSE" datatype="U8"
                  contenttype="INFLATECAUSE" type="u8" sizeop="sizeof(u8)" />
  </primary_types>
</types><|MERGE_RESOLUTION|>--- conflicted
+++ resolved
@@ -1,10 +1,6 @@
 <?xml version="1.0" encoding="utf-8"?>
 <!--
-<<<<<<< HEAD
- Copyright (c) 2012, 2015, Oracle and/or its affiliates. All rights reserved.
-=======
  Copyright (c) 2012, 2016, Oracle and/or its affiliates. All rights reserved.
->>>>>>> 1edf3d34
  DO NOT ALTER OR REMOVE COPYRIGHT NOTICES OR THIS FILE HEADER.
 
  This code is free software; you can redistribute it and/or modify it
@@ -307,10 +303,10 @@
                   type="const Klass*" sizeop="sizeof(u8)"/>
 
     <primary_type symbol="MODULE" datatype="U8" contenttype="MODULE"
-                  type="const ModuleEntry *" sizeop="sizeof(u8)"/>
+                  type="const ModuleEntry*" sizeop="sizeof(u8)"/>
 
     <primary_type symbol="PACKAGE" datatype="U8" contenttype="PACKAGE"
-              type="const PackageEntry *" sizeop="sizeof(u8)"/>
+              type="const PackageEntry*" sizeop="sizeof(u8)"/>
 
     <!-- A Method *. The method is marked as "used" and will eventually be
          written into the recording constant pool. -->
