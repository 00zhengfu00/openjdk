--- conflicted
+++ resolved
@@ -353,30 +353,16 @@
 
 void OopMapSet::all_do(const frame *fr, const RegisterMap *reg_map, 
                        OopClosure* oop_fn, void derived_oop_fn(oop*, oop*),
-<<<<<<< HEAD
                        OopClosure* value_fn) {
   CodeBlob* cb = fr->cb();
   assert(cb != NULL, "no codeblob");
-=======
-		       OopClosure* value_fn, OopClosure* dead_fn) {    
-  CodeBlob* cb = fr->cb();
-  { 
-    assert(cb != NULL, "no codeblob");      
-  }  
->>>>>>> 2571633a
 
   NOT_PRODUCT(if (TraceCodeBlobStacks) trace_codeblob_maps(fr, reg_map);)
 
   OopMapSet* maps = cb->oop_maps();
-<<<<<<< HEAD
   OopMap* map = cb->oop_map_for_return_address(fr->pc());
   assert(map != NULL, "no ptr map found");
 
-=======
-  OopMap* map  = cb->oop_map_for_return_address(fr->pc());
-  assert(map != NULL, " no ptr map found");   
-  
->>>>>>> 2571633a
   // handle derived pointers first (otherwise base pointer may be
   // changed before derived pointer offset has been collected)
   OopMapValue omv;
