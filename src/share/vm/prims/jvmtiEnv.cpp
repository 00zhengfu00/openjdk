/*
 * Copyright (c) 2003, 2016, Oracle and/or its affiliates. All rights reserved.
 * DO NOT ALTER OR REMOVE COPYRIGHT NOTICES OR THIS FILE HEADER.
 *
 * This code is free software; you can redistribute it and/or modify it
 * under the terms of the GNU General Public License version 2 only, as
 * published by the Free Software Foundation.
 *
 * This code is distributed in the hope that it will be useful, but WITHOUT
 * ANY WARRANTY; without even the implied warranty of MERCHANTABILITY or
 * FITNESS FOR A PARTICULAR PURPOSE.  See the GNU General Public License
 * version 2 for more details (a copy is included in the LICENSE file that
 * accompanied this code).
 *
 * You should have received a copy of the GNU General Public License version
 * 2 along with this work; if not, write to the Free Software Foundation,
 * Inc., 51 Franklin St, Fifth Floor, Boston, MA 02110-1301 USA.
 *
 * Please contact Oracle, 500 Oracle Parkway, Redwood Shores, CA 94065 USA
 * or visit www.oracle.com if you need additional information or have any
 * questions.
 *
 */

#include "precompiled.hpp"
#include "classfile/classLoaderExt.hpp"
#include "classfile/javaClasses.inline.hpp"
#include "classfile/stringTable.hpp"
#include "classfile/modules.hpp"
#include "classfile/systemDictionary.hpp"
#include "classfile/vmSymbols.hpp"
#include "interpreter/bytecodeStream.hpp"
#include "interpreter/interpreter.hpp"
#include "jvmtifiles/jvmtiEnv.hpp"
#include "logging/log.hpp"
#include "logging/logConfiguration.hpp"
#include "memory/resourceArea.hpp"
#include "memory/universe.inline.hpp"
#include "oops/instanceKlass.hpp"
#include "oops/objArrayOop.inline.hpp"
#include "oops/oop.inline.hpp"
#include "prims/jniCheck.hpp"
#include "prims/jvm_misc.hpp"
#include "prims/jvmtiAgentThread.hpp"
#include "prims/jvmtiClassFileReconstituter.hpp"
#include "prims/jvmtiCodeBlobEvents.hpp"
#include "prims/jvmtiExtensions.hpp"
#include "prims/jvmtiGetLoadedClasses.hpp"
#include "prims/jvmtiImpl.hpp"
#include "prims/jvmtiManageCapabilities.hpp"
#include "prims/jvmtiRawMonitor.hpp"
#include "prims/jvmtiRedefineClasses.hpp"
#include "prims/jvmtiTagMap.hpp"
#include "prims/jvmtiThreadState.inline.hpp"
#include "prims/jvmtiUtil.hpp"
#include "runtime/arguments.hpp"
#include "runtime/deoptimization.hpp"
#include "runtime/interfaceSupport.hpp"
#include "runtime/javaCalls.hpp"
#include "runtime/jfieldIDWorkaround.hpp"
#include "runtime/osThread.hpp"
#include "runtime/reflectionUtils.hpp"
#include "runtime/signature.hpp"
#include "runtime/thread.inline.hpp"
#include "runtime/timerTrace.hpp"
#include "runtime/vframe.hpp"
#include "runtime/vmThread.hpp"
#include "services/threadService.hpp"
#include "utilities/exceptions.hpp"
#include "utilities/preserveException.hpp"


#define FIXLATER 0 // REMOVE this when completed.

 // FIXLATER: hook into JvmtiTrace
#define TraceJVMTICalls false

JvmtiEnv::JvmtiEnv(jint version) : JvmtiEnvBase(version) {
}

JvmtiEnv::~JvmtiEnv() {
}

JvmtiEnv*
JvmtiEnv::create_a_jvmti(jint version) {
  return new JvmtiEnv(version);
}

// VM operation class to copy jni function table at safepoint.
// More than one java threads or jvmti agents may be reading/
// modifying jni function tables. To reduce the risk of bad
// interaction b/w these threads it is copied at safepoint.
class VM_JNIFunctionTableCopier : public VM_Operation {
 private:
  const struct JNINativeInterface_ *_function_table;
 public:
  VM_JNIFunctionTableCopier(const struct JNINativeInterface_ *func_tbl) {
    _function_table = func_tbl;
  };

  VMOp_Type type() const { return VMOp_JNIFunctionTableCopier; }
  void doit() {
    copy_jni_function_table(_function_table);
  };
};

//
// Do not change the "prefix" marker below, everything above it is copied
// unchanged into the filled stub, everything below is controlled by the
// stub filler (only method bodies are carried forward, and then only for
// functionality still in the spec).
//
// end file prefix

  //
  // Memory Management functions
  //

// mem_ptr - pre-checked for NULL
jvmtiError
JvmtiEnv::Allocate(jlong size, unsigned char** mem_ptr) {
  return allocate(size, mem_ptr);
} /* end Allocate */


// mem - NULL is a valid value, must be checked
jvmtiError
JvmtiEnv::Deallocate(unsigned char* mem) {
  return deallocate(mem);
} /* end Deallocate */

// Threads_lock NOT held, java_thread not protected by lock
// java_thread - pre-checked
// data - NULL is a valid value, must be checked
jvmtiError
JvmtiEnv::SetThreadLocalStorage(JavaThread* java_thread, const void* data) {
  JvmtiThreadState* state = java_thread->jvmti_thread_state();
  if (state == NULL) {
    if (data == NULL) {
      // leaving state unset same as data set to NULL
      return JVMTI_ERROR_NONE;
    }
    // otherwise, create the state
    state = JvmtiThreadState::state_for(java_thread);
    if (state == NULL) {
      return JVMTI_ERROR_THREAD_NOT_ALIVE;
    }
  }
  state->env_thread_state(this)->set_agent_thread_local_storage_data((void*)data);
  return JVMTI_ERROR_NONE;
} /* end SetThreadLocalStorage */


// Threads_lock NOT held
// thread - NOT pre-checked
// data_ptr - pre-checked for NULL
jvmtiError
JvmtiEnv::GetThreadLocalStorage(jthread thread, void** data_ptr) {
  JavaThread* current_thread = JavaThread::current();
  if (thread == NULL) {
    JvmtiThreadState* state = current_thread->jvmti_thread_state();
    *data_ptr = (state == NULL) ? NULL :
      state->env_thread_state(this)->get_agent_thread_local_storage_data();
  } else {

    // jvmti_GetThreadLocalStorage is "in native" and doesn't transition
    // the thread to _thread_in_vm. However, when the TLS for a thread
    // other than the current thread is required we need to transition
    // from native so as to resolve the jthread.

    ThreadInVMfromNative __tiv(current_thread);
    VM_ENTRY_BASE(jvmtiError, JvmtiEnv::GetThreadLocalStorage , current_thread)
    debug_only(VMNativeEntryWrapper __vew;)

    oop thread_oop = JNIHandles::resolve_external_guard(thread);
    if (thread_oop == NULL) {
      return JVMTI_ERROR_INVALID_THREAD;
    }
    if (!thread_oop->is_a(SystemDictionary::Thread_klass())) {
      return JVMTI_ERROR_INVALID_THREAD;
    }
    JavaThread* java_thread = java_lang_Thread::thread(thread_oop);
    if (java_thread == NULL) {
      return JVMTI_ERROR_THREAD_NOT_ALIVE;
    }
    JvmtiThreadState* state = java_thread->jvmti_thread_state();
    *data_ptr = (state == NULL) ? NULL :
      state->env_thread_state(this)->get_agent_thread_local_storage_data();
  }
  return JVMTI_ERROR_NONE;
} /* end GetThreadLocalStorage */

  //
  // Module functions
  //

// module_count_ptr - pre-checked for NULL
// modules_ptr - pre-checked for NULL
jvmtiError
JvmtiEnv::GetAllModules(jint* module_count_ptr, jobject** modules_ptr) {
    JvmtiModuleClosure jmc;

    return jmc.get_all_modules(this, module_count_ptr, modules_ptr);
} /* end GetAllModules */


// class_loader - NULL is a valid value, must be pre-checked
// package_name - pre-checked for NULL
// module_ptr - pre-checked for NULL
jvmtiError
JvmtiEnv::GetNamedModule(jobject class_loader, const char* package_name, jobject* module_ptr) {
  JavaThread* THREAD = JavaThread::current(); // pass to macros
  ResourceMark rm(THREAD);

  Handle h_loader (THREAD, JNIHandles::resolve(class_loader));
  // Check that loader is a subclass of java.lang.ClassLoader.
  if (h_loader.not_null() && !java_lang_ClassLoader::is_subclass(h_loader->klass())) {
    return JVMTI_ERROR_ILLEGAL_ARGUMENT;
  }
  jobject module = Modules::get_named_module(h_loader, package_name, THREAD);
  if (HAS_PENDING_EXCEPTION) {
    CLEAR_PENDING_EXCEPTION;
    return JVMTI_ERROR_INTERNAL; // unexpected exception
  }
  *module_ptr = module;
  return JVMTI_ERROR_NONE;
} /* end GetNamedModule */


<<<<<<< HEAD
=======
// module - pre-checked for NULL
// to_module - pre-checked for NULL
jvmtiError
JvmtiEnv::AddModuleReads(jobject module, jobject to_module) {
  JavaThread* THREAD = JavaThread::current();

  // check module
  Handle h_module(THREAD, JNIHandles::resolve(module));
  if (!java_lang_reflect_Module::is_instance(h_module())) {
    return JVMTI_ERROR_INVALID_MODULE;
  }
  // check to_module
  Handle h_to_module(THREAD, JNIHandles::resolve(to_module));
  if (!java_lang_reflect_Module::is_instance(h_to_module())) {
    return JVMTI_ERROR_INVALID_MODULE;
  }
  return JvmtiExport::add_module_reads(h_module, h_to_module, THREAD);
} /* end AddModuleReads */


// module - pre-checked for NULL
// pkg_name - pre-checked for NULL
// to_module - pre-checked for NULL
jvmtiError
JvmtiEnv::AddModuleExports(jobject module, const char* pkg_name, jobject to_module) {
  JavaThread* THREAD = JavaThread::current();
  oop str_oop = StringTable::intern((char*)pkg_name, THREAD);
  Handle h_pkg(THREAD, str_oop);

  // check module
  Handle h_module(THREAD, JNIHandles::resolve(module));
  if (!java_lang_reflect_Module::is_instance(h_module())) {
    return JVMTI_ERROR_INVALID_MODULE;
  }
  // check to_module
  Handle h_to_module(THREAD, JNIHandles::resolve(to_module));
  if (!java_lang_reflect_Module::is_instance(h_to_module())) {
    return JVMTI_ERROR_INVALID_MODULE;
  }
  return JvmtiExport::add_module_exports(h_module, h_pkg, h_to_module, THREAD);
} /* end AddModuleExports */


// module - pre-checked for NULL
// service - pre-checked for NULL
jvmtiError
JvmtiEnv::AddModuleUses(jobject module, jclass service) {
  JavaThread* THREAD = JavaThread::current();

  // check module
  Handle h_module(THREAD, JNIHandles::resolve(module));
  if (!java_lang_reflect_Module::is_instance(h_module())) {
    return JVMTI_ERROR_INVALID_MODULE;
  }
  // check service
  Handle h_service(THREAD, JNIHandles::resolve_external_guard(service));
  if (!java_lang_Class::is_instance(h_service()) ||
      java_lang_Class::is_primitive(h_service())) {
    return JVMTI_ERROR_INVALID_CLASS;
  }
  return JvmtiExport::add_module_uses(h_module, h_service, THREAD);
} /* end AddModuleUses */


// module - pre-checked for NULL
// service - pre-checked for NULL
// impl_class - pre-checked for NULL
jvmtiError
JvmtiEnv::AddModuleProvides(jobject module, jclass service, jclass impl_class) {
  JavaThread* THREAD = JavaThread::current();

  // check module
  Handle h_module(THREAD, JNIHandles::resolve(module));
  if (!java_lang_reflect_Module::is_instance(h_module())) {
    return JVMTI_ERROR_INVALID_MODULE;
  }
  // check service
  Handle h_service(THREAD, JNIHandles::resolve_external_guard(service));
  if (!java_lang_Class::is_instance(h_service()) ||
      java_lang_Class::is_primitive(h_service())) {
    return JVMTI_ERROR_INVALID_CLASS;
  }
  // check impl_class
  Handle h_impl_class(THREAD, JNIHandles::resolve_external_guard(impl_class));
  if (!java_lang_Class::is_instance(h_impl_class()) ||
      java_lang_Class::is_primitive(h_impl_class())) {
    return JVMTI_ERROR_INVALID_CLASS;
  }
  return JvmtiExport::add_module_provides(h_module, h_service, h_impl_class, THREAD);
} /* end AddModuleProvides */


>>>>>>> fcf8084f
  //
  // Class functions
  //

// class_count_ptr - pre-checked for NULL
// classes_ptr - pre-checked for NULL
jvmtiError
JvmtiEnv::GetLoadedClasses(jint* class_count_ptr, jclass** classes_ptr) {
  return JvmtiGetLoadedClasses::getLoadedClasses(this, class_count_ptr, classes_ptr);
} /* end GetLoadedClasses */


// initiating_loader - NULL is a valid value, must be checked
// class_count_ptr - pre-checked for NULL
// classes_ptr - pre-checked for NULL
jvmtiError
JvmtiEnv::GetClassLoaderClasses(jobject initiating_loader, jint* class_count_ptr, jclass** classes_ptr) {
  return JvmtiGetLoadedClasses::getClassLoaderClasses(this, initiating_loader,
                                                  class_count_ptr, classes_ptr);
} /* end GetClassLoaderClasses */

// k_mirror - may be primitive, this must be checked
// is_modifiable_class_ptr - pre-checked for NULL
jvmtiError
JvmtiEnv::IsModifiableClass(oop k_mirror, jboolean* is_modifiable_class_ptr) {
  *is_modifiable_class_ptr = VM_RedefineClasses::is_modifiable_class(k_mirror)?
                                                       JNI_TRUE : JNI_FALSE;
  return JVMTI_ERROR_NONE;
} /* end IsModifiableClass */

// class_count - pre-checked to be greater than or equal to 0
// classes - pre-checked for NULL
jvmtiError
JvmtiEnv::RetransformClasses(jint class_count, const jclass* classes) {
//TODO: add locking

  int index;
  JavaThread* current_thread = JavaThread::current();
  ResourceMark rm(current_thread);

  jvmtiClassDefinition* class_definitions =
                            NEW_RESOURCE_ARRAY(jvmtiClassDefinition, class_count);
  NULL_CHECK(class_definitions, JVMTI_ERROR_OUT_OF_MEMORY);

  for (index = 0; index < class_count; index++) {
    HandleMark hm(current_thread);

    jclass jcls = classes[index];
    oop k_mirror = JNIHandles::resolve_external_guard(jcls);
    if (k_mirror == NULL) {
      return JVMTI_ERROR_INVALID_CLASS;
    }
    if (!k_mirror->is_a(SystemDictionary::Class_klass())) {
      return JVMTI_ERROR_INVALID_CLASS;
    }

    if (java_lang_Class::is_primitive(k_mirror)) {
      return JVMTI_ERROR_UNMODIFIABLE_CLASS;
    }

    Klass* k_oop = java_lang_Class::as_Klass(k_mirror);
    KlassHandle klass(current_thread, k_oop);

    jint status = klass->jvmti_class_status();
    if (status & (JVMTI_CLASS_STATUS_ERROR)) {
      return JVMTI_ERROR_INVALID_CLASS;
    }
    if (status & (JVMTI_CLASS_STATUS_ARRAY)) {
      return JVMTI_ERROR_UNMODIFIABLE_CLASS;
    }

    instanceKlassHandle ikh(current_thread, k_oop);
    if (ikh->get_cached_class_file_bytes() == NULL) {
      // Not cached, we need to reconstitute the class file from the
      // VM representation. We don't attach the reconstituted class
      // bytes to the InstanceKlass here because they have not been
      // validated and we're not at a safepoint.
      JvmtiClassFileReconstituter reconstituter(ikh);
      if (reconstituter.get_error() != JVMTI_ERROR_NONE) {
        return reconstituter.get_error();
      }

      class_definitions[index].class_byte_count = (jint)reconstituter.class_file_size();
      class_definitions[index].class_bytes      = (unsigned char*)
                                                       reconstituter.class_file_bytes();
    } else {
      // it is cached, get it from the cache
      class_definitions[index].class_byte_count = ikh->get_cached_class_file_len();
      class_definitions[index].class_bytes      = ikh->get_cached_class_file_bytes();
    }
    class_definitions[index].klass              = jcls;
  }
  VM_RedefineClasses op(class_count, class_definitions, jvmti_class_load_kind_retransform);
  VMThread::execute(&op);
  return (op.check_error());
} /* end RetransformClasses */


// class_count - pre-checked to be greater than or equal to 0
// class_definitions - pre-checked for NULL
jvmtiError
JvmtiEnv::RedefineClasses(jint class_count, const jvmtiClassDefinition* class_definitions) {
//TODO: add locking
  VM_RedefineClasses op(class_count, class_definitions, jvmti_class_load_kind_redefine);
  VMThread::execute(&op);
  return (op.check_error());
} /* end RedefineClasses */


  //
  // Object functions
  //

// size_ptr - pre-checked for NULL
jvmtiError
JvmtiEnv::GetObjectSize(jobject object, jlong* size_ptr) {
  oop mirror = JNIHandles::resolve_external_guard(object);
  NULL_CHECK(mirror, JVMTI_ERROR_INVALID_OBJECT);
  *size_ptr = (jlong)mirror->size() * wordSize;
  return JVMTI_ERROR_NONE;
} /* end GetObjectSize */

  //
  // Method functions
  //

// prefix - NULL is a valid value, must be checked
jvmtiError
JvmtiEnv::SetNativeMethodPrefix(const char* prefix) {
  return prefix == NULL?
              SetNativeMethodPrefixes(0, NULL) :
              SetNativeMethodPrefixes(1, (char**)&prefix);
} /* end SetNativeMethodPrefix */


// prefix_count - pre-checked to be greater than or equal to 0
// prefixes - pre-checked for NULL
jvmtiError
JvmtiEnv::SetNativeMethodPrefixes(jint prefix_count, char** prefixes) {
  // Have to grab JVMTI thread state lock to be sure that some thread
  // isn't accessing the prefixes at the same time we are setting them.
  // No locks during VM bring-up.
  if (Threads::number_of_threads() == 0) {
    return set_native_method_prefixes(prefix_count, prefixes);
  } else {
    MutexLocker mu(JvmtiThreadState_lock);
    return set_native_method_prefixes(prefix_count, prefixes);
  }
} /* end SetNativeMethodPrefixes */

  //
  // Event Management functions
  //

// callbacks - NULL is a valid value, must be checked
// size_of_callbacks - pre-checked to be greater than or equal to 0
jvmtiError
JvmtiEnv::SetEventCallbacks(const jvmtiEventCallbacks* callbacks, jint size_of_callbacks) {
  JvmtiEventController::set_event_callbacks(this, callbacks, size_of_callbacks);
  return JVMTI_ERROR_NONE;
} /* end SetEventCallbacks */


// event_thread - NULL is a valid value, must be checked
jvmtiError
JvmtiEnv::SetEventNotificationMode(jvmtiEventMode mode, jvmtiEvent event_type, jthread event_thread,   ...) {
  JavaThread* java_thread = NULL;
  if (event_thread != NULL) {
    oop thread_oop = JNIHandles::resolve_external_guard(event_thread);
    if (thread_oop == NULL) {
      return JVMTI_ERROR_INVALID_THREAD;
    }
    if (!thread_oop->is_a(SystemDictionary::Thread_klass())) {
      return JVMTI_ERROR_INVALID_THREAD;
    }
    java_thread = java_lang_Thread::thread(thread_oop);
    if (java_thread == NULL) {
      return JVMTI_ERROR_THREAD_NOT_ALIVE;
    }
  }

  // event_type must be valid
  if (!JvmtiEventController::is_valid_event_type(event_type)) {
    return JVMTI_ERROR_INVALID_EVENT_TYPE;
  }

  // global events cannot be controlled at thread level.
  if (java_thread != NULL && JvmtiEventController::is_global_event(event_type)) {
    return JVMTI_ERROR_ILLEGAL_ARGUMENT;
  }

  bool enabled = (mode == JVMTI_ENABLE);

  // assure that needed capabilities are present
  if (enabled && !JvmtiUtil::has_event_capability(event_type, get_capabilities())) {
    return JVMTI_ERROR_MUST_POSSESS_CAPABILITY;
  }

  if (event_type == JVMTI_EVENT_CLASS_FILE_LOAD_HOOK && enabled) {
    record_class_file_load_hook_enabled();
  }
  JvmtiEventController::set_user_enabled(this, java_thread, event_type, enabled);

  return JVMTI_ERROR_NONE;
} /* end SetEventNotificationMode */

  //
  // Capability functions
  //

// capabilities_ptr - pre-checked for NULL
jvmtiError
JvmtiEnv::GetPotentialCapabilities(jvmtiCapabilities* capabilities_ptr) {
  JvmtiManageCapabilities::get_potential_capabilities(get_capabilities(),
                                                      get_prohibited_capabilities(),
                                                      capabilities_ptr);
  return JVMTI_ERROR_NONE;
} /* end GetPotentialCapabilities */


// capabilities_ptr - pre-checked for NULL
jvmtiError
JvmtiEnv::AddCapabilities(const jvmtiCapabilities* capabilities_ptr) {
  return JvmtiManageCapabilities::add_capabilities(get_capabilities(),
                                                   get_prohibited_capabilities(),
                                                   capabilities_ptr,
                                                   get_capabilities());
} /* end AddCapabilities */


// capabilities_ptr - pre-checked for NULL
jvmtiError
JvmtiEnv::RelinquishCapabilities(const jvmtiCapabilities* capabilities_ptr) {
  JvmtiManageCapabilities::relinquish_capabilities(get_capabilities(), capabilities_ptr, get_capabilities());
  return JVMTI_ERROR_NONE;
} /* end RelinquishCapabilities */


// capabilities_ptr - pre-checked for NULL
jvmtiError
JvmtiEnv::GetCapabilities(jvmtiCapabilities* capabilities_ptr) {
  JvmtiManageCapabilities::copy_capabilities(get_capabilities(), capabilities_ptr);
  return JVMTI_ERROR_NONE;
} /* end GetCapabilities */

  //
  // Class Loader Search functions
  //

// segment - pre-checked for NULL
jvmtiError
JvmtiEnv::AddToBootstrapClassLoaderSearch(const char* segment) {
  jvmtiPhase phase = get_phase();
  if (phase == JVMTI_PHASE_ONLOAD) {
    Arguments::append_sysclasspath(segment);
    return JVMTI_ERROR_NONE;
  } else if (use_version_1_0_semantics()) {
    // This JvmtiEnv requested version 1.0 semantics and this function
    // is only allowed in the ONLOAD phase in version 1.0 so we need to
    // return an error here.
    return JVMTI_ERROR_WRONG_PHASE;
  } else if (phase == JVMTI_PHASE_LIVE) {
    // The phase is checked by the wrapper that called this function,
    // but this thread could be racing with the thread that is
    // terminating the VM so we check one more time.

    // create the zip entry
    ClassPathZipEntry* zip_entry = ClassLoader::create_class_path_zip_entry(segment, true);
    if (zip_entry == NULL) {
      return JVMTI_ERROR_ILLEGAL_ARGUMENT;
    }

    // lock the loader
    Thread* thread = Thread::current();
    HandleMark hm;
    Handle loader_lock = Handle(thread, SystemDictionary::system_loader_lock());

    ObjectLocker ol(loader_lock, thread);

    // add the jar file to the bootclasspath
    log_info(class, load)("opened: %s", zip_entry->name());
    ClassLoaderExt::append_boot_classpath(zip_entry);
    return JVMTI_ERROR_NONE;
  } else {
    return JVMTI_ERROR_WRONG_PHASE;
  }

} /* end AddToBootstrapClassLoaderSearch */


// segment - pre-checked for NULL
jvmtiError
JvmtiEnv::AddToSystemClassLoaderSearch(const char* segment) {
  jvmtiPhase phase = get_phase();

  if (phase == JVMTI_PHASE_ONLOAD) {
    for (SystemProperty* p = Arguments::system_properties(); p != NULL; p = p->next()) {
      if (strcmp("java.class.path", p->key()) == 0) {
        p->append_value(segment);
        break;
      }
    }
    return JVMTI_ERROR_NONE;
  } else if (phase == JVMTI_PHASE_LIVE) {
    // The phase is checked by the wrapper that called this function,
    // but this thread could be racing with the thread that is
    // terminating the VM so we check one more time.
    HandleMark hm;

    // create the zip entry (which will open the zip file and hence
    // check that the segment is indeed a zip file).
    ClassPathZipEntry* zip_entry = ClassLoader::create_class_path_zip_entry(segment, false);
    if (zip_entry == NULL) {
      return JVMTI_ERROR_ILLEGAL_ARGUMENT;
    }
    delete zip_entry;   // no longer needed

    // lock the loader
    Thread* THREAD = Thread::current();
    Handle loader = Handle(THREAD, SystemDictionary::java_system_loader());

    ObjectLocker ol(loader, THREAD);

    // need the path as java.lang.String
    Handle path = java_lang_String::create_from_platform_dependent_str(segment, THREAD);
    if (HAS_PENDING_EXCEPTION) {
      CLEAR_PENDING_EXCEPTION;
      return JVMTI_ERROR_INTERNAL;
    }

    instanceKlassHandle loader_ik(THREAD, loader->klass());

    // Invoke the appendToClassPathForInstrumentation method - if the method
    // is not found it means the loader doesn't support adding to the class path
    // in the live phase.
    {
      JavaValue res(T_VOID);
      JavaCalls::call_special(&res,
                              loader,
                              loader_ik,
                              vmSymbols::appendToClassPathForInstrumentation_name(),
                              vmSymbols::appendToClassPathForInstrumentation_signature(),
                              path,
                              THREAD);
      if (HAS_PENDING_EXCEPTION) {
        Symbol* ex_name = PENDING_EXCEPTION->klass()->name();
        CLEAR_PENDING_EXCEPTION;

        if (ex_name == vmSymbols::java_lang_NoSuchMethodError()) {
          return JVMTI_ERROR_CLASS_LOADER_UNSUPPORTED;
        } else {
          return JVMTI_ERROR_INTERNAL;
        }
      }
    }

    return JVMTI_ERROR_NONE;
  } else {
    return JVMTI_ERROR_WRONG_PHASE;
  }
} /* end AddToSystemClassLoaderSearch */

  //
  // General functions
  //

// phase_ptr - pre-checked for NULL
jvmtiError
JvmtiEnv::GetPhase(jvmtiPhase* phase_ptr) {
  *phase_ptr = phase();
  return JVMTI_ERROR_NONE;
} /* end GetPhase */


jvmtiError
JvmtiEnv::DisposeEnvironment() {
  dispose();
  return JVMTI_ERROR_NONE;
} /* end DisposeEnvironment */


// data - NULL is a valid value, must be checked
jvmtiError
JvmtiEnv::SetEnvironmentLocalStorage(const void* data) {
  set_env_local_storage(data);
  return JVMTI_ERROR_NONE;
} /* end SetEnvironmentLocalStorage */


// data_ptr - pre-checked for NULL
jvmtiError
JvmtiEnv::GetEnvironmentLocalStorage(void** data_ptr) {
  *data_ptr = (void*)get_env_local_storage();
  return JVMTI_ERROR_NONE;
} /* end GetEnvironmentLocalStorage */

// version_ptr - pre-checked for NULL
jvmtiError
JvmtiEnv::GetVersionNumber(jint* version_ptr) {
  *version_ptr = JVMTI_VERSION;
  return JVMTI_ERROR_NONE;
} /* end GetVersionNumber */


// name_ptr - pre-checked for NULL
jvmtiError
JvmtiEnv::GetErrorName(jvmtiError error, char** name_ptr) {
  if (error < JVMTI_ERROR_NONE || error > JVMTI_ERROR_MAX) {
    return JVMTI_ERROR_ILLEGAL_ARGUMENT;
  }
  const char *name = JvmtiUtil::error_name(error);
  if (name == NULL) {
    return JVMTI_ERROR_ILLEGAL_ARGUMENT;
  }
  size_t len = strlen(name) + 1;
  jvmtiError err = allocate(len, (unsigned char**)name_ptr);
  if (err == JVMTI_ERROR_NONE) {
    memcpy(*name_ptr, name, len);
  }
  return err;
} /* end GetErrorName */


jvmtiError
JvmtiEnv::SetVerboseFlag(jvmtiVerboseFlag flag, jboolean value) {
  switch (flag) {
  case JVMTI_VERBOSE_OTHER:
    // ignore
    break;
  case JVMTI_VERBOSE_CLASS:
    if (value == 0) {
      LogConfiguration::parse_log_arguments("stdout", "class+unload=off", NULL, NULL, NULL);
      LogConfiguration::parse_log_arguments("stdout", "class+load=off", NULL, NULL, NULL);
    } else {
      LogConfiguration::parse_log_arguments("stdout", "class+load=info", NULL, NULL, NULL);
      LogConfiguration::parse_log_arguments("stdout", "class+unload=info", NULL, NULL, NULL);
    }
    break;
  case JVMTI_VERBOSE_GC:
    if (value == 0) {
      LogConfiguration::configure_stdout(LogLevel::Off, true, LOG_TAGS(gc));
    } else {
      LogConfiguration::configure_stdout(LogLevel::Info, true, LOG_TAGS(gc));
    }
    break;
  case JVMTI_VERBOSE_JNI:
    PrintJNIResolving = value != 0;
    break;
  default:
    return JVMTI_ERROR_ILLEGAL_ARGUMENT;
  };
  return JVMTI_ERROR_NONE;
} /* end SetVerboseFlag */


// format_ptr - pre-checked for NULL
jvmtiError
JvmtiEnv::GetJLocationFormat(jvmtiJlocationFormat* format_ptr) {
  *format_ptr = JVMTI_JLOCATION_JVMBCI;
  return JVMTI_ERROR_NONE;
} /* end GetJLocationFormat */

  //
  // Thread functions
  //

// Threads_lock NOT held
// thread - NOT pre-checked
// thread_state_ptr - pre-checked for NULL
jvmtiError
JvmtiEnv::GetThreadState(jthread thread, jint* thread_state_ptr) {
  jint state;
  oop thread_oop;
  JavaThread* thr;

  if (thread == NULL) {
    thread_oop = JavaThread::current()->threadObj();
  } else {
    thread_oop = JNIHandles::resolve_external_guard(thread);
  }

  if (thread_oop == NULL || !thread_oop->is_a(SystemDictionary::Thread_klass())) {
    return JVMTI_ERROR_INVALID_THREAD;
  }

  // get most state bits
  state = (jint)java_lang_Thread::get_thread_status(thread_oop);

  // add more state bits
  thr = java_lang_Thread::thread(thread_oop);
  if (thr != NULL) {
    JavaThreadState jts = thr->thread_state();

    if (thr->is_being_ext_suspended()) {
      state |= JVMTI_THREAD_STATE_SUSPENDED;
    }
    if (jts == _thread_in_native) {
      state |= JVMTI_THREAD_STATE_IN_NATIVE;
    }
    OSThread* osThread = thr->osthread();
    if (osThread != NULL && osThread->interrupted()) {
      state |= JVMTI_THREAD_STATE_INTERRUPTED;
    }
  }

  *thread_state_ptr = state;
  return JVMTI_ERROR_NONE;
} /* end GetThreadState */


// thread_ptr - pre-checked for NULL
jvmtiError
JvmtiEnv::GetCurrentThread(jthread* thread_ptr) {
  JavaThread* current_thread  = JavaThread::current();
  *thread_ptr = (jthread)JNIHandles::make_local(current_thread, current_thread->threadObj());
  return JVMTI_ERROR_NONE;
} /* end GetCurrentThread */


// threads_count_ptr - pre-checked for NULL
// threads_ptr - pre-checked for NULL
jvmtiError
JvmtiEnv::GetAllThreads(jint* threads_count_ptr, jthread** threads_ptr) {
  int nthreads        = 0;
  Handle *thread_objs = NULL;
  ResourceMark rm;
  HandleMark hm;

  // enumerate threads (including agent threads)
  ThreadsListEnumerator tle(Thread::current(), true);
  nthreads = tle.num_threads();
  *threads_count_ptr = nthreads;

  if (nthreads == 0) {
    *threads_ptr = NULL;
    return JVMTI_ERROR_NONE;
  }

  thread_objs = NEW_RESOURCE_ARRAY(Handle, nthreads);
  NULL_CHECK(thread_objs, JVMTI_ERROR_OUT_OF_MEMORY);

  for (int i=0; i < nthreads; i++) {
    thread_objs[i] = Handle(tle.get_threadObj(i));
  }

  // have to make global handles outside of Threads_lock
  jthread *jthreads  = new_jthreadArray(nthreads, thread_objs);
  NULL_CHECK(jthreads, JVMTI_ERROR_OUT_OF_MEMORY);

  *threads_ptr = jthreads;
  return JVMTI_ERROR_NONE;
} /* end GetAllThreads */


// Threads_lock NOT held, java_thread not protected by lock
// java_thread - pre-checked
jvmtiError
JvmtiEnv::SuspendThread(JavaThread* java_thread) {
  // don't allow hidden thread suspend request.
  if (java_thread->is_hidden_from_external_view()) {
    return (JVMTI_ERROR_NONE);
  }

  {
    MutexLockerEx ml(java_thread->SR_lock(), Mutex::_no_safepoint_check_flag);
    if (java_thread->is_external_suspend()) {
      // don't allow nested external suspend requests.
      return (JVMTI_ERROR_THREAD_SUSPENDED);
    }
    if (java_thread->is_exiting()) { // thread is in the process of exiting
      return (JVMTI_ERROR_THREAD_NOT_ALIVE);
    }
    java_thread->set_external_suspend();
  }

  if (!JvmtiSuspendControl::suspend(java_thread)) {
    // the thread was in the process of exiting
    return (JVMTI_ERROR_THREAD_NOT_ALIVE);
  }
  return JVMTI_ERROR_NONE;
} /* end SuspendThread */


// request_count - pre-checked to be greater than or equal to 0
// request_list - pre-checked for NULL
// results - pre-checked for NULL
jvmtiError
JvmtiEnv::SuspendThreadList(jint request_count, const jthread* request_list, jvmtiError* results) {
  int needSafepoint = 0;  // > 0 if we need a safepoint
  for (int i = 0; i < request_count; i++) {
    JavaThread *java_thread = get_JavaThread(request_list[i]);
    if (java_thread == NULL) {
      results[i] = JVMTI_ERROR_INVALID_THREAD;
      continue;
    }
    // the thread has not yet run or has exited (not on threads list)
    if (java_thread->threadObj() == NULL) {
      results[i] = JVMTI_ERROR_THREAD_NOT_ALIVE;
      continue;
    }
    if (java_lang_Thread::thread(java_thread->threadObj()) == NULL) {
      results[i] = JVMTI_ERROR_THREAD_NOT_ALIVE;
      continue;
    }
    // don't allow hidden thread suspend request.
    if (java_thread->is_hidden_from_external_view()) {
      results[i] = JVMTI_ERROR_NONE;  // indicate successful suspend
      continue;
    }

    {
      MutexLockerEx ml(java_thread->SR_lock(), Mutex::_no_safepoint_check_flag);
      if (java_thread->is_external_suspend()) {
        // don't allow nested external suspend requests.
        results[i] = JVMTI_ERROR_THREAD_SUSPENDED;
        continue;
      }
      if (java_thread->is_exiting()) { // thread is in the process of exiting
        results[i] = JVMTI_ERROR_THREAD_NOT_ALIVE;
        continue;
      }
      java_thread->set_external_suspend();
    }
    if (java_thread->thread_state() == _thread_in_native) {
      // We need to try and suspend native threads here. Threads in
      // other states will self-suspend on their next transition.
      if (!JvmtiSuspendControl::suspend(java_thread)) {
        // The thread was in the process of exiting. Force another
        // safepoint to make sure that this thread transitions.
        needSafepoint++;
        results[i] = JVMTI_ERROR_THREAD_NOT_ALIVE;
        continue;
      }
    } else {
      needSafepoint++;
    }
    results[i] = JVMTI_ERROR_NONE;  // indicate successful suspend
  }
  if (needSafepoint > 0) {
    VM_ForceSafepoint vfs;
    VMThread::execute(&vfs);
  }
  // per-thread suspend results returned via results parameter
  return JVMTI_ERROR_NONE;
} /* end SuspendThreadList */


// Threads_lock NOT held, java_thread not protected by lock
// java_thread - pre-checked
jvmtiError
JvmtiEnv::ResumeThread(JavaThread* java_thread) {
  // don't allow hidden thread resume request.
  if (java_thread->is_hidden_from_external_view()) {
    return JVMTI_ERROR_NONE;
  }

  if (!java_thread->is_being_ext_suspended()) {
    return JVMTI_ERROR_THREAD_NOT_SUSPENDED;
  }

  if (!JvmtiSuspendControl::resume(java_thread)) {
    return JVMTI_ERROR_INTERNAL;
  }
  return JVMTI_ERROR_NONE;
} /* end ResumeThread */


// request_count - pre-checked to be greater than or equal to 0
// request_list - pre-checked for NULL
// results - pre-checked for NULL
jvmtiError
JvmtiEnv::ResumeThreadList(jint request_count, const jthread* request_list, jvmtiError* results) {
  for (int i = 0; i < request_count; i++) {
    JavaThread *java_thread = get_JavaThread(request_list[i]);
    if (java_thread == NULL) {
      results[i] = JVMTI_ERROR_INVALID_THREAD;
      continue;
    }
    // don't allow hidden thread resume request.
    if (java_thread->is_hidden_from_external_view()) {
      results[i] = JVMTI_ERROR_NONE;  // indicate successful resume
      continue;
    }
    if (!java_thread->is_being_ext_suspended()) {
      results[i] = JVMTI_ERROR_THREAD_NOT_SUSPENDED;
      continue;
    }

    if (!JvmtiSuspendControl::resume(java_thread)) {
      results[i] = JVMTI_ERROR_INTERNAL;
      continue;
    }

    results[i] = JVMTI_ERROR_NONE;  // indicate successful suspend
  }
  // per-thread resume results returned via results parameter
  return JVMTI_ERROR_NONE;
} /* end ResumeThreadList */


// Threads_lock NOT held, java_thread not protected by lock
// java_thread - pre-checked
jvmtiError
JvmtiEnv::StopThread(JavaThread* java_thread, jobject exception) {
  oop e = JNIHandles::resolve_external_guard(exception);
  NULL_CHECK(e, JVMTI_ERROR_NULL_POINTER);

  JavaThread::send_async_exception(java_thread->threadObj(), e);

  return JVMTI_ERROR_NONE;

} /* end StopThread */


// Threads_lock NOT held
// thread - NOT pre-checked
jvmtiError
JvmtiEnv::InterruptThread(jthread thread) {
  oop thread_oop = JNIHandles::resolve_external_guard(thread);
  if (thread_oop == NULL || !thread_oop->is_a(SystemDictionary::Thread_klass()))
    return JVMTI_ERROR_INVALID_THREAD;

  JavaThread* current_thread  = JavaThread::current();

  // Todo: this is a duplicate of JVM_Interrupt; share code in future
  // Ensure that the C++ Thread and OSThread structures aren't freed before we operate
  MutexLockerEx ml(current_thread->threadObj() == thread_oop ? NULL : Threads_lock);
  // We need to re-resolve the java_thread, since a GC might have happened during the
  // acquire of the lock

  JavaThread* java_thread = java_lang_Thread::thread(JNIHandles::resolve_external_guard(thread));
  NULL_CHECK(java_thread, JVMTI_ERROR_THREAD_NOT_ALIVE);

  Thread::interrupt(java_thread);

  return JVMTI_ERROR_NONE;
} /* end InterruptThread */


// Threads_lock NOT held
// thread - NOT pre-checked
// info_ptr - pre-checked for NULL
jvmtiError
JvmtiEnv::GetThreadInfo(jthread thread, jvmtiThreadInfo* info_ptr) {
  ResourceMark rm;
  HandleMark hm;

  JavaThread* current_thread = JavaThread::current();

  // if thread is NULL the current thread is used
  oop thread_oop;
  if (thread == NULL) {
    thread_oop = current_thread->threadObj();
  } else {
    thread_oop = JNIHandles::resolve_external_guard(thread);
  }
  if (thread_oop == NULL || !thread_oop->is_a(SystemDictionary::Thread_klass()))
    return JVMTI_ERROR_INVALID_THREAD;

  Handle thread_obj(current_thread, thread_oop);
  Handle name;
  ThreadPriority priority;
  Handle     thread_group;
  Handle context_class_loader;
  bool          is_daemon;

  { MutexLocker mu(Threads_lock);

    name = Handle(current_thread, java_lang_Thread::name(thread_obj()));
    priority = java_lang_Thread::priority(thread_obj());
    thread_group = Handle(current_thread, java_lang_Thread::threadGroup(thread_obj()));
    is_daemon = java_lang_Thread::is_daemon(thread_obj());

    oop loader = java_lang_Thread::context_class_loader(thread_obj());
    context_class_loader = Handle(current_thread, loader);
  }
  { const char *n;

    if (name() != NULL) {
      n = java_lang_String::as_utf8_string(name());
    } else {
      n = UNICODE::as_utf8((jchar*) NULL, 0);
    }

    info_ptr->name = (char *) jvmtiMalloc(strlen(n)+1);
    if (info_ptr->name == NULL)
      return JVMTI_ERROR_OUT_OF_MEMORY;

    strcpy(info_ptr->name, n);
  }
  info_ptr->is_daemon = is_daemon;
  info_ptr->priority  = priority;

  info_ptr->context_class_loader = (context_class_loader.is_null()) ? NULL :
                                     jni_reference(context_class_loader);
  info_ptr->thread_group = jni_reference(thread_group);

  return JVMTI_ERROR_NONE;
} /* end GetThreadInfo */


// Threads_lock NOT held, java_thread not protected by lock
// java_thread - pre-checked
// owned_monitor_count_ptr - pre-checked for NULL
// owned_monitors_ptr - pre-checked for NULL
jvmtiError
JvmtiEnv::GetOwnedMonitorInfo(JavaThread* java_thread, jint* owned_monitor_count_ptr, jobject** owned_monitors_ptr) {
  jvmtiError err = JVMTI_ERROR_NONE;
  JavaThread* calling_thread = JavaThread::current();

  // growable array of jvmti monitors info on the C-heap
  GrowableArray<jvmtiMonitorStackDepthInfo*> *owned_monitors_list =
      new (ResourceObj::C_HEAP, mtInternal) GrowableArray<jvmtiMonitorStackDepthInfo*>(1, true);

  // It is only safe to perform the direct operation on the current
  // thread. All other usage needs to use a vm-safepoint-op for safety.
  if (java_thread == calling_thread) {
    err = get_owned_monitors(calling_thread, java_thread, owned_monitors_list);
  } else {
    // JVMTI get monitors info at safepoint. Do not require target thread to
    // be suspended.
    VM_GetOwnedMonitorInfo op(this, calling_thread, java_thread, owned_monitors_list);
    VMThread::execute(&op);
    err = op.result();
  }
  jint owned_monitor_count = owned_monitors_list->length();
  if (err == JVMTI_ERROR_NONE) {
    if ((err = allocate(owned_monitor_count * sizeof(jobject *),
                      (unsigned char**)owned_monitors_ptr)) == JVMTI_ERROR_NONE) {
      // copy into the returned array
      for (int i = 0; i < owned_monitor_count; i++) {
        (*owned_monitors_ptr)[i] =
          ((jvmtiMonitorStackDepthInfo*)owned_monitors_list->at(i))->monitor;
      }
      *owned_monitor_count_ptr = owned_monitor_count;
    }
  }
  // clean up.
  for (int i = 0; i < owned_monitor_count; i++) {
    deallocate((unsigned char*)owned_monitors_list->at(i));
  }
  delete owned_monitors_list;

  return err;
} /* end GetOwnedMonitorInfo */


// Threads_lock NOT held, java_thread not protected by lock
// java_thread - pre-checked
// monitor_info_count_ptr - pre-checked for NULL
// monitor_info_ptr - pre-checked for NULL
jvmtiError
JvmtiEnv::GetOwnedMonitorStackDepthInfo(JavaThread* java_thread, jint* monitor_info_count_ptr, jvmtiMonitorStackDepthInfo** monitor_info_ptr) {
  jvmtiError err = JVMTI_ERROR_NONE;
  JavaThread* calling_thread  = JavaThread::current();

  // growable array of jvmti monitors info on the C-heap
  GrowableArray<jvmtiMonitorStackDepthInfo*> *owned_monitors_list =
         new (ResourceObj::C_HEAP, mtInternal) GrowableArray<jvmtiMonitorStackDepthInfo*>(1, true);

  // It is only safe to perform the direct operation on the current
  // thread. All other usage needs to use a vm-safepoint-op for safety.
  if (java_thread == calling_thread) {
    err = get_owned_monitors(calling_thread, java_thread, owned_monitors_list);
  } else {
    // JVMTI get owned monitors info at safepoint. Do not require target thread to
    // be suspended.
    VM_GetOwnedMonitorInfo op(this, calling_thread, java_thread, owned_monitors_list);
    VMThread::execute(&op);
    err = op.result();
  }

  jint owned_monitor_count = owned_monitors_list->length();
  if (err == JVMTI_ERROR_NONE) {
    if ((err = allocate(owned_monitor_count * sizeof(jvmtiMonitorStackDepthInfo),
                      (unsigned char**)monitor_info_ptr)) == JVMTI_ERROR_NONE) {
      // copy to output array.
      for (int i = 0; i < owned_monitor_count; i++) {
        (*monitor_info_ptr)[i].monitor =
          ((jvmtiMonitorStackDepthInfo*)owned_monitors_list->at(i))->monitor;
        (*monitor_info_ptr)[i].stack_depth =
          ((jvmtiMonitorStackDepthInfo*)owned_monitors_list->at(i))->stack_depth;
      }
    }
    *monitor_info_count_ptr = owned_monitor_count;
  }

  // clean up.
  for (int i = 0; i < owned_monitor_count; i++) {
    deallocate((unsigned char*)owned_monitors_list->at(i));
  }
  delete owned_monitors_list;

  return err;
} /* end GetOwnedMonitorStackDepthInfo */


// Threads_lock NOT held, java_thread not protected by lock
// java_thread - pre-checked
// monitor_ptr - pre-checked for NULL
jvmtiError
JvmtiEnv::GetCurrentContendedMonitor(JavaThread* java_thread, jobject* monitor_ptr) {
  jvmtiError err = JVMTI_ERROR_NONE;
  JavaThread* calling_thread  = JavaThread::current();

  // It is only safe to perform the direct operation on the current
  // thread. All other usage needs to use a vm-safepoint-op for safety.
  if (java_thread == calling_thread) {
    err = get_current_contended_monitor(calling_thread, java_thread, monitor_ptr);
  } else {
    // get contended monitor information at safepoint.
    VM_GetCurrentContendedMonitor op(this, calling_thread, java_thread, monitor_ptr);
    VMThread::execute(&op);
    err = op.result();
  }
  return err;
} /* end GetCurrentContendedMonitor */


// Threads_lock NOT held
// thread - NOT pre-checked
// proc - pre-checked for NULL
// arg - NULL is a valid value, must be checked
jvmtiError
JvmtiEnv::RunAgentThread(jthread thread, jvmtiStartFunction proc, const void* arg, jint priority) {
  oop thread_oop = JNIHandles::resolve_external_guard(thread);
  if (thread_oop == NULL || !thread_oop->is_a(SystemDictionary::Thread_klass())) {
    return JVMTI_ERROR_INVALID_THREAD;
  }
  if (priority < JVMTI_THREAD_MIN_PRIORITY || priority > JVMTI_THREAD_MAX_PRIORITY) {
    return JVMTI_ERROR_INVALID_PRIORITY;
  }

  //Thread-self
  JavaThread* current_thread = JavaThread::current();

  Handle thread_hndl(current_thread, thread_oop);
  {
    MutexLocker mu(Threads_lock); // grab Threads_lock

    JvmtiAgentThread *new_thread = new JvmtiAgentThread(this, proc, arg);

    // At this point it may be possible that no osthread was created for the
    // JavaThread due to lack of memory.
    if (new_thread == NULL || new_thread->osthread() == NULL) {
      if (new_thread) delete new_thread;
      return JVMTI_ERROR_OUT_OF_MEMORY;
    }

    java_lang_Thread::set_thread(thread_hndl(), new_thread);
    java_lang_Thread::set_priority(thread_hndl(), (ThreadPriority)priority);
    java_lang_Thread::set_daemon(thread_hndl());

    new_thread->set_threadObj(thread_hndl());
    Threads::add(new_thread);
    Thread::start(new_thread);
  } // unlock Threads_lock

  return JVMTI_ERROR_NONE;
} /* end RunAgentThread */

  //
  // Thread Group functions
  //

// group_count_ptr - pre-checked for NULL
// groups_ptr - pre-checked for NULL
jvmtiError
JvmtiEnv::GetTopThreadGroups(jint* group_count_ptr, jthreadGroup** groups_ptr) {
  JavaThread* current_thread = JavaThread::current();

  // Only one top level thread group now.
  *group_count_ptr = 1;

  // Allocate memory to store global-refs to the thread groups.
  // Assume this area is freed by caller.
  *groups_ptr = (jthreadGroup *) jvmtiMalloc((sizeof(jthreadGroup)) * (*group_count_ptr));

  NULL_CHECK(*groups_ptr, JVMTI_ERROR_OUT_OF_MEMORY);

  // Convert oop to Handle, then convert Handle to global-ref.
  {
    HandleMark hm(current_thread);
    Handle system_thread_group(current_thread, Universe::system_thread_group());
    *groups_ptr[0] = jni_reference(system_thread_group);
  }

  return JVMTI_ERROR_NONE;
} /* end GetTopThreadGroups */


// info_ptr - pre-checked for NULL
jvmtiError
JvmtiEnv::GetThreadGroupInfo(jthreadGroup group, jvmtiThreadGroupInfo* info_ptr) {
  ResourceMark rm;
  HandleMark hm;

  JavaThread* current_thread = JavaThread::current();

  Handle group_obj (current_thread, JNIHandles::resolve_external_guard(group));
  NULL_CHECK(group_obj(), JVMTI_ERROR_INVALID_THREAD_GROUP);

  const char* name;
  Handle parent_group;
  bool is_daemon;
  ThreadPriority max_priority;

  { MutexLocker mu(Threads_lock);

    name         = java_lang_ThreadGroup::name(group_obj());
    parent_group = Handle(current_thread, java_lang_ThreadGroup::parent(group_obj()));
    is_daemon    = java_lang_ThreadGroup::is_daemon(group_obj());
    max_priority = java_lang_ThreadGroup::maxPriority(group_obj());
  }

  info_ptr->is_daemon    = is_daemon;
  info_ptr->max_priority = max_priority;
  info_ptr->parent       = jni_reference(parent_group);

  if (name != NULL) {
    info_ptr->name = (char*)jvmtiMalloc(strlen(name)+1);
    NULL_CHECK(info_ptr->name, JVMTI_ERROR_OUT_OF_MEMORY);
    strcpy(info_ptr->name, name);
  } else {
    info_ptr->name = NULL;
  }

  return JVMTI_ERROR_NONE;
} /* end GetThreadGroupInfo */


// thread_count_ptr - pre-checked for NULL
// threads_ptr - pre-checked for NULL
// group_count_ptr - pre-checked for NULL
// groups_ptr - pre-checked for NULL
jvmtiError
JvmtiEnv::GetThreadGroupChildren(jthreadGroup group, jint* thread_count_ptr, jthread** threads_ptr, jint* group_count_ptr, jthreadGroup** groups_ptr) {
  JavaThread* current_thread = JavaThread::current();
  oop group_obj = (oop) JNIHandles::resolve_external_guard(group);
  NULL_CHECK(group_obj, JVMTI_ERROR_INVALID_THREAD_GROUP);

  Handle *thread_objs = NULL;
  Handle *group_objs  = NULL;
  int nthreads = 0;
  int ngroups = 0;
  int hidden_threads = 0;

  ResourceMark rm;
  HandleMark hm;

  Handle group_hdl(current_thread, group_obj);

  { MutexLocker mu(Threads_lock);

    nthreads = java_lang_ThreadGroup::nthreads(group_hdl());
    ngroups  = java_lang_ThreadGroup::ngroups(group_hdl());

    if (nthreads > 0) {
      objArrayOop threads = java_lang_ThreadGroup::threads(group_hdl());
      assert(nthreads <= threads->length(), "too many threads");
      thread_objs = NEW_RESOURCE_ARRAY(Handle,nthreads);
      for (int i=0, j=0; i<nthreads; i++) {
        oop thread_obj = threads->obj_at(i);
        assert(thread_obj != NULL, "thread_obj is NULL");
        JavaThread *javathread = java_lang_Thread::thread(thread_obj);
        // Filter out hidden java threads.
        if (javathread != NULL && javathread->is_hidden_from_external_view()) {
          hidden_threads++;
          continue;
        }
        thread_objs[j++] = Handle(current_thread, thread_obj);
      }
      nthreads -= hidden_threads;
    }
    if (ngroups > 0) {
      objArrayOop groups = java_lang_ThreadGroup::groups(group_hdl());
      assert(ngroups <= groups->length(), "too many threads");
      group_objs = NEW_RESOURCE_ARRAY(Handle,ngroups);
      for (int i=0; i<ngroups; i++) {
        oop group_obj = groups->obj_at(i);
        assert(group_obj != NULL, "group_obj != NULL");
        group_objs[i] = Handle(current_thread, group_obj);
      }
    }
  }

  // have to make global handles outside of Threads_lock
  *group_count_ptr  = ngroups;
  *thread_count_ptr = nthreads;
  *threads_ptr     = new_jthreadArray(nthreads, thread_objs);
  *groups_ptr      = new_jthreadGroupArray(ngroups, group_objs);
  if ((nthreads > 0) && (*threads_ptr == NULL)) {
    return JVMTI_ERROR_OUT_OF_MEMORY;
  }
  if ((ngroups > 0) && (*groups_ptr == NULL)) {
    return JVMTI_ERROR_OUT_OF_MEMORY;
  }

  return JVMTI_ERROR_NONE;
} /* end GetThreadGroupChildren */


  //
  // Stack Frame functions
  //

// Threads_lock NOT held, java_thread not protected by lock
// java_thread - pre-checked
// max_frame_count - pre-checked to be greater than or equal to 0
// frame_buffer - pre-checked for NULL
// count_ptr - pre-checked for NULL
jvmtiError
JvmtiEnv::GetStackTrace(JavaThread* java_thread, jint start_depth, jint max_frame_count, jvmtiFrameInfo* frame_buffer, jint* count_ptr) {
  jvmtiError err = JVMTI_ERROR_NONE;

  // It is only safe to perform the direct operation on the current
  // thread. All other usage needs to use a vm-safepoint-op for safety.
  if (java_thread == JavaThread::current()) {
    err = get_stack_trace(java_thread, start_depth, max_frame_count, frame_buffer, count_ptr);
  } else {
    // JVMTI get stack trace at safepoint. Do not require target thread to
    // be suspended.
    VM_GetStackTrace op(this, java_thread, start_depth, max_frame_count, frame_buffer, count_ptr);
    VMThread::execute(&op);
    err = op.result();
  }

  return err;
} /* end GetStackTrace */


// max_frame_count - pre-checked to be greater than or equal to 0
// stack_info_ptr - pre-checked for NULL
// thread_count_ptr - pre-checked for NULL
jvmtiError
JvmtiEnv::GetAllStackTraces(jint max_frame_count, jvmtiStackInfo** stack_info_ptr, jint* thread_count_ptr) {
  jvmtiError err = JVMTI_ERROR_NONE;
  JavaThread* calling_thread = JavaThread::current();

  // JVMTI get stack traces at safepoint.
  VM_GetAllStackTraces op(this, calling_thread, max_frame_count);
  VMThread::execute(&op);
  *thread_count_ptr = op.final_thread_count();
  *stack_info_ptr = op.stack_info();
  err = op.result();
  return err;
} /* end GetAllStackTraces */


// thread_count - pre-checked to be greater than or equal to 0
// thread_list - pre-checked for NULL
// max_frame_count - pre-checked to be greater than or equal to 0
// stack_info_ptr - pre-checked for NULL
jvmtiError
JvmtiEnv::GetThreadListStackTraces(jint thread_count, const jthread* thread_list, jint max_frame_count, jvmtiStackInfo** stack_info_ptr) {
  jvmtiError err = JVMTI_ERROR_NONE;
  // JVMTI get stack traces at safepoint.
  VM_GetThreadListStackTraces op(this, thread_count, thread_list, max_frame_count);
  VMThread::execute(&op);
  err = op.result();
  if (err == JVMTI_ERROR_NONE) {
    *stack_info_ptr = op.stack_info();
  }
  return err;
} /* end GetThreadListStackTraces */


// Threads_lock NOT held, java_thread not protected by lock
// java_thread - pre-checked
// count_ptr - pre-checked for NULL
jvmtiError
JvmtiEnv::GetFrameCount(JavaThread* java_thread, jint* count_ptr) {
  jvmtiError err = JVMTI_ERROR_NONE;

  // retrieve or create JvmtiThreadState.
  JvmtiThreadState* state = JvmtiThreadState::state_for(java_thread);
  if (state == NULL) {
    return JVMTI_ERROR_THREAD_NOT_ALIVE;
  }

  // It is only safe to perform the direct operation on the current
  // thread. All other usage needs to use a vm-safepoint-op for safety.
  if (java_thread == JavaThread::current()) {
    err = get_frame_count(state, count_ptr);
  } else {
    // get java stack frame count at safepoint.
    VM_GetFrameCount op(this, state, count_ptr);
    VMThread::execute(&op);
    err = op.result();
  }
  return err;
} /* end GetFrameCount */


// Threads_lock NOT held, java_thread not protected by lock
// java_thread - pre-checked
jvmtiError
JvmtiEnv::PopFrame(JavaThread* java_thread) {
  JavaThread* current_thread  = JavaThread::current();
  HandleMark hm(current_thread);
  uint32_t debug_bits = 0;

  // retrieve or create the state
  JvmtiThreadState* state = JvmtiThreadState::state_for(java_thread);
  if (state == NULL) {
    return JVMTI_ERROR_THREAD_NOT_ALIVE;
  }

  // Check if java_thread is fully suspended
  if (!is_thread_fully_suspended(java_thread, true /* wait for suspend completion */, &debug_bits)) {
    return JVMTI_ERROR_THREAD_NOT_SUSPENDED;
  }
  // Check to see if a PopFrame was already in progress
  if (java_thread->popframe_condition() != JavaThread::popframe_inactive) {
    // Probably possible for JVMTI clients to trigger this, but the
    // JPDA backend shouldn't allow this to happen
    return JVMTI_ERROR_INTERNAL;
  }

  {
    // Was workaround bug
    //    4812902: popFrame hangs if the method is waiting at a synchronize
    // Catch this condition and return an error to avoid hanging.
    // Now JVMTI spec allows an implementation to bail out with an opaque frame error.
    OSThread* osThread = java_thread->osthread();
    if (osThread->get_state() == MONITOR_WAIT) {
      return JVMTI_ERROR_OPAQUE_FRAME;
    }
  }

  {
    ResourceMark rm(current_thread);
    // Check if there are more than one Java frame in this thread, that the top two frames
    // are Java (not native) frames, and that there is no intervening VM frame
    int frame_count = 0;
    bool is_interpreted[2];
    intptr_t *frame_sp[2];
    // The 2-nd arg of constructor is needed to stop iterating at java entry frame.
    for (vframeStream vfs(java_thread, true); !vfs.at_end(); vfs.next()) {
      methodHandle mh(current_thread, vfs.method());
      if (mh->is_native()) return(JVMTI_ERROR_OPAQUE_FRAME);
      is_interpreted[frame_count] = vfs.is_interpreted_frame();
      frame_sp[frame_count] = vfs.frame_id();
      if (++frame_count > 1) break;
    }
    if (frame_count < 2)  {
      // We haven't found two adjacent non-native Java frames on the top.
      // There can be two situations here:
      //  1. There are no more java frames
      //  2. Two top java frames are separated by non-java native frames
      if(vframeFor(java_thread, 1) == NULL) {
        return JVMTI_ERROR_NO_MORE_FRAMES;
      } else {
        // Intervening non-java native or VM frames separate java frames.
        // Current implementation does not support this. See bug #5031735.
        // In theory it is possible to pop frames in such cases.
        return JVMTI_ERROR_OPAQUE_FRAME;
      }
    }

    // If any of the top 2 frames is a compiled one, need to deoptimize it
    for (int i = 0; i < 2; i++) {
      if (!is_interpreted[i]) {
        Deoptimization::deoptimize_frame(java_thread, frame_sp[i]);
      }
    }

    // Update the thread state to reflect that the top frame is popped
    // so that cur_stack_depth is maintained properly and all frameIDs
    // are invalidated.
    // The current frame will be popped later when the suspended thread
    // is resumed and right before returning from VM to Java.
    // (see call_VM_base() in assembler_<cpu>.cpp).

    // It's fine to update the thread state here because no JVMTI events
    // shall be posted for this PopFrame.

    // It is only safe to perform the direct operation on the current
    // thread. All other usage needs to use a vm-safepoint-op for safety.
    if (java_thread == JavaThread::current()) {
      state->update_for_pop_top_frame();
    } else {
      VM_UpdateForPopTopFrame op(state);
      VMThread::execute(&op);
      jvmtiError err = op.result();
      if (err != JVMTI_ERROR_NONE) {
        return err;
      }
    }

    java_thread->set_popframe_condition(JavaThread::popframe_pending_bit);
    // Set pending step flag for this popframe and it is cleared when next
    // step event is posted.
    state->set_pending_step_for_popframe();
  }

  return JVMTI_ERROR_NONE;
} /* end PopFrame */


// Threads_lock NOT held, java_thread not protected by lock
// java_thread - pre-checked
// java_thread - unchecked
// depth - pre-checked as non-negative
// method_ptr - pre-checked for NULL
// location_ptr - pre-checked for NULL
jvmtiError
JvmtiEnv::GetFrameLocation(JavaThread* java_thread, jint depth, jmethodID* method_ptr, jlocation* location_ptr) {
  jvmtiError err = JVMTI_ERROR_NONE;

  // It is only safe to perform the direct operation on the current
  // thread. All other usage needs to use a vm-safepoint-op for safety.
  if (java_thread == JavaThread::current()) {
    err = get_frame_location(java_thread, depth, method_ptr, location_ptr);
  } else {
    // JVMTI get java stack frame location at safepoint.
    VM_GetFrameLocation op(this, java_thread, depth, method_ptr, location_ptr);
    VMThread::execute(&op);
    err = op.result();
  }
  return err;
} /* end GetFrameLocation */


// Threads_lock NOT held, java_thread not protected by lock
// java_thread - pre-checked
// java_thread - unchecked
// depth - pre-checked as non-negative
jvmtiError
JvmtiEnv::NotifyFramePop(JavaThread* java_thread, jint depth) {
  jvmtiError err = JVMTI_ERROR_NONE;
  ResourceMark rm;
  uint32_t debug_bits = 0;

  JvmtiThreadState *state = JvmtiThreadState::state_for(java_thread);
  if (state == NULL) {
    return JVMTI_ERROR_THREAD_NOT_ALIVE;
  }

  if (!JvmtiEnv::is_thread_fully_suspended(java_thread, true, &debug_bits)) {
      return JVMTI_ERROR_THREAD_NOT_SUSPENDED;
  }

  if (TraceJVMTICalls) {
    JvmtiSuspendControl::print();
  }

  vframe *vf = vframeFor(java_thread, depth);
  if (vf == NULL) {
    return JVMTI_ERROR_NO_MORE_FRAMES;
  }

  if (!vf->is_java_frame() || ((javaVFrame*) vf)->method()->is_native()) {
    return JVMTI_ERROR_OPAQUE_FRAME;
  }

  assert(vf->frame_pointer() != NULL, "frame pointer mustn't be NULL");

  // It is only safe to perform the direct operation on the current
  // thread. All other usage needs to use a vm-safepoint-op for safety.
  if (java_thread == JavaThread::current()) {
    int frame_number = state->count_frames() - depth;
    state->env_thread_state(this)->set_frame_pop(frame_number);
  } else {
    VM_SetFramePop op(this, state, depth);
    VMThread::execute(&op);
    err = op.result();
  }
  return err;
} /* end NotifyFramePop */


  //
  // Force Early Return functions
  //

// Threads_lock NOT held, java_thread not protected by lock
// java_thread - pre-checked
jvmtiError
JvmtiEnv::ForceEarlyReturnObject(JavaThread* java_thread, jobject value) {
  jvalue val;
  val.l = value;
  return force_early_return(java_thread, val, atos);
} /* end ForceEarlyReturnObject */


// Threads_lock NOT held, java_thread not protected by lock
// java_thread - pre-checked
jvmtiError
JvmtiEnv::ForceEarlyReturnInt(JavaThread* java_thread, jint value) {
  jvalue val;
  val.i = value;
  return force_early_return(java_thread, val, itos);
} /* end ForceEarlyReturnInt */


// Threads_lock NOT held, java_thread not protected by lock
// java_thread - pre-checked
jvmtiError
JvmtiEnv::ForceEarlyReturnLong(JavaThread* java_thread, jlong value) {
  jvalue val;
  val.j = value;
  return force_early_return(java_thread, val, ltos);
} /* end ForceEarlyReturnLong */


// Threads_lock NOT held, java_thread not protected by lock
// java_thread - pre-checked
jvmtiError
JvmtiEnv::ForceEarlyReturnFloat(JavaThread* java_thread, jfloat value) {
  jvalue val;
  val.f = value;
  return force_early_return(java_thread, val, ftos);
} /* end ForceEarlyReturnFloat */


// Threads_lock NOT held, java_thread not protected by lock
// java_thread - pre-checked
jvmtiError
JvmtiEnv::ForceEarlyReturnDouble(JavaThread* java_thread, jdouble value) {
  jvalue val;
  val.d = value;
  return force_early_return(java_thread, val, dtos);
} /* end ForceEarlyReturnDouble */


// Threads_lock NOT held, java_thread not protected by lock
// java_thread - pre-checked
jvmtiError
JvmtiEnv::ForceEarlyReturnVoid(JavaThread* java_thread) {
  jvalue val;
  val.j = 0L;
  return force_early_return(java_thread, val, vtos);
} /* end ForceEarlyReturnVoid */


  //
  // Heap functions
  //

// klass - NULL is a valid value, must be checked
// initial_object - NULL is a valid value, must be checked
// callbacks - pre-checked for NULL
// user_data - NULL is a valid value, must be checked
jvmtiError
JvmtiEnv::FollowReferences(jint heap_filter, jclass klass, jobject initial_object, const jvmtiHeapCallbacks* callbacks, const void* user_data) {
  // check klass if provided
  Klass* k_oop = NULL;
  if (klass != NULL) {
    oop k_mirror = JNIHandles::resolve_external_guard(klass);
    if (k_mirror == NULL) {
      return JVMTI_ERROR_INVALID_CLASS;
    }
    if (java_lang_Class::is_primitive(k_mirror)) {
      return JVMTI_ERROR_NONE;
    }
    k_oop = java_lang_Class::as_Klass(k_mirror);
    if (k_oop == NULL) {
      return JVMTI_ERROR_INVALID_CLASS;
    }
  }

  Thread *thread = Thread::current();
  HandleMark hm(thread);
  KlassHandle kh (thread, k_oop);

  TraceTime t("FollowReferences", TRACETIME_LOG(Debug, jvmti, objecttagging));
  JvmtiTagMap::tag_map_for(this)->follow_references(heap_filter, kh, initial_object, callbacks, user_data);
  return JVMTI_ERROR_NONE;
} /* end FollowReferences */


// klass - NULL is a valid value, must be checked
// callbacks - pre-checked for NULL
// user_data - NULL is a valid value, must be checked
jvmtiError
JvmtiEnv::IterateThroughHeap(jint heap_filter, jclass klass, const jvmtiHeapCallbacks* callbacks, const void* user_data) {
  // check klass if provided
  Klass* k_oop = NULL;
  if (klass != NULL) {
    oop k_mirror = JNIHandles::resolve_external_guard(klass);
    if (k_mirror == NULL) {
      return JVMTI_ERROR_INVALID_CLASS;
    }
    if (java_lang_Class::is_primitive(k_mirror)) {
      return JVMTI_ERROR_NONE;
    }
    k_oop = java_lang_Class::as_Klass(k_mirror);
    if (k_oop == NULL) {
      return JVMTI_ERROR_INVALID_CLASS;
    }
  }

  Thread *thread = Thread::current();
  HandleMark hm(thread);
  KlassHandle kh (thread, k_oop);

  TraceTime t("IterateThroughHeap", TRACETIME_LOG(Debug, jvmti, objecttagging));
  JvmtiTagMap::tag_map_for(this)->iterate_through_heap(heap_filter, kh, callbacks, user_data);
  return JVMTI_ERROR_NONE;
} /* end IterateThroughHeap */


// tag_ptr - pre-checked for NULL
jvmtiError
JvmtiEnv::GetTag(jobject object, jlong* tag_ptr) {
  oop o = JNIHandles::resolve_external_guard(object);
  NULL_CHECK(o, JVMTI_ERROR_INVALID_OBJECT);
  *tag_ptr = JvmtiTagMap::tag_map_for(this)->get_tag(object);
  return JVMTI_ERROR_NONE;
} /* end GetTag */


jvmtiError
JvmtiEnv::SetTag(jobject object, jlong tag) {
  oop o = JNIHandles::resolve_external_guard(object);
  NULL_CHECK(o, JVMTI_ERROR_INVALID_OBJECT);
  JvmtiTagMap::tag_map_for(this)->set_tag(object, tag);
  return JVMTI_ERROR_NONE;
} /* end SetTag */


// tag_count - pre-checked to be greater than or equal to 0
// tags - pre-checked for NULL
// count_ptr - pre-checked for NULL
// object_result_ptr - NULL is a valid value, must be checked
// tag_result_ptr - NULL is a valid value, must be checked
jvmtiError
JvmtiEnv::GetObjectsWithTags(jint tag_count, const jlong* tags, jint* count_ptr, jobject** object_result_ptr, jlong** tag_result_ptr) {
  TraceTime t("GetObjectsWithTags", TRACETIME_LOG(Debug, jvmti, objecttagging));
  return JvmtiTagMap::tag_map_for(this)->get_objects_with_tags((jlong*)tags, tag_count, count_ptr, object_result_ptr, tag_result_ptr);
} /* end GetObjectsWithTags */


jvmtiError
JvmtiEnv::ForceGarbageCollection() {
  Universe::heap()->collect(GCCause::_jvmti_force_gc);
  return JVMTI_ERROR_NONE;
} /* end ForceGarbageCollection */


  //
  // Heap (1.0) functions
  //

// object_reference_callback - pre-checked for NULL
// user_data - NULL is a valid value, must be checked
jvmtiError
JvmtiEnv::IterateOverObjectsReachableFromObject(jobject object, jvmtiObjectReferenceCallback object_reference_callback, const void* user_data) {
  oop o = JNIHandles::resolve_external_guard(object);
  NULL_CHECK(o, JVMTI_ERROR_INVALID_OBJECT);
  JvmtiTagMap::tag_map_for(this)->iterate_over_objects_reachable_from_object(object, object_reference_callback, user_data);
  return JVMTI_ERROR_NONE;
} /* end IterateOverObjectsReachableFromObject */


// heap_root_callback - NULL is a valid value, must be checked
// stack_ref_callback - NULL is a valid value, must be checked
// object_ref_callback - NULL is a valid value, must be checked
// user_data - NULL is a valid value, must be checked
jvmtiError
JvmtiEnv::IterateOverReachableObjects(jvmtiHeapRootCallback heap_root_callback, jvmtiStackReferenceCallback stack_ref_callback, jvmtiObjectReferenceCallback object_ref_callback, const void* user_data) {
  TraceTime t("IterateOverReachableObjects", TRACETIME_LOG(Debug, jvmti, objecttagging));
  JvmtiTagMap::tag_map_for(this)->iterate_over_reachable_objects(heap_root_callback, stack_ref_callback, object_ref_callback, user_data);
  return JVMTI_ERROR_NONE;
} /* end IterateOverReachableObjects */


// heap_object_callback - pre-checked for NULL
// user_data - NULL is a valid value, must be checked
jvmtiError
JvmtiEnv::IterateOverHeap(jvmtiHeapObjectFilter object_filter, jvmtiHeapObjectCallback heap_object_callback, const void* user_data) {
  TraceTime t("IterateOverHeap", TRACETIME_LOG(Debug, jvmti, objecttagging));
  Thread *thread = Thread::current();
  HandleMark hm(thread);
  JvmtiTagMap::tag_map_for(this)->iterate_over_heap(object_filter, KlassHandle(), heap_object_callback, user_data);
  return JVMTI_ERROR_NONE;
} /* end IterateOverHeap */


// k_mirror - may be primitive, this must be checked
// heap_object_callback - pre-checked for NULL
// user_data - NULL is a valid value, must be checked
jvmtiError
JvmtiEnv::IterateOverInstancesOfClass(oop k_mirror, jvmtiHeapObjectFilter object_filter, jvmtiHeapObjectCallback heap_object_callback, const void* user_data) {
  if (java_lang_Class::is_primitive(k_mirror)) {
    // DO PRIMITIVE CLASS PROCESSING
    return JVMTI_ERROR_NONE;
  }
  Klass* k_oop = java_lang_Class::as_Klass(k_mirror);
  if (k_oop == NULL) {
    return JVMTI_ERROR_INVALID_CLASS;
  }
  Thread *thread = Thread::current();
  HandleMark hm(thread);
  KlassHandle klass (thread, k_oop);
  TraceTime t("IterateOverInstancesOfClass", TRACETIME_LOG(Debug, jvmti, objecttagging));
  JvmtiTagMap::tag_map_for(this)->iterate_over_heap(object_filter, klass, heap_object_callback, user_data);
  return JVMTI_ERROR_NONE;
} /* end IterateOverInstancesOfClass */


  //
  // Local Variable functions
  //

// Threads_lock NOT held, java_thread not protected by lock
// java_thread - pre-checked
// java_thread - unchecked
// depth - pre-checked as non-negative
// value_ptr - pre-checked for NULL
jvmtiError
JvmtiEnv::GetLocalObject(JavaThread* java_thread, jint depth, jint slot, jobject* value_ptr) {
  JavaThread* current_thread = JavaThread::current();
  // rm object is created to clean up the javaVFrame created in
  // doit_prologue(), but after doit() is finished with it.
  ResourceMark rm(current_thread);

  VM_GetOrSetLocal op(java_thread, current_thread, depth, slot);
  VMThread::execute(&op);
  jvmtiError err = op.result();
  if (err != JVMTI_ERROR_NONE) {
    return err;
  } else {
    *value_ptr = op.value().l;
    return JVMTI_ERROR_NONE;
  }
} /* end GetLocalObject */

// Threads_lock NOT held, java_thread not protected by lock
// java_thread - pre-checked
// java_thread - unchecked
// depth - pre-checked as non-negative
// value - pre-checked for NULL
jvmtiError
JvmtiEnv::GetLocalInstance(JavaThread* java_thread, jint depth, jobject* value_ptr){
  JavaThread* current_thread = JavaThread::current();
  // rm object is created to clean up the javaVFrame created in
  // doit_prologue(), but after doit() is finished with it.
  ResourceMark rm(current_thread);

  VM_GetReceiver op(java_thread, current_thread, depth);
  VMThread::execute(&op);
  jvmtiError err = op.result();
  if (err != JVMTI_ERROR_NONE) {
    return err;
  } else {
    *value_ptr = op.value().l;
    return JVMTI_ERROR_NONE;
  }
} /* end GetLocalInstance */


// Threads_lock NOT held, java_thread not protected by lock
// java_thread - pre-checked
// java_thread - unchecked
// depth - pre-checked as non-negative
// value_ptr - pre-checked for NULL
jvmtiError
JvmtiEnv::GetLocalInt(JavaThread* java_thread, jint depth, jint slot, jint* value_ptr) {
  // rm object is created to clean up the javaVFrame created in
  // doit_prologue(), but after doit() is finished with it.
  ResourceMark rm;

  VM_GetOrSetLocal op(java_thread, depth, slot, T_INT);
  VMThread::execute(&op);
  *value_ptr = op.value().i;
  return op.result();
} /* end GetLocalInt */


// Threads_lock NOT held, java_thread not protected by lock
// java_thread - pre-checked
// java_thread - unchecked
// depth - pre-checked as non-negative
// value_ptr - pre-checked for NULL
jvmtiError
JvmtiEnv::GetLocalLong(JavaThread* java_thread, jint depth, jint slot, jlong* value_ptr) {
  // rm object is created to clean up the javaVFrame created in
  // doit_prologue(), but after doit() is finished with it.
  ResourceMark rm;

  VM_GetOrSetLocal op(java_thread, depth, slot, T_LONG);
  VMThread::execute(&op);
  *value_ptr = op.value().j;
  return op.result();
} /* end GetLocalLong */


// Threads_lock NOT held, java_thread not protected by lock
// java_thread - pre-checked
// java_thread - unchecked
// depth - pre-checked as non-negative
// value_ptr - pre-checked for NULL
jvmtiError
JvmtiEnv::GetLocalFloat(JavaThread* java_thread, jint depth, jint slot, jfloat* value_ptr) {
  // rm object is created to clean up the javaVFrame created in
  // doit_prologue(), but after doit() is finished with it.
  ResourceMark rm;

  VM_GetOrSetLocal op(java_thread, depth, slot, T_FLOAT);
  VMThread::execute(&op);
  *value_ptr = op.value().f;
  return op.result();
} /* end GetLocalFloat */


// Threads_lock NOT held, java_thread not protected by lock
// java_thread - pre-checked
// java_thread - unchecked
// depth - pre-checked as non-negative
// value_ptr - pre-checked for NULL
jvmtiError
JvmtiEnv::GetLocalDouble(JavaThread* java_thread, jint depth, jint slot, jdouble* value_ptr) {
  // rm object is created to clean up the javaVFrame created in
  // doit_prologue(), but after doit() is finished with it.
  ResourceMark rm;

  VM_GetOrSetLocal op(java_thread, depth, slot, T_DOUBLE);
  VMThread::execute(&op);
  *value_ptr = op.value().d;
  return op.result();
} /* end GetLocalDouble */


// Threads_lock NOT held, java_thread not protected by lock
// java_thread - pre-checked
// java_thread - unchecked
// depth - pre-checked as non-negative
jvmtiError
JvmtiEnv::SetLocalObject(JavaThread* java_thread, jint depth, jint slot, jobject value) {
  // rm object is created to clean up the javaVFrame created in
  // doit_prologue(), but after doit() is finished with it.
  ResourceMark rm;
  jvalue val;
  val.l = value;
  VM_GetOrSetLocal op(java_thread, depth, slot, T_OBJECT, val);
  VMThread::execute(&op);
  return op.result();
} /* end SetLocalObject */


// Threads_lock NOT held, java_thread not protected by lock
// java_thread - pre-checked
// java_thread - unchecked
// depth - pre-checked as non-negative
jvmtiError
JvmtiEnv::SetLocalInt(JavaThread* java_thread, jint depth, jint slot, jint value) {
  // rm object is created to clean up the javaVFrame created in
  // doit_prologue(), but after doit() is finished with it.
  ResourceMark rm;
  jvalue val;
  val.i = value;
  VM_GetOrSetLocal op(java_thread, depth, slot, T_INT, val);
  VMThread::execute(&op);
  return op.result();
} /* end SetLocalInt */


// Threads_lock NOT held, java_thread not protected by lock
// java_thread - pre-checked
// java_thread - unchecked
// depth - pre-checked as non-negative
jvmtiError
JvmtiEnv::SetLocalLong(JavaThread* java_thread, jint depth, jint slot, jlong value) {
  // rm object is created to clean up the javaVFrame created in
  // doit_prologue(), but after doit() is finished with it.
  ResourceMark rm;
  jvalue val;
  val.j = value;
  VM_GetOrSetLocal op(java_thread, depth, slot, T_LONG, val);
  VMThread::execute(&op);
  return op.result();
} /* end SetLocalLong */


// Threads_lock NOT held, java_thread not protected by lock
// java_thread - pre-checked
// java_thread - unchecked
// depth - pre-checked as non-negative
jvmtiError
JvmtiEnv::SetLocalFloat(JavaThread* java_thread, jint depth, jint slot, jfloat value) {
  // rm object is created to clean up the javaVFrame created in
  // doit_prologue(), but after doit() is finished with it.
  ResourceMark rm;
  jvalue val;
  val.f = value;
  VM_GetOrSetLocal op(java_thread, depth, slot, T_FLOAT, val);
  VMThread::execute(&op);
  return op.result();
} /* end SetLocalFloat */


// Threads_lock NOT held, java_thread not protected by lock
// java_thread - pre-checked
// java_thread - unchecked
// depth - pre-checked as non-negative
jvmtiError
JvmtiEnv::SetLocalDouble(JavaThread* java_thread, jint depth, jint slot, jdouble value) {
  // rm object is created to clean up the javaVFrame created in
  // doit_prologue(), but after doit() is finished with it.
  ResourceMark rm;
  jvalue val;
  val.d = value;
  VM_GetOrSetLocal op(java_thread, depth, slot, T_DOUBLE, val);
  VMThread::execute(&op);
  return op.result();
} /* end SetLocalDouble */


  //
  // Breakpoint functions
  //

// method_oop - pre-checked for validity, but may be NULL meaning obsolete method
jvmtiError
JvmtiEnv::SetBreakpoint(Method* method_oop, jlocation location) {
  NULL_CHECK(method_oop, JVMTI_ERROR_INVALID_METHODID);
  if (location < 0) {   // simple invalid location check first
    return JVMTI_ERROR_INVALID_LOCATION;
  }
  // verify that the breakpoint is not past the end of the method
  if (location >= (jlocation) method_oop->code_size()) {
    return JVMTI_ERROR_INVALID_LOCATION;
  }

  ResourceMark rm;
  JvmtiBreakpoint bp(method_oop, location);
  JvmtiBreakpoints& jvmti_breakpoints = JvmtiCurrentBreakpoints::get_jvmti_breakpoints();
  if (jvmti_breakpoints.set(bp) == JVMTI_ERROR_DUPLICATE)
    return JVMTI_ERROR_DUPLICATE;

  if (TraceJVMTICalls) {
    jvmti_breakpoints.print();
  }

  return JVMTI_ERROR_NONE;
} /* end SetBreakpoint */


// method_oop - pre-checked for validity, but may be NULL meaning obsolete method
jvmtiError
JvmtiEnv::ClearBreakpoint(Method* method_oop, jlocation location) {
  NULL_CHECK(method_oop, JVMTI_ERROR_INVALID_METHODID);

  if (location < 0) {   // simple invalid location check first
    return JVMTI_ERROR_INVALID_LOCATION;
  }

  // verify that the breakpoint is not past the end of the method
  if (location >= (jlocation) method_oop->code_size()) {
    return JVMTI_ERROR_INVALID_LOCATION;
  }

  JvmtiBreakpoint bp(method_oop, location);

  JvmtiBreakpoints& jvmti_breakpoints = JvmtiCurrentBreakpoints::get_jvmti_breakpoints();
  if (jvmti_breakpoints.clear(bp) == JVMTI_ERROR_NOT_FOUND)
    return JVMTI_ERROR_NOT_FOUND;

  if (TraceJVMTICalls) {
    jvmti_breakpoints.print();
  }

  return JVMTI_ERROR_NONE;
} /* end ClearBreakpoint */


  //
  // Watched Field functions
  //

jvmtiError
JvmtiEnv::SetFieldAccessWatch(fieldDescriptor* fdesc_ptr) {
  // make sure we haven't set this watch before
  if (fdesc_ptr->is_field_access_watched()) return JVMTI_ERROR_DUPLICATE;
  fdesc_ptr->set_is_field_access_watched(true);

  JvmtiEventController::change_field_watch(JVMTI_EVENT_FIELD_ACCESS, true);

  return JVMTI_ERROR_NONE;
} /* end SetFieldAccessWatch */


jvmtiError
JvmtiEnv::ClearFieldAccessWatch(fieldDescriptor* fdesc_ptr) {
  // make sure we have a watch to clear
  if (!fdesc_ptr->is_field_access_watched()) return JVMTI_ERROR_NOT_FOUND;
  fdesc_ptr->set_is_field_access_watched(false);

  JvmtiEventController::change_field_watch(JVMTI_EVENT_FIELD_ACCESS, false);

  return JVMTI_ERROR_NONE;
} /* end ClearFieldAccessWatch */


jvmtiError
JvmtiEnv::SetFieldModificationWatch(fieldDescriptor* fdesc_ptr) {
  // make sure we haven't set this watch before
  if (fdesc_ptr->is_field_modification_watched()) return JVMTI_ERROR_DUPLICATE;
  fdesc_ptr->set_is_field_modification_watched(true);

  JvmtiEventController::change_field_watch(JVMTI_EVENT_FIELD_MODIFICATION, true);

  return JVMTI_ERROR_NONE;
} /* end SetFieldModificationWatch */


jvmtiError
JvmtiEnv::ClearFieldModificationWatch(fieldDescriptor* fdesc_ptr) {
   // make sure we have a watch to clear
  if (!fdesc_ptr->is_field_modification_watched()) return JVMTI_ERROR_NOT_FOUND;
  fdesc_ptr->set_is_field_modification_watched(false);

  JvmtiEventController::change_field_watch(JVMTI_EVENT_FIELD_MODIFICATION, false);

  return JVMTI_ERROR_NONE;
} /* end ClearFieldModificationWatch */

  //
  // Class functions
  //


// k_mirror - may be primitive, this must be checked
// signature_ptr - NULL is a valid value, must be checked
// generic_ptr - NULL is a valid value, must be checked
jvmtiError
JvmtiEnv::GetClassSignature(oop k_mirror, char** signature_ptr, char** generic_ptr) {
  ResourceMark rm;
  bool isPrimitive = java_lang_Class::is_primitive(k_mirror);
  Klass* k = NULL;
  if (!isPrimitive) {
    k = java_lang_Class::as_Klass(k_mirror);
    NULL_CHECK(k, JVMTI_ERROR_INVALID_CLASS);
  }
  if (signature_ptr != NULL) {
    char* result = NULL;
    if (isPrimitive) {
      char tchar = type2char(java_lang_Class::primitive_type(k_mirror));
      result = (char*) jvmtiMalloc(2);
      result[0] = tchar;
      result[1] = '\0';
    } else {
      const char* class_sig = k->signature_name();
      result = (char *) jvmtiMalloc(strlen(class_sig)+1);
      strcpy(result, class_sig);
    }
    *signature_ptr = result;
  }
  if (generic_ptr != NULL) {
    *generic_ptr = NULL;
    if (!isPrimitive && k->is_instance_klass()) {
      Symbol* soo = InstanceKlass::cast(k)->generic_signature();
      if (soo != NULL) {
        const char *gen_sig = soo->as_C_string();
        if (gen_sig != NULL) {
          char* gen_result;
          jvmtiError err = allocate(strlen(gen_sig) + 1,
                                    (unsigned char **)&gen_result);
          if (err != JVMTI_ERROR_NONE) {
            return err;
          }
          strcpy(gen_result, gen_sig);
          *generic_ptr = gen_result;
        }
      }
    }
  }
  return JVMTI_ERROR_NONE;
} /* end GetClassSignature */


// k_mirror - may be primitive, this must be checked
// status_ptr - pre-checked for NULL
jvmtiError
JvmtiEnv::GetClassStatus(oop k_mirror, jint* status_ptr) {
  jint result = 0;
  if (java_lang_Class::is_primitive(k_mirror)) {
    result |= JVMTI_CLASS_STATUS_PRIMITIVE;
  } else {
    Klass* k = java_lang_Class::as_Klass(k_mirror);
    NULL_CHECK(k, JVMTI_ERROR_INVALID_CLASS);
    result = k->jvmti_class_status();
  }
  *status_ptr = result;

  return JVMTI_ERROR_NONE;
} /* end GetClassStatus */


// k_mirror - may be primitive, this must be checked
// source_name_ptr - pre-checked for NULL
jvmtiError
JvmtiEnv::GetSourceFileName(oop k_mirror, char** source_name_ptr) {
  if (java_lang_Class::is_primitive(k_mirror)) {
     return JVMTI_ERROR_ABSENT_INFORMATION;
  }
  Klass* k_klass = java_lang_Class::as_Klass(k_mirror);
  NULL_CHECK(k_klass, JVMTI_ERROR_INVALID_CLASS);

  if (!k_klass->is_instance_klass()) {
    return JVMTI_ERROR_ABSENT_INFORMATION;
  }

  Symbol* sfnOop = InstanceKlass::cast(k_klass)->source_file_name();
  NULL_CHECK(sfnOop, JVMTI_ERROR_ABSENT_INFORMATION);
  {
    JavaThread* current_thread  = JavaThread::current();
    ResourceMark rm(current_thread);
    const char* sfncp = (const char*) sfnOop->as_C_string();
    *source_name_ptr = (char *) jvmtiMalloc(strlen(sfncp)+1);
    strcpy(*source_name_ptr, sfncp);
  }

  return JVMTI_ERROR_NONE;
} /* end GetSourceFileName */


// k_mirror - may be primitive, this must be checked
// modifiers_ptr - pre-checked for NULL
jvmtiError
JvmtiEnv::GetClassModifiers(oop k_mirror, jint* modifiers_ptr) {
  JavaThread* current_thread  = JavaThread::current();
  jint result = 0;
  if (!java_lang_Class::is_primitive(k_mirror)) {
    Klass* k = java_lang_Class::as_Klass(k_mirror);
    NULL_CHECK(k, JVMTI_ERROR_INVALID_CLASS);
    result = k->compute_modifier_flags(current_thread);
    JavaThread* THREAD = current_thread; // pass to macros
    if (HAS_PENDING_EXCEPTION) {
      CLEAR_PENDING_EXCEPTION;
      return JVMTI_ERROR_INTERNAL;
    };

    // Reset the deleted  ACC_SUPER bit ( deleted in compute_modifier_flags()).
    if(k->is_super()) {
      result |= JVM_ACC_SUPER;
    }
  } else {
    result = (JVM_ACC_ABSTRACT | JVM_ACC_FINAL | JVM_ACC_PUBLIC);
  }
  *modifiers_ptr = result;

  return JVMTI_ERROR_NONE;
} /* end GetClassModifiers */


// k_mirror - may be primitive, this must be checked
// method_count_ptr - pre-checked for NULL
// methods_ptr - pre-checked for NULL
jvmtiError
JvmtiEnv::GetClassMethods(oop k_mirror, jint* method_count_ptr, jmethodID** methods_ptr) {
  JavaThread* current_thread  = JavaThread::current();
  HandleMark hm(current_thread);

  if (java_lang_Class::is_primitive(k_mirror)) {
    *method_count_ptr = 0;
    *methods_ptr = (jmethodID*) jvmtiMalloc(0 * sizeof(jmethodID));
    return JVMTI_ERROR_NONE;
  }
  Klass* k = java_lang_Class::as_Klass(k_mirror);
  NULL_CHECK(k, JVMTI_ERROR_INVALID_CLASS);

  // Return CLASS_NOT_PREPARED error as per JVMTI spec.
  if (!(k->jvmti_class_status() & (JVMTI_CLASS_STATUS_PREPARED|JVMTI_CLASS_STATUS_ARRAY) )) {
    return JVMTI_ERROR_CLASS_NOT_PREPARED;
  }

  if (!k->is_instance_klass()) {
    *method_count_ptr = 0;
    *methods_ptr = (jmethodID*) jvmtiMalloc(0 * sizeof(jmethodID));
    return JVMTI_ERROR_NONE;
  }
  instanceKlassHandle instanceK_h(current_thread, k);
  // Allocate the result and fill it in
  int result_length = instanceK_h->methods()->length();
  jmethodID* result_list = (jmethodID*)jvmtiMalloc(result_length * sizeof(jmethodID));
  int index;
  bool jmethodids_found = true;

  if (JvmtiExport::can_maintain_original_method_order()) {
    // Use the original method ordering indices stored in the class, so we can emit
    // jmethodIDs in the order they appeared in the class file
    for (index = 0; index < result_length; index++) {
      Method* m = instanceK_h->methods()->at(index);
      int original_index = instanceK_h->method_ordering()->at(index);
      assert(original_index >= 0 && original_index < result_length, "invalid original method index");
      jmethodID id;
      if (jmethodids_found) {
        id = m->find_jmethod_id_or_null();
        if (id == NULL) {
          // If we find an uninitialized value, make sure there is
          // enough space for all the uninitialized values we might
          // find.
          instanceK_h->ensure_space_for_methodids(index);
          jmethodids_found = false;
          id = m->jmethod_id();
        }
      } else {
        id = m->jmethod_id();
      }
      result_list[original_index] = id;
    }
  } else {
    // otherwise just copy in any order
    for (index = 0; index < result_length; index++) {
      Method* m = instanceK_h->methods()->at(index);
      jmethodID id;
      if (jmethodids_found) {
        id = m->find_jmethod_id_or_null();
        if (id == NULL) {
          // If we find an uninitialized value, make sure there is
          // enough space for all the uninitialized values we might
          // find.
          instanceK_h->ensure_space_for_methodids(index);
          jmethodids_found = false;
          id = m->jmethod_id();
        }
      } else {
        id = m->jmethod_id();
      }
      result_list[index] = id;
    }
  }
  // Fill in return value.
  *method_count_ptr = result_length;
  *methods_ptr = result_list;

  return JVMTI_ERROR_NONE;
} /* end GetClassMethods */


// k_mirror - may be primitive, this must be checked
// field_count_ptr - pre-checked for NULL
// fields_ptr - pre-checked for NULL
jvmtiError
JvmtiEnv::GetClassFields(oop k_mirror, jint* field_count_ptr, jfieldID** fields_ptr) {
  if (java_lang_Class::is_primitive(k_mirror)) {
    *field_count_ptr = 0;
    *fields_ptr = (jfieldID*) jvmtiMalloc(0 * sizeof(jfieldID));
    return JVMTI_ERROR_NONE;
  }
  JavaThread* current_thread = JavaThread::current();
  HandleMark hm(current_thread);
  Klass* k = java_lang_Class::as_Klass(k_mirror);
  NULL_CHECK(k, JVMTI_ERROR_INVALID_CLASS);

  // Return CLASS_NOT_PREPARED error as per JVMTI spec.
  if (!(k->jvmti_class_status() & (JVMTI_CLASS_STATUS_PREPARED|JVMTI_CLASS_STATUS_ARRAY) )) {
    return JVMTI_ERROR_CLASS_NOT_PREPARED;
  }

  if (!k->is_instance_klass()) {
    *field_count_ptr = 0;
    *fields_ptr = (jfieldID*) jvmtiMalloc(0 * sizeof(jfieldID));
    return JVMTI_ERROR_NONE;
  }


  instanceKlassHandle instanceK_h(current_thread, k);

  int result_count = 0;
  // First, count the fields.
  FilteredFieldStream flds(instanceK_h, true, true);
  result_count = flds.field_count();

  // Allocate the result and fill it in
  jfieldID* result_list = (jfieldID*) jvmtiMalloc(result_count * sizeof(jfieldID));
  // The JVMTI spec requires fields in the order they occur in the class file,
  // this is the reverse order of what FieldStream hands out.
  int id_index = (result_count - 1);

  for (FilteredFieldStream src_st(instanceK_h, true, true); !src_st.eos(); src_st.next()) {
    result_list[id_index--] = jfieldIDWorkaround::to_jfieldID(
                                            instanceK_h, src_st.offset(),
                                            src_st.access_flags().is_static());
  }
  assert(id_index == -1, "just checking");
  // Fill in the results
  *field_count_ptr = result_count;
  *fields_ptr = result_list;

  return JVMTI_ERROR_NONE;
} /* end GetClassFields */


// k_mirror - may be primitive, this must be checked
// interface_count_ptr - pre-checked for NULL
// interfaces_ptr - pre-checked for NULL
jvmtiError
JvmtiEnv::GetImplementedInterfaces(oop k_mirror, jint* interface_count_ptr, jclass** interfaces_ptr) {
  {
    if (java_lang_Class::is_primitive(k_mirror)) {
      *interface_count_ptr = 0;
      *interfaces_ptr = (jclass*) jvmtiMalloc(0 * sizeof(jclass));
      return JVMTI_ERROR_NONE;
    }
    JavaThread* current_thread = JavaThread::current();
    HandleMark hm(current_thread);
    Klass* k = java_lang_Class::as_Klass(k_mirror);
    NULL_CHECK(k, JVMTI_ERROR_INVALID_CLASS);

    // Return CLASS_NOT_PREPARED error as per JVMTI spec.
    if (!(k->jvmti_class_status() & (JVMTI_CLASS_STATUS_PREPARED|JVMTI_CLASS_STATUS_ARRAY) ))
      return JVMTI_ERROR_CLASS_NOT_PREPARED;

    if (!k->is_instance_klass()) {
      *interface_count_ptr = 0;
      *interfaces_ptr = (jclass*) jvmtiMalloc(0 * sizeof(jclass));
      return JVMTI_ERROR_NONE;
    }

    Array<Klass*>* interface_list = InstanceKlass::cast(k)->local_interfaces();
    const int result_length = (interface_list == NULL ? 0 : interface_list->length());
    jclass* result_list = (jclass*) jvmtiMalloc(result_length * sizeof(jclass));
    for (int i_index = 0; i_index < result_length; i_index += 1) {
      Klass* klass_at = interface_list->at(i_index);
      assert(klass_at->is_klass(), "interfaces must be Klass*s");
      assert(klass_at->is_interface(), "interfaces must be interfaces");
      oop mirror_at = klass_at->java_mirror();
      Handle handle_at = Handle(current_thread, mirror_at);
      result_list[i_index] = (jclass) jni_reference(handle_at);
    }
    *interface_count_ptr = result_length;
    *interfaces_ptr = result_list;
  }

  return JVMTI_ERROR_NONE;
} /* end GetImplementedInterfaces */


// k_mirror - may be primitive, this must be checked
// minor_version_ptr - pre-checked for NULL
// major_version_ptr - pre-checked for NULL
jvmtiError
JvmtiEnv::GetClassVersionNumbers(oop k_mirror, jint* minor_version_ptr, jint* major_version_ptr) {
  if (java_lang_Class::is_primitive(k_mirror)) {
    return JVMTI_ERROR_ABSENT_INFORMATION;
  }
  Klass* k_oop = java_lang_Class::as_Klass(k_mirror);
  Thread *thread = Thread::current();
  HandleMark hm(thread);
  KlassHandle klass(thread, k_oop);

  jint status = klass->jvmti_class_status();
  if (status & (JVMTI_CLASS_STATUS_ERROR)) {
    return JVMTI_ERROR_INVALID_CLASS;
  }
  if (status & (JVMTI_CLASS_STATUS_ARRAY)) {
    return JVMTI_ERROR_ABSENT_INFORMATION;
  }

  instanceKlassHandle ik(thread, k_oop);
  *minor_version_ptr = ik->minor_version();
  *major_version_ptr = ik->major_version();

  return JVMTI_ERROR_NONE;
} /* end GetClassVersionNumbers */


// k_mirror - may be primitive, this must be checked
// constant_pool_count_ptr - pre-checked for NULL
// constant_pool_byte_count_ptr - pre-checked for NULL
// constant_pool_bytes_ptr - pre-checked for NULL
jvmtiError
JvmtiEnv::GetConstantPool(oop k_mirror, jint* constant_pool_count_ptr, jint* constant_pool_byte_count_ptr, unsigned char** constant_pool_bytes_ptr) {
  if (java_lang_Class::is_primitive(k_mirror)) {
    return JVMTI_ERROR_ABSENT_INFORMATION;
  }

  Klass* k_oop = java_lang_Class::as_Klass(k_mirror);
  Thread *thread = Thread::current();
  HandleMark hm(thread);
  ResourceMark rm(thread);
  KlassHandle klass(thread, k_oop);

  jint status = klass->jvmti_class_status();
  if (status & (JVMTI_CLASS_STATUS_ERROR)) {
    return JVMTI_ERROR_INVALID_CLASS;
  }
  if (status & (JVMTI_CLASS_STATUS_ARRAY)) {
    return JVMTI_ERROR_ABSENT_INFORMATION;
  }

  instanceKlassHandle ikh(thread, k_oop);
  JvmtiConstantPoolReconstituter reconstituter(ikh);
  if (reconstituter.get_error() != JVMTI_ERROR_NONE) {
    return reconstituter.get_error();
  }

  unsigned char *cpool_bytes;
  int cpool_size = reconstituter.cpool_size();
  if (reconstituter.get_error() != JVMTI_ERROR_NONE) {
    return reconstituter.get_error();
  }
  jvmtiError res = allocate(cpool_size, &cpool_bytes);
  if (res != JVMTI_ERROR_NONE) {
    return res;
  }
  reconstituter.copy_cpool_bytes(cpool_bytes);
  if (reconstituter.get_error() != JVMTI_ERROR_NONE) {
    return reconstituter.get_error();
  }

  constantPoolHandle  constants(thread, ikh->constants());
  *constant_pool_count_ptr      = constants->length();
  *constant_pool_byte_count_ptr = cpool_size;
  *constant_pool_bytes_ptr      = cpool_bytes;

  return JVMTI_ERROR_NONE;
} /* end GetConstantPool */


// k_mirror - may be primitive, this must be checked
// is_interface_ptr - pre-checked for NULL
jvmtiError
JvmtiEnv::IsInterface(oop k_mirror, jboolean* is_interface_ptr) {
  {
    bool result = false;
    if (!java_lang_Class::is_primitive(k_mirror)) {
      Klass* k = java_lang_Class::as_Klass(k_mirror);
      if (k != NULL && k->is_interface()) {
        result = true;
      }
    }
    *is_interface_ptr = result;
  }

  return JVMTI_ERROR_NONE;
} /* end IsInterface */


// k_mirror - may be primitive, this must be checked
// is_array_class_ptr - pre-checked for NULL
jvmtiError
JvmtiEnv::IsArrayClass(oop k_mirror, jboolean* is_array_class_ptr) {
  {
    bool result = false;
    if (!java_lang_Class::is_primitive(k_mirror)) {
      Klass* k = java_lang_Class::as_Klass(k_mirror);
      if (k != NULL && k->is_array_klass()) {
        result = true;
      }
    }
    *is_array_class_ptr = result;
  }

  return JVMTI_ERROR_NONE;
} /* end IsArrayClass */


// k_mirror - may be primitive, this must be checked
// classloader_ptr - pre-checked for NULL
jvmtiError
JvmtiEnv::GetClassLoader(oop k_mirror, jobject* classloader_ptr) {
  {
    if (java_lang_Class::is_primitive(k_mirror)) {
      *classloader_ptr = (jclass) jni_reference(Handle());
      return JVMTI_ERROR_NONE;
    }
    JavaThread* current_thread = JavaThread::current();
    HandleMark hm(current_thread);
    Klass* k = java_lang_Class::as_Klass(k_mirror);
    NULL_CHECK(k, JVMTI_ERROR_INVALID_CLASS);

    oop result_oop = k->class_loader();
    if (result_oop == NULL) {
      *classloader_ptr = (jclass) jni_reference(Handle());
      return JVMTI_ERROR_NONE;
    }
    Handle result_handle = Handle(current_thread, result_oop);
    jclass result_jnihandle = (jclass) jni_reference(result_handle);
    *classloader_ptr = result_jnihandle;
  }
  return JVMTI_ERROR_NONE;
} /* end GetClassLoader */


// k_mirror - may be primitive, this must be checked
// source_debug_extension_ptr - pre-checked for NULL
jvmtiError
JvmtiEnv::GetSourceDebugExtension(oop k_mirror, char** source_debug_extension_ptr) {
  {
    if (java_lang_Class::is_primitive(k_mirror)) {
      return JVMTI_ERROR_ABSENT_INFORMATION;
    }
    Klass* k = java_lang_Class::as_Klass(k_mirror);
    NULL_CHECK(k, JVMTI_ERROR_INVALID_CLASS);
    if (!k->is_instance_klass()) {
      return JVMTI_ERROR_ABSENT_INFORMATION;
    }
    const char* sde = InstanceKlass::cast(k)->source_debug_extension();
    NULL_CHECK(sde, JVMTI_ERROR_ABSENT_INFORMATION);

    {
      *source_debug_extension_ptr = (char *) jvmtiMalloc(strlen(sde)+1);
      strcpy(*source_debug_extension_ptr, sde);
    }
  }

  return JVMTI_ERROR_NONE;
} /* end GetSourceDebugExtension */

  //
  // Object functions
  //

// hash_code_ptr - pre-checked for NULL
jvmtiError
JvmtiEnv::GetObjectHashCode(jobject object, jint* hash_code_ptr) {
  oop mirror = JNIHandles::resolve_external_guard(object);
  NULL_CHECK(mirror, JVMTI_ERROR_INVALID_OBJECT);
  NULL_CHECK(hash_code_ptr, JVMTI_ERROR_NULL_POINTER);

  {
    jint result = (jint) mirror->identity_hash();
    *hash_code_ptr = result;
  }
  return JVMTI_ERROR_NONE;
} /* end GetObjectHashCode */


// info_ptr - pre-checked for NULL
jvmtiError
JvmtiEnv::GetObjectMonitorUsage(jobject object, jvmtiMonitorUsage* info_ptr) {
  JavaThread* calling_thread = JavaThread::current();
  jvmtiError err = get_object_monitor_usage(calling_thread, object, info_ptr);
  if (err == JVMTI_ERROR_THREAD_NOT_SUSPENDED) {
    // Some of the critical threads were not suspended. go to a safepoint and try again
    VM_GetObjectMonitorUsage op(this, calling_thread, object, info_ptr);
    VMThread::execute(&op);
    err = op.result();
  }
  return err;
} /* end GetObjectMonitorUsage */


  //
  // Field functions
  //

// name_ptr - NULL is a valid value, must be checked
// signature_ptr - NULL is a valid value, must be checked
// generic_ptr - NULL is a valid value, must be checked
jvmtiError
JvmtiEnv::GetFieldName(fieldDescriptor* fdesc_ptr, char** name_ptr, char** signature_ptr, char** generic_ptr) {
  JavaThread* current_thread  = JavaThread::current();
  ResourceMark rm(current_thread);
  if (name_ptr == NULL) {
    // just don't return the name
  } else {
    const char* fieldName = fdesc_ptr->name()->as_C_string();
    *name_ptr =  (char*) jvmtiMalloc(strlen(fieldName) + 1);
    if (*name_ptr == NULL)
      return JVMTI_ERROR_OUT_OF_MEMORY;
    strcpy(*name_ptr, fieldName);
  }
  if (signature_ptr== NULL) {
    // just don't return the signature
  } else {
    const char* fieldSignature = fdesc_ptr->signature()->as_C_string();
    *signature_ptr = (char*) jvmtiMalloc(strlen(fieldSignature) + 1);
    if (*signature_ptr == NULL)
      return JVMTI_ERROR_OUT_OF_MEMORY;
    strcpy(*signature_ptr, fieldSignature);
  }
  if (generic_ptr != NULL) {
    *generic_ptr = NULL;
    Symbol* soop = fdesc_ptr->generic_signature();
    if (soop != NULL) {
      const char* gen_sig = soop->as_C_string();
      if (gen_sig != NULL) {
        jvmtiError err = allocate(strlen(gen_sig) + 1, (unsigned char **)generic_ptr);
        if (err != JVMTI_ERROR_NONE) {
          return err;
        }
        strcpy(*generic_ptr, gen_sig);
      }
    }
  }
  return JVMTI_ERROR_NONE;
} /* end GetFieldName */


// declaring_class_ptr - pre-checked for NULL
jvmtiError
JvmtiEnv::GetFieldDeclaringClass(fieldDescriptor* fdesc_ptr, jclass* declaring_class_ptr) {

  *declaring_class_ptr = get_jni_class_non_null(fdesc_ptr->field_holder());
  return JVMTI_ERROR_NONE;
} /* end GetFieldDeclaringClass */


// modifiers_ptr - pre-checked for NULL
jvmtiError
JvmtiEnv::GetFieldModifiers(fieldDescriptor* fdesc_ptr, jint* modifiers_ptr) {

  AccessFlags resultFlags = fdesc_ptr->access_flags();
  jint result = resultFlags.as_int();
  *modifiers_ptr = result;

  return JVMTI_ERROR_NONE;
} /* end GetFieldModifiers */


// is_synthetic_ptr - pre-checked for NULL
jvmtiError
JvmtiEnv::IsFieldSynthetic(fieldDescriptor* fdesc_ptr, jboolean* is_synthetic_ptr) {
  *is_synthetic_ptr = fdesc_ptr->is_synthetic();
  return JVMTI_ERROR_NONE;
} /* end IsFieldSynthetic */


  //
  // Method functions
  //

// method_oop - pre-checked for validity, but may be NULL meaning obsolete method
// name_ptr - NULL is a valid value, must be checked
// signature_ptr - NULL is a valid value, must be checked
// generic_ptr - NULL is a valid value, must be checked
jvmtiError
JvmtiEnv::GetMethodName(Method* method_oop, char** name_ptr, char** signature_ptr, char** generic_ptr) {
  NULL_CHECK(method_oop, JVMTI_ERROR_INVALID_METHODID);
  JavaThread* current_thread  = JavaThread::current();

  ResourceMark rm(current_thread); // get the utf8 name and signature
  if (name_ptr == NULL) {
    // just don't return the name
  } else {
    const char* utf8_name = (const char *) method_oop->name()->as_utf8();
    *name_ptr = (char *) jvmtiMalloc(strlen(utf8_name)+1);
    strcpy(*name_ptr, utf8_name);
  }
  if (signature_ptr == NULL) {
    // just don't return the signature
  } else {
    const char* utf8_signature = (const char *) method_oop->signature()->as_utf8();
    *signature_ptr = (char *) jvmtiMalloc(strlen(utf8_signature) + 1);
    strcpy(*signature_ptr, utf8_signature);
  }

  if (generic_ptr != NULL) {
    *generic_ptr = NULL;
    Symbol* soop = method_oop->generic_signature();
    if (soop != NULL) {
      const char* gen_sig = soop->as_C_string();
      if (gen_sig != NULL) {
        jvmtiError err = allocate(strlen(gen_sig) + 1, (unsigned char **)generic_ptr);
        if (err != JVMTI_ERROR_NONE) {
          return err;
        }
        strcpy(*generic_ptr, gen_sig);
      }
    }
  }
  return JVMTI_ERROR_NONE;
} /* end GetMethodName */


// method_oop - pre-checked for validity, but may be NULL meaning obsolete method
// declaring_class_ptr - pre-checked for NULL
jvmtiError
JvmtiEnv::GetMethodDeclaringClass(Method* method_oop, jclass* declaring_class_ptr) {
  NULL_CHECK(method_oop, JVMTI_ERROR_INVALID_METHODID);
  (*declaring_class_ptr) = get_jni_class_non_null(method_oop->method_holder());
  return JVMTI_ERROR_NONE;
} /* end GetMethodDeclaringClass */


// method_oop - pre-checked for validity, but may be NULL meaning obsolete method
// modifiers_ptr - pre-checked for NULL
jvmtiError
JvmtiEnv::GetMethodModifiers(Method* method_oop, jint* modifiers_ptr) {
  NULL_CHECK(method_oop, JVMTI_ERROR_INVALID_METHODID);
  (*modifiers_ptr) = method_oop->access_flags().as_int() & JVM_RECOGNIZED_METHOD_MODIFIERS;
  return JVMTI_ERROR_NONE;
} /* end GetMethodModifiers */


// method_oop - pre-checked for validity, but may be NULL meaning obsolete method
// max_ptr - pre-checked for NULL
jvmtiError
JvmtiEnv::GetMaxLocals(Method* method_oop, jint* max_ptr) {
  NULL_CHECK(method_oop, JVMTI_ERROR_INVALID_METHODID);
  // get max stack
  (*max_ptr) = method_oop->max_locals();
  return JVMTI_ERROR_NONE;
} /* end GetMaxLocals */


// method_oop - pre-checked for validity, but may be NULL meaning obsolete method
// size_ptr - pre-checked for NULL
jvmtiError
JvmtiEnv::GetArgumentsSize(Method* method_oop, jint* size_ptr) {
  NULL_CHECK(method_oop, JVMTI_ERROR_INVALID_METHODID);
  // get size of arguments

  (*size_ptr) = method_oop->size_of_parameters();
  return JVMTI_ERROR_NONE;
} /* end GetArgumentsSize */


// method_oop - pre-checked for validity, but may be NULL meaning obsolete method
// entry_count_ptr - pre-checked for NULL
// table_ptr - pre-checked for NULL
jvmtiError
JvmtiEnv::GetLineNumberTable(Method* method_oop, jint* entry_count_ptr, jvmtiLineNumberEntry** table_ptr) {
  NULL_CHECK(method_oop, JVMTI_ERROR_INVALID_METHODID);
  if (!method_oop->has_linenumber_table()) {
    return (JVMTI_ERROR_ABSENT_INFORMATION);
  }

  // The line number table is compressed so we don't know how big it is until decompressed.
  // Decompression is really fast so we just do it twice.

  // Compute size of table
  jint num_entries = 0;
  CompressedLineNumberReadStream stream(method_oop->compressed_linenumber_table());
  while (stream.read_pair()) {
    num_entries++;
  }
  jvmtiLineNumberEntry *jvmti_table =
            (jvmtiLineNumberEntry *)jvmtiMalloc(num_entries * (sizeof(jvmtiLineNumberEntry)));

  // Fill jvmti table
  if (num_entries > 0) {
    int index = 0;
    CompressedLineNumberReadStream stream(method_oop->compressed_linenumber_table());
    while (stream.read_pair()) {
      jvmti_table[index].start_location = (jlocation) stream.bci();
      jvmti_table[index].line_number = (jint) stream.line();
      index++;
    }
    assert(index == num_entries, "sanity check");
  }

  // Set up results
  (*entry_count_ptr) = num_entries;
  (*table_ptr) = jvmti_table;

  return JVMTI_ERROR_NONE;
} /* end GetLineNumberTable */


// method_oop - pre-checked for validity, but may be NULL meaning obsolete method
// start_location_ptr - pre-checked for NULL
// end_location_ptr - pre-checked for NULL
jvmtiError
JvmtiEnv::GetMethodLocation(Method* method_oop, jlocation* start_location_ptr, jlocation* end_location_ptr) {

  NULL_CHECK(method_oop, JVMTI_ERROR_INVALID_METHODID);
  // get start and end location
  (*end_location_ptr) = (jlocation) (method_oop->code_size() - 1);
  if (method_oop->code_size() == 0) {
    // there is no code so there is no start location
    (*start_location_ptr) = (jlocation)(-1);
  } else {
    (*start_location_ptr) = (jlocation)(0);
  }

  return JVMTI_ERROR_NONE;
} /* end GetMethodLocation */


// method_oop - pre-checked for validity, but may be NULL meaning obsolete method
// entry_count_ptr - pre-checked for NULL
// table_ptr - pre-checked for NULL
jvmtiError
JvmtiEnv::GetLocalVariableTable(Method* method_oop, jint* entry_count_ptr, jvmtiLocalVariableEntry** table_ptr) {

  NULL_CHECK(method_oop, JVMTI_ERROR_INVALID_METHODID);
  JavaThread* current_thread  = JavaThread::current();

  // does the klass have any local variable information?
  InstanceKlass* ik = method_oop->method_holder();
  if (!ik->access_flags().has_localvariable_table()) {
    return (JVMTI_ERROR_ABSENT_INFORMATION);
  }

  ConstantPool* constants = method_oop->constants();
  NULL_CHECK(constants, JVMTI_ERROR_ABSENT_INFORMATION);

  // in the vm localvariable table representation, 6 consecutive elements in the table
  // represent a 6-tuple of shorts
  // [start_pc, length, name_index, descriptor_index, signature_index, index]
  jint num_entries = method_oop->localvariable_table_length();
  jvmtiLocalVariableEntry *jvmti_table = (jvmtiLocalVariableEntry *)
                jvmtiMalloc(num_entries * (sizeof(jvmtiLocalVariableEntry)));

  if (num_entries > 0) {
    LocalVariableTableElement* table = method_oop->localvariable_table_start();
    for (int i = 0; i < num_entries; i++) {
      // get the 5 tuple information from the vm table
      jlocation start_location = (jlocation) table[i].start_bci;
      jint length = (jint) table[i].length;
      int name_index = (int) table[i].name_cp_index;
      int signature_index = (int) table[i].descriptor_cp_index;
      int generic_signature_index = (int) table[i].signature_cp_index;
      jint slot = (jint) table[i].slot;

      // get utf8 name and signature
      char *name_buf = NULL;
      char *sig_buf = NULL;
      char *gen_sig_buf = NULL;
      {
        ResourceMark rm(current_thread);

        const char *utf8_name = (const char *) constants->symbol_at(name_index)->as_utf8();
        name_buf = (char *) jvmtiMalloc(strlen(utf8_name)+1);
        strcpy(name_buf, utf8_name);

        const char *utf8_signature = (const char *) constants->symbol_at(signature_index)->as_utf8();
        sig_buf = (char *) jvmtiMalloc(strlen(utf8_signature)+1);
        strcpy(sig_buf, utf8_signature);

        if (generic_signature_index > 0) {
          const char *utf8_gen_sign = (const char *)
                                       constants->symbol_at(generic_signature_index)->as_utf8();
          gen_sig_buf = (char *) jvmtiMalloc(strlen(utf8_gen_sign)+1);
          strcpy(gen_sig_buf, utf8_gen_sign);
        }
      }

      // fill in the jvmti local variable table
      jvmti_table[i].start_location = start_location;
      jvmti_table[i].length = length;
      jvmti_table[i].name = name_buf;
      jvmti_table[i].signature = sig_buf;
      jvmti_table[i].generic_signature = gen_sig_buf;
      jvmti_table[i].slot = slot;
    }
  }

  // set results
  (*entry_count_ptr) = num_entries;
  (*table_ptr) = jvmti_table;

  return JVMTI_ERROR_NONE;
} /* end GetLocalVariableTable */


// method_oop - pre-checked for validity, but may be NULL meaning obsolete method
// bytecode_count_ptr - pre-checked for NULL
// bytecodes_ptr - pre-checked for NULL
jvmtiError
JvmtiEnv::GetBytecodes(Method* method_oop, jint* bytecode_count_ptr, unsigned char** bytecodes_ptr) {
  NULL_CHECK(method_oop, JVMTI_ERROR_INVALID_METHODID);

  HandleMark hm;
  methodHandle method(method_oop);
  jint size = (jint)method->code_size();
  jvmtiError err = allocate(size, bytecodes_ptr);
  if (err != JVMTI_ERROR_NONE) {
    return err;
  }

  (*bytecode_count_ptr) = size;
  // get byte codes
  JvmtiClassFileReconstituter::copy_bytecodes(method, *bytecodes_ptr);

  return JVMTI_ERROR_NONE;
} /* end GetBytecodes */


// method_oop - pre-checked for validity, but may be NULL meaning obsolete method
// is_native_ptr - pre-checked for NULL
jvmtiError
JvmtiEnv::IsMethodNative(Method* method_oop, jboolean* is_native_ptr) {
  NULL_CHECK(method_oop, JVMTI_ERROR_INVALID_METHODID);
  (*is_native_ptr) = method_oop->is_native();
  return JVMTI_ERROR_NONE;
} /* end IsMethodNative */


// method_oop - pre-checked for validity, but may be NULL meaning obsolete method
// is_synthetic_ptr - pre-checked for NULL
jvmtiError
JvmtiEnv::IsMethodSynthetic(Method* method_oop, jboolean* is_synthetic_ptr) {
  NULL_CHECK(method_oop, JVMTI_ERROR_INVALID_METHODID);
  (*is_synthetic_ptr) = method_oop->is_synthetic();
  return JVMTI_ERROR_NONE;
} /* end IsMethodSynthetic */


// method_oop - pre-checked for validity, but may be NULL meaning obsolete method
// is_obsolete_ptr - pre-checked for NULL
jvmtiError
JvmtiEnv::IsMethodObsolete(Method* method_oop, jboolean* is_obsolete_ptr) {
  if (use_version_1_0_semantics() &&
      get_capabilities()->can_redefine_classes == 0) {
    // This JvmtiEnv requested version 1.0 semantics and this function
    // requires the can_redefine_classes capability in version 1.0 so
    // we need to return an error here.
    return JVMTI_ERROR_MUST_POSSESS_CAPABILITY;
  }

  if (method_oop == NULL || method_oop->is_obsolete()) {
    *is_obsolete_ptr = true;
  } else {
    *is_obsolete_ptr = false;
  }
  return JVMTI_ERROR_NONE;
} /* end IsMethodObsolete */

  //
  // Raw Monitor functions
  //

// name - pre-checked for NULL
// monitor_ptr - pre-checked for NULL
jvmtiError
JvmtiEnv::CreateRawMonitor(const char* name, jrawMonitorID* monitor_ptr) {
  JvmtiRawMonitor* rmonitor = new JvmtiRawMonitor(name);
  NULL_CHECK(rmonitor, JVMTI_ERROR_OUT_OF_MEMORY);

  *monitor_ptr = (jrawMonitorID)rmonitor;

  return JVMTI_ERROR_NONE;
} /* end CreateRawMonitor */


// rmonitor - pre-checked for validity
jvmtiError
JvmtiEnv::DestroyRawMonitor(JvmtiRawMonitor * rmonitor) {
  if (Threads::number_of_threads() == 0) {
    // Remove this  monitor from pending raw monitors list
    // if it has entered in onload or start phase.
    JvmtiPendingMonitors::destroy(rmonitor);
  } else {
    Thread* thread  = Thread::current();
    if (rmonitor->is_entered(thread)) {
      // The caller owns this monitor which we are about to destroy.
      // We exit the underlying synchronization object so that the
      // "delete monitor" call below can work without an assertion
      // failure on systems that don't like destroying synchronization
      // objects that are locked.
      int r;
      intptr_t recursion = rmonitor->recursions();
      for (intptr_t i=0; i <= recursion; i++) {
        r = rmonitor->raw_exit(thread);
        assert(r == ObjectMonitor::OM_OK, "raw_exit should have worked");
        if (r != ObjectMonitor::OM_OK) {  // robustness
          return JVMTI_ERROR_INTERNAL;
        }
      }
    }
    if (rmonitor->owner() != NULL) {
      // The caller is trying to destroy a monitor that is locked by
      // someone else. While this is not forbidden by the JVMTI
      // spec, it will cause an assertion failure on systems that don't
      // like destroying synchronization objects that are locked.
      // We indicate a problem with the error return (and leak the
      // monitor's memory).
      return JVMTI_ERROR_NOT_MONITOR_OWNER;
    }
  }

  delete rmonitor;

  return JVMTI_ERROR_NONE;
} /* end DestroyRawMonitor */


// rmonitor - pre-checked for validity
jvmtiError
JvmtiEnv::RawMonitorEnter(JvmtiRawMonitor * rmonitor) {
  if (Threads::number_of_threads() == 0) {
    // No JavaThreads exist so ObjectMonitor enter cannot be
    // used, add this raw monitor to the pending list.
    // The pending monitors will be actually entered when
    // the VM is setup.
    // See transition_pending_raw_monitors in create_vm()
    // in thread.cpp.
    JvmtiPendingMonitors::enter(rmonitor);
  } else {
    int r = 0;
    Thread* thread = Thread::current();

    if (thread->is_Java_thread()) {
      JavaThread* current_thread = (JavaThread*)thread;

#ifdef PROPER_TRANSITIONS
      // Not really unknown but ThreadInVMfromNative does more than we want
      ThreadInVMfromUnknown __tiv;
      {
        ThreadBlockInVM __tbivm(current_thread);
        r = rmonitor->raw_enter(current_thread);
      }
#else
      /* Transition to thread_blocked without entering vm state          */
      /* This is really evil. Normally you can't undo _thread_blocked    */
      /* transitions like this because it would cause us to miss a       */
      /* safepoint but since the thread was already in _thread_in_native */
      /* the thread is not leaving a safepoint safe state and it will    */
      /* block when it tries to return from native. We can't safepoint   */
      /* block in here because we could deadlock the vmthread. Blech.    */

      JavaThreadState state = current_thread->thread_state();
      assert(state == _thread_in_native, "Must be _thread_in_native");
      // frame should already be walkable since we are in native
      assert(!current_thread->has_last_Java_frame() ||
             current_thread->frame_anchor()->walkable(), "Must be walkable");
      current_thread->set_thread_state(_thread_blocked);

      r = rmonitor->raw_enter(current_thread);
      // restore state, still at a safepoint safe state
      current_thread->set_thread_state(state);

#endif /* PROPER_TRANSITIONS */
      assert(r == ObjectMonitor::OM_OK, "raw_enter should have worked");
    } else {
      if (thread->is_VM_thread() || thread->is_ConcurrentGC_thread()) {
        r = rmonitor->raw_enter(thread);
      } else {
        ShouldNotReachHere();
      }
    }

    if (r != ObjectMonitor::OM_OK) {  // robustness
      return JVMTI_ERROR_INTERNAL;
    }
  }
  return JVMTI_ERROR_NONE;
} /* end RawMonitorEnter */


// rmonitor - pre-checked for validity
jvmtiError
JvmtiEnv::RawMonitorExit(JvmtiRawMonitor * rmonitor) {
  jvmtiError err = JVMTI_ERROR_NONE;

  if (Threads::number_of_threads() == 0) {
    // No JavaThreads exist so just remove this monitor from the pending list.
    // Bool value from exit is false if rmonitor is not in the list.
    if (!JvmtiPendingMonitors::exit(rmonitor)) {
      err = JVMTI_ERROR_NOT_MONITOR_OWNER;
    }
  } else {
    int r = 0;
    Thread* thread = Thread::current();

    if (thread->is_Java_thread()) {
      JavaThread* current_thread = (JavaThread*)thread;
#ifdef PROPER_TRANSITIONS
      // Not really unknown but ThreadInVMfromNative does more than we want
      ThreadInVMfromUnknown __tiv;
#endif /* PROPER_TRANSITIONS */
      r = rmonitor->raw_exit(current_thread);
    } else {
      if (thread->is_VM_thread() || thread->is_ConcurrentGC_thread()) {
        r = rmonitor->raw_exit(thread);
      } else {
        ShouldNotReachHere();
      }
    }

    if (r == ObjectMonitor::OM_ILLEGAL_MONITOR_STATE) {
      err = JVMTI_ERROR_NOT_MONITOR_OWNER;
    } else {
      assert(r == ObjectMonitor::OM_OK, "raw_exit should have worked");
      if (r != ObjectMonitor::OM_OK) {  // robustness
        err = JVMTI_ERROR_INTERNAL;
      }
    }
  }
  return err;
} /* end RawMonitorExit */


// rmonitor - pre-checked for validity
jvmtiError
JvmtiEnv::RawMonitorWait(JvmtiRawMonitor * rmonitor, jlong millis) {
  int r = 0;
  Thread* thread = Thread::current();

  if (thread->is_Java_thread()) {
    JavaThread* current_thread = (JavaThread*)thread;
#ifdef PROPER_TRANSITIONS
    // Not really unknown but ThreadInVMfromNative does more than we want
    ThreadInVMfromUnknown __tiv;
    {
      ThreadBlockInVM __tbivm(current_thread);
      r = rmonitor->raw_wait(millis, true, current_thread);
    }
#else
    /* Transition to thread_blocked without entering vm state          */
    /* This is really evil. Normally you can't undo _thread_blocked    */
    /* transitions like this because it would cause us to miss a       */
    /* safepoint but since the thread was already in _thread_in_native */
    /* the thread is not leaving a safepoint safe state and it will    */
    /* block when it tries to return from native. We can't safepoint   */
    /* block in here because we could deadlock the vmthread. Blech.    */

    JavaThreadState state = current_thread->thread_state();
    assert(state == _thread_in_native, "Must be _thread_in_native");
    // frame should already be walkable since we are in native
    assert(!current_thread->has_last_Java_frame() ||
           current_thread->frame_anchor()->walkable(), "Must be walkable");
    current_thread->set_thread_state(_thread_blocked);

    r = rmonitor->raw_wait(millis, true, current_thread);
    // restore state, still at a safepoint safe state
    current_thread->set_thread_state(state);

#endif /* PROPER_TRANSITIONS */
  } else {
    if (thread->is_VM_thread() || thread->is_ConcurrentGC_thread()) {
      r = rmonitor->raw_wait(millis, true, thread);
    } else {
      ShouldNotReachHere();
    }
  }

  switch (r) {
  case ObjectMonitor::OM_INTERRUPTED:
    return JVMTI_ERROR_INTERRUPT;
  case ObjectMonitor::OM_ILLEGAL_MONITOR_STATE:
    return JVMTI_ERROR_NOT_MONITOR_OWNER;
  }
  assert(r == ObjectMonitor::OM_OK, "raw_wait should have worked");
  if (r != ObjectMonitor::OM_OK) {  // robustness
    return JVMTI_ERROR_INTERNAL;
  }

  return JVMTI_ERROR_NONE;
} /* end RawMonitorWait */


// rmonitor - pre-checked for validity
jvmtiError
JvmtiEnv::RawMonitorNotify(JvmtiRawMonitor * rmonitor) {
  int r = 0;
  Thread* thread = Thread::current();

  if (thread->is_Java_thread()) {
    JavaThread* current_thread = (JavaThread*)thread;
    // Not really unknown but ThreadInVMfromNative does more than we want
    ThreadInVMfromUnknown __tiv;
    r = rmonitor->raw_notify(current_thread);
  } else {
    if (thread->is_VM_thread() || thread->is_ConcurrentGC_thread()) {
      r = rmonitor->raw_notify(thread);
    } else {
      ShouldNotReachHere();
    }
  }

  if (r == ObjectMonitor::OM_ILLEGAL_MONITOR_STATE) {
    return JVMTI_ERROR_NOT_MONITOR_OWNER;
  }
  assert(r == ObjectMonitor::OM_OK, "raw_notify should have worked");
  if (r != ObjectMonitor::OM_OK) {  // robustness
    return JVMTI_ERROR_INTERNAL;
  }

  return JVMTI_ERROR_NONE;
} /* end RawMonitorNotify */


// rmonitor - pre-checked for validity
jvmtiError
JvmtiEnv::RawMonitorNotifyAll(JvmtiRawMonitor * rmonitor) {
  int r = 0;
  Thread* thread = Thread::current();

  if (thread->is_Java_thread()) {
    JavaThread* current_thread = (JavaThread*)thread;
    ThreadInVMfromUnknown __tiv;
    r = rmonitor->raw_notifyAll(current_thread);
  } else {
    if (thread->is_VM_thread() || thread->is_ConcurrentGC_thread()) {
      r = rmonitor->raw_notifyAll(thread);
    } else {
      ShouldNotReachHere();
    }
  }

  if (r == ObjectMonitor::OM_ILLEGAL_MONITOR_STATE) {
    return JVMTI_ERROR_NOT_MONITOR_OWNER;
  }
  assert(r == ObjectMonitor::OM_OK, "raw_notifyAll should have worked");
  if (r != ObjectMonitor::OM_OK) {  // robustness
    return JVMTI_ERROR_INTERNAL;
  }

  return JVMTI_ERROR_NONE;
} /* end RawMonitorNotifyAll */


  //
  // JNI Function Interception functions
  //


// function_table - pre-checked for NULL
jvmtiError
JvmtiEnv::SetJNIFunctionTable(const jniNativeInterface* function_table) {
  // Copy jni function table at safepoint.
  VM_JNIFunctionTableCopier copier(function_table);
  VMThread::execute(&copier);

  return JVMTI_ERROR_NONE;
} /* end SetJNIFunctionTable */


// function_table - pre-checked for NULL
jvmtiError
JvmtiEnv::GetJNIFunctionTable(jniNativeInterface** function_table) {
  *function_table=(jniNativeInterface*)jvmtiMalloc(sizeof(jniNativeInterface));
  if (*function_table == NULL)
    return JVMTI_ERROR_OUT_OF_MEMORY;
  memcpy(*function_table,(JavaThread::current())->get_jni_functions(),sizeof(jniNativeInterface));
  return JVMTI_ERROR_NONE;
} /* end GetJNIFunctionTable */


  //
  // Event Management functions
  //

jvmtiError
JvmtiEnv::GenerateEvents(jvmtiEvent event_type) {
  // can only generate two event types
  if (event_type != JVMTI_EVENT_COMPILED_METHOD_LOAD &&
      event_type != JVMTI_EVENT_DYNAMIC_CODE_GENERATED) {
    return JVMTI_ERROR_ILLEGAL_ARGUMENT;
  }

  // for compiled_method_load events we must check that the environment
  // has the can_generate_compiled_method_load_events capability.
  if (event_type == JVMTI_EVENT_COMPILED_METHOD_LOAD) {
    if (get_capabilities()->can_generate_compiled_method_load_events == 0) {
      return JVMTI_ERROR_MUST_POSSESS_CAPABILITY;
    }
    return JvmtiCodeBlobEvents::generate_compiled_method_load_events(this);
  } else {
    return JvmtiCodeBlobEvents::generate_dynamic_code_events(this);
  }

} /* end GenerateEvents */


  //
  // Extension Mechanism functions
  //

// extension_count_ptr - pre-checked for NULL
// extensions - pre-checked for NULL
jvmtiError
JvmtiEnv::GetExtensionFunctions(jint* extension_count_ptr, jvmtiExtensionFunctionInfo** extensions) {
  return JvmtiExtensions::get_functions(this, extension_count_ptr, extensions);
} /* end GetExtensionFunctions */


// extension_count_ptr - pre-checked for NULL
// extensions - pre-checked for NULL
jvmtiError
JvmtiEnv::GetExtensionEvents(jint* extension_count_ptr, jvmtiExtensionEventInfo** extensions) {
  return JvmtiExtensions::get_events(this, extension_count_ptr, extensions);
} /* end GetExtensionEvents */


// callback - NULL is a valid value, must be checked
jvmtiError
JvmtiEnv::SetExtensionEventCallback(jint extension_event_index, jvmtiExtensionEvent callback) {
  return JvmtiExtensions::set_event_callback(this, extension_event_index, callback);
} /* end SetExtensionEventCallback */

  //
  // Timers functions
  //

// info_ptr - pre-checked for NULL
jvmtiError
JvmtiEnv::GetCurrentThreadCpuTimerInfo(jvmtiTimerInfo* info_ptr) {
  os::current_thread_cpu_time_info(info_ptr);
  return JVMTI_ERROR_NONE;
} /* end GetCurrentThreadCpuTimerInfo */


// nanos_ptr - pre-checked for NULL
jvmtiError
JvmtiEnv::GetCurrentThreadCpuTime(jlong* nanos_ptr) {
  *nanos_ptr = os::current_thread_cpu_time();
  return JVMTI_ERROR_NONE;
} /* end GetCurrentThreadCpuTime */


// info_ptr - pre-checked for NULL
jvmtiError
JvmtiEnv::GetThreadCpuTimerInfo(jvmtiTimerInfo* info_ptr) {
  os::thread_cpu_time_info(info_ptr);
  return JVMTI_ERROR_NONE;
} /* end GetThreadCpuTimerInfo */


// Threads_lock NOT held, java_thread not protected by lock
// java_thread - pre-checked
// nanos_ptr - pre-checked for NULL
jvmtiError
JvmtiEnv::GetThreadCpuTime(JavaThread* java_thread, jlong* nanos_ptr) {
  *nanos_ptr = os::thread_cpu_time(java_thread);
  return JVMTI_ERROR_NONE;
} /* end GetThreadCpuTime */


// info_ptr - pre-checked for NULL
jvmtiError
JvmtiEnv::GetTimerInfo(jvmtiTimerInfo* info_ptr) {
  os::javaTimeNanos_info(info_ptr);
  return JVMTI_ERROR_NONE;
} /* end GetTimerInfo */


// nanos_ptr - pre-checked for NULL
jvmtiError
JvmtiEnv::GetTime(jlong* nanos_ptr) {
  *nanos_ptr = os::javaTimeNanos();
  return JVMTI_ERROR_NONE;
} /* end GetTime */


// processor_count_ptr - pre-checked for NULL
jvmtiError
JvmtiEnv::GetAvailableProcessors(jint* processor_count_ptr) {
  *processor_count_ptr = os::active_processor_count();
  return JVMTI_ERROR_NONE;
} /* end GetAvailableProcessors */

  //
  // System Properties functions
  //

// count_ptr - pre-checked for NULL
// property_ptr - pre-checked for NULL
jvmtiError
JvmtiEnv::GetSystemProperties(jint* count_ptr, char*** property_ptr) {
  jvmtiError err = JVMTI_ERROR_NONE;

  // Get the number of readable properties.
  *count_ptr = Arguments::PropertyList_readable_count(Arguments::system_properties());

  // Allocate memory to hold the exact number of readable properties.
  err = allocate(*count_ptr * sizeof(char *), (unsigned char **)property_ptr);
  if (err != JVMTI_ERROR_NONE) {
    return err;
  }
  int readable_count = 0;
  // Loop through the system properties until all the readable properties are found.
  for (SystemProperty* p = Arguments::system_properties(); p != NULL && readable_count < *count_ptr; p = p->next()) {
    if (p->is_readable()) {
      const char *key = p->key();
      char **tmp_value = *property_ptr+readable_count;
      readable_count++;
      err = allocate((strlen(key)+1) * sizeof(char), (unsigned char**)tmp_value);
      if (err == JVMTI_ERROR_NONE) {
        strcpy(*tmp_value, key);
      } else {
        // clean up previously allocated memory.
        for (int j=0; j<readable_count; j++) {
          Deallocate((unsigned char*)*property_ptr+j);
        }
        Deallocate((unsigned char*)property_ptr);
        break;
      }
    }
  }
  assert(err != JVMTI_ERROR_NONE || readable_count == *count_ptr, "Bad readable property count");
  return err;
} /* end GetSystemProperties */


// property - pre-checked for NULL
// value_ptr - pre-checked for NULL
jvmtiError
JvmtiEnv::GetSystemProperty(const char* property, char** value_ptr) {
  jvmtiError err = JVMTI_ERROR_NONE;
  const char *value;

  // Return JVMTI_ERROR_NOT_AVAILABLE if property is not readable or doesn't exist.
  value = Arguments::PropertyList_get_readable_value(Arguments::system_properties(), property);
  if (value == NULL) {
    err =  JVMTI_ERROR_NOT_AVAILABLE;
  } else {
    err = allocate((strlen(value)+1) * sizeof(char), (unsigned char **)value_ptr);
    if (err == JVMTI_ERROR_NONE) {
      strcpy(*value_ptr, value);
    }
  }
  return err;
} /* end GetSystemProperty */


// property - pre-checked for NULL
// value - NULL is a valid value, must be checked
jvmtiError
JvmtiEnv::SetSystemProperty(const char* property, const char* value_ptr) {
  jvmtiError err =JVMTI_ERROR_NOT_AVAILABLE;

  for (SystemProperty* p = Arguments::system_properties(); p != NULL; p = p->next()) {
    if (strcmp(property, p->key()) == 0) {
      if (p->set_writeable_value(value_ptr)) {
        err =  JVMTI_ERROR_NONE;
      }
    }
  }
  return err;
} /* end SetSystemProperty */<|MERGE_RESOLUTION|>--- conflicted
+++ resolved
@@ -227,8 +227,6 @@
 } /* end GetNamedModule */
 
 
-<<<<<<< HEAD
-=======
 // module - pre-checked for NULL
 // to_module - pre-checked for NULL
 jvmtiError
@@ -321,7 +319,6 @@
 } /* end AddModuleProvides */
 
 
->>>>>>> fcf8084f
   //
   // Class functions
   //
