--- conflicted
+++ resolved
@@ -106,14 +106,6 @@
 // string. 
 static const size_t UINT_CHARS = 10; 
 
-<<<<<<< HEAD
-=======
-// Add 1 for the '_' character between PERFDATA_NAME and pid. The '\0' terminating 
-// character will be included in the sizeof(PERFDATA_NAME) operation.
-static const size_t PERFDATA_FILENAME_LEN = sizeof(PERFDATA_NAME) + 
-                                            UINT_CHARS + 1;
-
->>>>>>> 2571633a
 /* the PerfMemory class manages creation, destruction,
  * and allocation of the PerfData region.
  */
