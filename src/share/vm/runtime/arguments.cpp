--- conflicted
+++ resolved
@@ -578,207 +578,6 @@
 }
 #endif
 
-<<<<<<< HEAD
-=======
-// Constructs the system boot class path from the following components, in order:
-//
-//     prefix           // from -Xpatch:...
-//     base             // from os::get_system_properties()
-//     suffix           // from -Xbootclasspath/a:...
-//
-// This could be AllStatic, but it isn't needed after argument processing is
-// complete. After argument processing, the combined components are copied
-// to Arguments::_system_boot_class_path via a call to Arguments::set_sysclasspath.
-class ArgumentBootClassPath: public StackObj {
-public:
-  ArgumentBootClassPath(const char* base);
-  ~ArgumentBootClassPath();
-
-  inline void set_base(const char* base);
-  inline void add_prefix(const char* prefix);
-  inline void add_suffix_to_prefix(const char* suffix);
-  inline void add_suffix(const char* suffix);
-  inline void reset_path(const char* base);
-
-  inline const char* get_base()     const { return _items[_bcp_base]; }
-  inline const char* get_prefix()   const { return _items[_bcp_prefix]; }
-  inline const char* get_suffix()   const { return _items[_bcp_suffix]; }
-
-  // Combine all the components into a single c-heap-allocated string; caller
-  // must free the string if/when no longer needed.
-  char* combined_path();
-
-private:
-  // Utility routines.
-  static char* add_to_path(const char* path, const char* str, bool prepend);
-  static char* add_jars_to_path(char* path, const char* directory);
-
-  inline void reset_item_at(int index);
-
-  // Array indices for the items that make up the sysclasspath.  All except the
-  // base are allocated in the C heap and freed by this class.
-  enum {
-    _bcp_prefix,        // was -Xpatch:...
-    _bcp_base,          // the default system boot class path
-    _bcp_suffix,        // from -Xbootclasspath/a:...
-    _bcp_nitems         // the number of items, must be last.
-  };
-
-  const char* _items[_bcp_nitems];
-};
-
-ArgumentBootClassPath::ArgumentBootClassPath(const char* base) {
-  memset(_items, 0, sizeof(_items));
-  _items[_bcp_base] = base;
-}
-
-ArgumentBootClassPath::~ArgumentBootClassPath() {
-  // Free everything except the base.
-  for (int i = 0; i < _bcp_nitems; ++i) {
-    if (i != _bcp_base) reset_item_at(i);
-  }
-}
-
-inline void ArgumentBootClassPath::set_base(const char* base) {
-  _items[_bcp_base] = base;
-}
-
-inline void ArgumentBootClassPath::add_prefix(const char* prefix) {
-  _items[_bcp_prefix] = add_to_path(_items[_bcp_prefix], prefix, true);
-}
-
-inline void ArgumentBootClassPath::add_suffix_to_prefix(const char* suffix) {
-  _items[_bcp_prefix] = add_to_path(_items[_bcp_prefix], suffix, false);
-}
-
-inline void ArgumentBootClassPath::add_suffix(const char* suffix) {
-  _items[_bcp_suffix] = add_to_path(_items[_bcp_suffix], suffix, false);
-}
-
-inline void ArgumentBootClassPath::reset_item_at(int index) {
-  assert(index < _bcp_nitems && index != _bcp_base, "just checking");
-  if (_items[index] != NULL) {
-    FREE_C_HEAP_ARRAY(char, _items[index]);
-    _items[index] = NULL;
-  }
-}
-
-inline void ArgumentBootClassPath::reset_path(const char* base) {
-  // Clear the prefix and suffix.
-  reset_item_at(_bcp_prefix);
-  reset_item_at(_bcp_suffix);
-  set_base(base);
-}
-
-//------------------------------------------------------------------------------
-
-
-// Combine the bootclasspath elements, some of which may be null, into a single
-// c-heap-allocated string.
-char* ArgumentBootClassPath::combined_path() {
-  assert(_items[_bcp_base] != NULL, "empty default sysclasspath");
-
-  size_t lengths[_bcp_nitems];
-  size_t total_len = 0;
-
-  const char separator = *os::path_separator();
-
-  // Get the lengths.
-  int i;
-  for (i = 0; i < _bcp_nitems; ++i) {
-    if (i == _bcp_suffix) {
-      // Record index of boot loader's append path.
-      Arguments::set_bootclassloader_append_index((int)total_len);
-    }
-    if (_items[i] != NULL) {
-      lengths[i] = strlen(_items[i]);
-      // Include space for the separator char (or a NULL for the last item).
-      total_len += lengths[i] + 1;
-    }
-  }
-  assert(total_len > 0, "empty sysclasspath not allowed");
-
-  // Copy the _items to a single string.
-  char* cp = NEW_C_HEAP_ARRAY(char, total_len, mtArguments);
-  char* cp_tmp = cp;
-  for (i = 0; i < _bcp_nitems; ++i) {
-    if (_items[i] != NULL) {
-      memcpy(cp_tmp, _items[i], lengths[i]);
-      cp_tmp += lengths[i];
-      *cp_tmp++ = separator;
-    }
-  }
-  *--cp_tmp = '\0';     // Replace the extra separator.
-  return cp;
-}
-
-// Note:  path must be c-heap-allocated (or NULL); it is freed if non-null.
-char*
-ArgumentBootClassPath::add_to_path(const char* path, const char* str, bool prepend) {
-  char *cp;
-
-  assert(str != NULL, "just checking");
-  if (path == NULL) {
-    size_t len = strlen(str) + 1;
-    cp = NEW_C_HEAP_ARRAY(char, len, mtArguments);
-    memcpy(cp, str, len);                       // copy the trailing null
-  } else {
-    const char separator = *os::path_separator();
-    size_t old_len = strlen(path);
-    size_t str_len = strlen(str);
-    size_t len = old_len + str_len + 2;
-
-    if (prepend) {
-      cp = NEW_C_HEAP_ARRAY(char, len, mtArguments);
-      char* cp_tmp = cp;
-      memcpy(cp_tmp, str, str_len);
-      cp_tmp += str_len;
-      *cp_tmp = separator;
-      memcpy(++cp_tmp, path, old_len + 1);      // copy the trailing null
-      FREE_C_HEAP_ARRAY(char, path);
-    } else {
-      cp = REALLOC_C_HEAP_ARRAY(char, path, len, mtArguments);
-      char* cp_tmp = cp + old_len;
-      *cp_tmp = separator;
-      memcpy(++cp_tmp, str, str_len + 1);       // copy the trailing null
-    }
-  }
-  return cp;
-}
-
-// Scan the directory and append any jar or zip files found to path.
-// Note:  path must be c-heap-allocated (or NULL); it is freed if non-null.
-char* ArgumentBootClassPath::add_jars_to_path(char* path, const char* directory) {
-  DIR* dir = os::opendir(directory);
-  if (dir == NULL) return path;
-
-  char dir_sep[2] = { '\0', '\0' };
-  size_t directory_len = strlen(directory);
-  const char fileSep = *os::file_separator();
-  if (directory[directory_len - 1] != fileSep) dir_sep[0] = fileSep;
-
-  /* Scan the directory for jars/zips, appending them to path. */
-  struct dirent *entry;
-  char *dbuf = NEW_C_HEAP_ARRAY(char, os::readdir_buf_size(directory), mtArguments);
-  while ((entry = os::readdir(dir, (dirent *) dbuf)) != NULL) {
-    const char* name = entry->d_name;
-    const char* ext = name + strlen(name) - 4;
-    bool isJarOrZip = ext > name &&
-      (os::file_name_strcmp(ext, ".jar") == 0 ||
-       os::file_name_strcmp(ext, ".zip") == 0);
-    if (isJarOrZip) {
-      char* jarpath = NEW_C_HEAP_ARRAY(char, directory_len + 2 + strlen(name), mtArguments);
-      sprintf(jarpath, "%s%s%s", directory, dir_sep, name);
-      path = add_to_path(path, jarpath, false);
-      FREE_C_HEAP_ARRAY(char, jarpath);
-    }
-  }
-  FREE_C_HEAP_ARRAY(char, dbuf);
-  os::closedir(dir);
-  return path;
-}
-
->>>>>>> 61d5bf3b
 // Parses a memory size specification string.
 static bool atomull(const char *s, julong* result) {
   julong n = 0;
@@ -3183,7 +2982,6 @@
         if (property_equal == NULL) {
           jio_fprintf(defaultStream::output_stream(), "Missing '=' in -Xpatch specification\n");
           return JNI_ERR;
-<<<<<<< HEAD
         } else {
           // Find the equal sign between the module name and the path specification
           const char* module_equal = strchr(property_equal + 1, '=');
@@ -3193,37 +2991,12 @@
           } else {
             // Pick out the module name, in between the two equal signs
             size_t module_len = module_equal - property_equal - 1;
-            char* module_name = NEW_C_HEAP_ARRAY(char, module_len+1, mtInternal);
+            char* module_name = NEW_C_HEAP_ARRAY(char, module_len+1, mtArguments);
             memcpy(module_name, property_equal + 1, module_len);
             *(module_name + module_len) = '\0';
             // The path piece begins one past the module_equal sign
             Arguments::add_xpatchprefix(module_name, module_equal + 1, xpatch_javabase);
             FREE_C_HEAP_ARRAY(char, module_name);
-=======
-        }
-        set_patch_dirs(patch_dirs);
-        set_patch_dirs_count(dir_count);
-
-        // Create a path for each patch dir consisting of dir/java.base.
-        char file_sep = os::file_separator()[0];
-        for (int x = 0; x < dir_count; x++) {
-          // Really shouldn't be NULL, but check can't hurt
-          if (patch_dirs[x] != NULL) {
-            size_t len = strlen(patch_dirs[x]);
-            if (len != 0) { // Ignore empty strings.
-              len += 11; // file_sep + "java.base" + null terminator.
-              char* dir = NEW_C_HEAP_ARRAY(char, len, mtArguments);
-              jio_snprintf(dir, len, "%s%cjava.base", patch_dirs[x], file_sep);
-
-              // See if Xpatch module path exists.
-              struct stat st;
-              if ((os::stat(dir, &st) == 0)) {
-                bcp_p->add_prefix(dir);
-                *bcp_assembly_required_p = true;
-              }
-              FREE_C_HEAP_ARRAY(char, dir);
-            }
->>>>>>> 61d5bf3b
           }
         }
       }
@@ -3501,7 +3274,7 @@
 
   // Create GrowableArray lazily, only if -Xpatch has been specified
   if (_xpatchprefix == NULL) {
-    _xpatchprefix = new (ResourceObj::C_HEAP, mtInternal) GrowableArray<ModuleXPatchPath*>(10, true);
+    _xpatchprefix = new (ResourceObj::C_HEAP, mtArguments) GrowableArray<ModuleXPatchPath*>(10, true);
   }
 
   _xpatchprefix->push(new ModuleXPatchPath(module_name, path));
