/*
 * Copyright (c) 1997, 2010, Oracle and/or its affiliates. All rights reserved.
 * DO NOT ALTER OR REMOVE COPYRIGHT NOTICES OR THIS FILE HEADER.
 *
 * This code is free software; you can redistribute it and/or modify it
 * under the terms of the GNU General Public License version 2 only, as
 * published by the Free Software Foundation.
 *
 * This code is distributed in the hope that it will be useful, but WITHOUT
 * ANY WARRANTY; without even the implied warranty of MERCHANTABILITY or
 * FITNESS FOR A PARTICULAR PURPOSE.  See the GNU General Public License
 * version 2 for more details (a copy is included in the LICENSE file that
 * accompanied this code).
 *
 * You should have received a copy of the GNU General Public License version
 * 2 along with this work; if not, write to the Free Software Foundation,
 * Inc., 51 Franklin St, Fifth Floor, Boston, MA 02110-1301 USA.
 *
 * Please contact Oracle, 500 Oracle Parkway, Redwood Shores, CA 94065 USA
 * or visit www.oracle.com if you need additional information or have any
 * questions.
 *
 */

#include "incls/_precompiled.incl"
#include "incls/_arguments.cpp.incl"

#define DEFAULT_VENDOR_URL_BUG "http://java.sun.com/webapps/bugreport/crash.jsp"
#define DEFAULT_JAVA_LAUNCHER  "generic"

char**  Arguments::_jvm_flags_array             = NULL;
int     Arguments::_num_jvm_flags               = 0;
char**  Arguments::_jvm_args_array              = NULL;
int     Arguments::_num_jvm_args                = 0;
char*  Arguments::_java_command                 = NULL;
SystemProperty* Arguments::_system_properties   = NULL;
const char*  Arguments::_gc_log_filename        = NULL;
bool   Arguments::_has_profile                  = false;
bool   Arguments::_has_alloc_profile            = false;
uintx  Arguments::_min_heap_size                = 0;
Arguments::Mode Arguments::_mode                = _mixed;
bool   Arguments::_java_compiler                = false;
bool   Arguments::_xdebug_mode                  = false;
const char*  Arguments::_java_vendor_url_bug    = DEFAULT_VENDOR_URL_BUG;
const char*  Arguments::_sun_java_launcher      = DEFAULT_JAVA_LAUNCHER;
int    Arguments::_sun_java_launcher_pid        = -1;

// These parameters are reset in method parse_vm_init_args(JavaVMInitArgs*)
bool   Arguments::_AlwaysCompileLoopMethods     = AlwaysCompileLoopMethods;
bool   Arguments::_UseOnStackReplacement        = UseOnStackReplacement;
bool   Arguments::_BackgroundCompilation        = BackgroundCompilation;
bool   Arguments::_ClipInlining                 = ClipInlining;
intx   Arguments::_Tier2CompileThreshold        = Tier2CompileThreshold;

char*  Arguments::SharedArchivePath             = NULL;

AgentLibraryList Arguments::_libraryList;
AgentLibraryList Arguments::_agentList;

abort_hook_t     Arguments::_abort_hook         = NULL;
exit_hook_t      Arguments::_exit_hook          = NULL;
vfprintf_hook_t  Arguments::_vfprintf_hook      = NULL;


SystemProperty *Arguments::_java_ext_dirs = NULL;
SystemProperty *Arguments::_java_endorsed_dirs = NULL;
SystemProperty *Arguments::_sun_boot_library_path = NULL;
SystemProperty *Arguments::_java_library_path = NULL;
SystemProperty *Arguments::_java_home = NULL;
SystemProperty *Arguments::_java_class_path = NULL;
SystemProperty *Arguments::_sun_boot_class_path = NULL;

char* Arguments::_meta_index_path = NULL;
char* Arguments::_meta_index_dir = NULL;

static bool force_client_mode = false;

// Check if head of 'option' matches 'name', and sets 'tail' remaining part of option string

static bool match_option(const JavaVMOption *option, const char* name,
                         const char** tail) {
  int len = (int)strlen(name);
  if (strncmp(option->optionString, name, len) == 0) {
    *tail = option->optionString + len;
    return true;
  } else {
    return false;
  }
}

static void logOption(const char* opt) {
  if (PrintVMOptions) {
    jio_fprintf(defaultStream::output_stream(), "VM option '%s'\n", opt);
  }
}

// Process java launcher properties.
void Arguments::process_sun_java_launcher_properties(JavaVMInitArgs* args) {
  // See if sun.java.launcher or sun.java.launcher.pid is defined.
  // Must do this before setting up other system properties,
  // as some of them may depend on launcher type.
  for (int index = 0; index < args->nOptions; index++) {
    const JavaVMOption* option = args->options + index;
    const char* tail;

    if (match_option(option, "-Dsun.java.launcher=", &tail)) {
      process_java_launcher_argument(tail, option->extraInfo);
      continue;
    }
    if (match_option(option, "-Dsun.java.launcher.pid=", &tail)) {
      _sun_java_launcher_pid = atoi(tail);
      continue;
    }
  }
}

// Initialize system properties key and value.
void Arguments::init_system_properties() {

  PropertyList_add(&_system_properties, new SystemProperty("java.vm.specification.version", "1.0", false));
  PropertyList_add(&_system_properties, new SystemProperty("java.vm.specification.name",
                                                                 "Java Virtual Machine Specification",  false));
  PropertyList_add(&_system_properties, new SystemProperty("java.vm.specification.vendor",
                                                                 "Sun Microsystems Inc.",  false));
  PropertyList_add(&_system_properties, new SystemProperty("java.vm.version", VM_Version::vm_release(),  false));
  PropertyList_add(&_system_properties, new SystemProperty("java.vm.name", VM_Version::vm_name(),  false));
  PropertyList_add(&_system_properties, new SystemProperty("java.vm.vendor", VM_Version::vm_vendor(),  false));
  PropertyList_add(&_system_properties, new SystemProperty("java.vm.info", VM_Version::vm_info_string(),  true));

  // following are JVMTI agent writeable properties.
  // Properties values are set to NULL and they are
  // os specific they are initialized in os::init_system_properties_values().
  _java_ext_dirs = new SystemProperty("java.ext.dirs", NULL,  true);
  _java_endorsed_dirs = new SystemProperty("java.endorsed.dirs", NULL,  true);
  _sun_boot_library_path = new SystemProperty("sun.boot.library.path", NULL,  true);
  _java_library_path = new SystemProperty("java.library.path", NULL,  true);
  _java_home =  new SystemProperty("java.home", NULL,  true);
  _sun_boot_class_path = new SystemProperty("sun.boot.class.path", NULL,  true);

  _java_class_path = new SystemProperty("java.class.path", "",  true);

  // Add to System Property list.
  PropertyList_add(&_system_properties, _java_ext_dirs);
  PropertyList_add(&_system_properties, _java_endorsed_dirs);
  PropertyList_add(&_system_properties, _sun_boot_library_path);
  PropertyList_add(&_system_properties, _java_library_path);
  PropertyList_add(&_system_properties, _java_home);
  PropertyList_add(&_system_properties, _java_class_path);
  PropertyList_add(&_system_properties, _sun_boot_class_path);

  // Set OS specific system properties values
  os::init_system_properties_values();
}

/**
 * Provide a slightly more user-friendly way of eliminating -XX flags.
 * When a flag is eliminated, it can be added to this list in order to
 * continue accepting this flag on the command-line, while issuing a warning
 * and ignoring the value.  Once the JDK version reaches the 'accept_until'
 * limit, we flatly refuse to admit the existence of the flag.  This allows
 * a flag to die correctly over JDK releases using HSX.
 */
typedef struct {
  const char* name;
  JDK_Version obsoleted_in; // when the flag went away
  JDK_Version accept_until; // which version to start denying the existence
} ObsoleteFlag;

static ObsoleteFlag obsolete_jvm_flags[] = {
  { "UseTrainGC",                    JDK_Version::jdk(5), JDK_Version::jdk(7) },
  { "UseSpecialLargeObjectHandling", JDK_Version::jdk(5), JDK_Version::jdk(7) },
  { "UseOversizedCarHandling",       JDK_Version::jdk(5), JDK_Version::jdk(7) },
  { "TraceCarAllocation",            JDK_Version::jdk(5), JDK_Version::jdk(7) },
  { "PrintTrainGCProcessingStats",   JDK_Version::jdk(5), JDK_Version::jdk(7) },
  { "LogOfCarSpaceSize",             JDK_Version::jdk(5), JDK_Version::jdk(7) },
  { "OversizedCarThreshold",         JDK_Version::jdk(5), JDK_Version::jdk(7) },
  { "MinTickInterval",               JDK_Version::jdk(5), JDK_Version::jdk(7) },
  { "DefaultTickInterval",           JDK_Version::jdk(5), JDK_Version::jdk(7) },
  { "MaxTickInterval",               JDK_Version::jdk(5), JDK_Version::jdk(7) },
  { "DelayTickAdjustment",           JDK_Version::jdk(5), JDK_Version::jdk(7) },
  { "ProcessingToTenuringRatio",     JDK_Version::jdk(5), JDK_Version::jdk(7) },
  { "MinTrainLength",                JDK_Version::jdk(5), JDK_Version::jdk(7) },
  { "AppendRatio",         JDK_Version::jdk_update(6,10), JDK_Version::jdk(7) },
  { "DefaultMaxRAM",       JDK_Version::jdk_update(6,18), JDK_Version::jdk(7) },
  { "DefaultInitialRAMFraction",
                           JDK_Version::jdk_update(6,18), JDK_Version::jdk(7) },
<<<<<<< HEAD
=======
  { "UseDepthFirstScavengeOrder",
                           JDK_Version::jdk_update(6,22), JDK_Version::jdk(7) },
>>>>>>> eb8bd999
  { NULL, JDK_Version(0), JDK_Version(0) }
};

// Returns true if the flag is obsolete and fits into the range specified
// for being ignored.  In the case that the flag is ignored, the 'version'
// value is filled in with the version number when the flag became
// obsolete so that that value can be displayed to the user.
bool Arguments::is_newly_obsolete(const char *s, JDK_Version* version) {
  int i = 0;
  assert(version != NULL, "Must provide a version buffer");
  while (obsolete_jvm_flags[i].name != NULL) {
    const ObsoleteFlag& flag_status = obsolete_jvm_flags[i];
    // <flag>=xxx form
    // [-|+]<flag> form
    if ((strncmp(flag_status.name, s, strlen(flag_status.name)) == 0) ||
        ((s[0] == '+' || s[0] == '-') &&
        (strncmp(flag_status.name, &s[1], strlen(flag_status.name)) == 0))) {
      if (JDK_Version::current().compare(flag_status.accept_until) == -1) {
          *version = flag_status.obsoleted_in;
          return true;
      }
    }
    i++;
  }
  return false;
}

// Constructs the system class path (aka boot class path) from the following
// components, in order:
//
//     prefix           // from -Xbootclasspath/p:...
//     endorsed         // the expansion of -Djava.endorsed.dirs=...
//     base             // from os::get_system_properties() or -Xbootclasspath=
//     suffix           // from -Xbootclasspath/a:...
//
// java.endorsed.dirs is a list of directories; any jar or zip files in the
// directories are added to the sysclasspath just before the base.
//
// This could be AllStatic, but it isn't needed after argument processing is
// complete.
class SysClassPath: public StackObj {
public:
  SysClassPath(const char* base);
  ~SysClassPath();

  inline void set_base(const char* base);
  inline void add_prefix(const char* prefix);
  inline void add_suffix_to_prefix(const char* suffix);
  inline void add_suffix(const char* suffix);
  inline void reset_path(const char* base);

  // Expand the jar/zip files in each directory listed by the java.endorsed.dirs
  // property.  Must be called after all command-line arguments have been
  // processed (in particular, -Djava.endorsed.dirs=...) and before calling
  // combined_path().
  void expand_endorsed();

  inline const char* get_base()     const { return _items[_scp_base]; }
  inline const char* get_prefix()   const { return _items[_scp_prefix]; }
  inline const char* get_suffix()   const { return _items[_scp_suffix]; }
  inline const char* get_endorsed() const { return _items[_scp_endorsed]; }

  // Combine all the components into a single c-heap-allocated string; caller
  // must free the string if/when no longer needed.
  char* combined_path();

private:
  // Utility routines.
  static char* add_to_path(const char* path, const char* str, bool prepend);
  static char* add_jars_to_path(char* path, const char* directory);

  inline void reset_item_at(int index);

  // Array indices for the items that make up the sysclasspath.  All except the
  // base are allocated in the C heap and freed by this class.
  enum {
    _scp_prefix,        // from -Xbootclasspath/p:...
    _scp_endorsed,      // the expansion of -Djava.endorsed.dirs=...
    _scp_base,          // the default sysclasspath
    _scp_suffix,        // from -Xbootclasspath/a:...
    _scp_nitems         // the number of items, must be last.
  };

  const char* _items[_scp_nitems];
  DEBUG_ONLY(bool _expansion_done;)
};

SysClassPath::SysClassPath(const char* base) {
  memset(_items, 0, sizeof(_items));
  _items[_scp_base] = base;
  DEBUG_ONLY(_expansion_done = false;)
}

SysClassPath::~SysClassPath() {
  // Free everything except the base.
  for (int i = 0; i < _scp_nitems; ++i) {
    if (i != _scp_base) reset_item_at(i);
  }
  DEBUG_ONLY(_expansion_done = false;)
}

inline void SysClassPath::set_base(const char* base) {
  _items[_scp_base] = base;
}

inline void SysClassPath::add_prefix(const char* prefix) {
  _items[_scp_prefix] = add_to_path(_items[_scp_prefix], prefix, true);
}

inline void SysClassPath::add_suffix_to_prefix(const char* suffix) {
  _items[_scp_prefix] = add_to_path(_items[_scp_prefix], suffix, false);
}

inline void SysClassPath::add_suffix(const char* suffix) {
  _items[_scp_suffix] = add_to_path(_items[_scp_suffix], suffix, false);
}

inline void SysClassPath::reset_item_at(int index) {
  assert(index < _scp_nitems && index != _scp_base, "just checking");
  if (_items[index] != NULL) {
    FREE_C_HEAP_ARRAY(char, _items[index]);
    _items[index] = NULL;
  }
}

inline void SysClassPath::reset_path(const char* base) {
  // Clear the prefix and suffix.
  reset_item_at(_scp_prefix);
  reset_item_at(_scp_suffix);
  set_base(base);
}

//------------------------------------------------------------------------------

void SysClassPath::expand_endorsed() {
  assert(_items[_scp_endorsed] == NULL, "can only be called once.");

  const char* path = Arguments::get_property("java.endorsed.dirs");
  if (path == NULL) {
    path = Arguments::get_endorsed_dir();
    assert(path != NULL, "no default for java.endorsed.dirs");
  }

  char* expanded_path = NULL;
  const char separator = *os::path_separator();
  const char* const end = path + strlen(path);
  while (path < end) {
    const char* tmp_end = strchr(path, separator);
    if (tmp_end == NULL) {
      expanded_path = add_jars_to_path(expanded_path, path);
      path = end;
    } else {
      char* dirpath = NEW_C_HEAP_ARRAY(char, tmp_end - path + 1);
      memcpy(dirpath, path, tmp_end - path);
      dirpath[tmp_end - path] = '\0';
      expanded_path = add_jars_to_path(expanded_path, dirpath);
      FREE_C_HEAP_ARRAY(char, dirpath);
      path = tmp_end + 1;
    }
  }
  _items[_scp_endorsed] = expanded_path;
  DEBUG_ONLY(_expansion_done = true;)
}

// Combine the bootclasspath elements, some of which may be null, into a single
// c-heap-allocated string.
char* SysClassPath::combined_path() {
  assert(_items[_scp_base] != NULL, "empty default sysclasspath");
  assert(_expansion_done, "must call expand_endorsed() first.");

  size_t lengths[_scp_nitems];
  size_t total_len = 0;

  const char separator = *os::path_separator();

  // Get the lengths.
  int i;
  for (i = 0; i < _scp_nitems; ++i) {
    if (_items[i] != NULL) {
      lengths[i] = strlen(_items[i]);
      // Include space for the separator char (or a NULL for the last item).
      total_len += lengths[i] + 1;
    }
  }
  assert(total_len > 0, "empty sysclasspath not allowed");

  // Copy the _items to a single string.
  char* cp = NEW_C_HEAP_ARRAY(char, total_len);
  char* cp_tmp = cp;
  for (i = 0; i < _scp_nitems; ++i) {
    if (_items[i] != NULL) {
      memcpy(cp_tmp, _items[i], lengths[i]);
      cp_tmp += lengths[i];
      *cp_tmp++ = separator;
    }
  }
  *--cp_tmp = '\0';     // Replace the extra separator.
  return cp;
}

// Note:  path must be c-heap-allocated (or NULL); it is freed if non-null.
char*
SysClassPath::add_to_path(const char* path, const char* str, bool prepend) {
  char *cp;

  assert(str != NULL, "just checking");
  if (path == NULL) {
    size_t len = strlen(str) + 1;
    cp = NEW_C_HEAP_ARRAY(char, len);
    memcpy(cp, str, len);                       // copy the trailing null
  } else {
    const char separator = *os::path_separator();
    size_t old_len = strlen(path);
    size_t str_len = strlen(str);
    size_t len = old_len + str_len + 2;

    if (prepend) {
      cp = NEW_C_HEAP_ARRAY(char, len);
      char* cp_tmp = cp;
      memcpy(cp_tmp, str, str_len);
      cp_tmp += str_len;
      *cp_tmp = separator;
      memcpy(++cp_tmp, path, old_len + 1);      // copy the trailing null
      FREE_C_HEAP_ARRAY(char, path);
    } else {
      cp = REALLOC_C_HEAP_ARRAY(char, path, len);
      char* cp_tmp = cp + old_len;
      *cp_tmp = separator;
      memcpy(++cp_tmp, str, str_len + 1);       // copy the trailing null
    }
  }
  return cp;
}

// Scan the directory and append any jar or zip files found to path.
// Note:  path must be c-heap-allocated (or NULL); it is freed if non-null.
char* SysClassPath::add_jars_to_path(char* path, const char* directory) {
  DIR* dir = os::opendir(directory);
  if (dir == NULL) return path;

  char dir_sep[2] = { '\0', '\0' };
  size_t directory_len = strlen(directory);
  const char fileSep = *os::file_separator();
  if (directory[directory_len - 1] != fileSep) dir_sep[0] = fileSep;

  /* Scan the directory for jars/zips, appending them to path. */
  struct dirent *entry;
  char *dbuf = NEW_C_HEAP_ARRAY(char, os::readdir_buf_size(directory));
  while ((entry = os::readdir(dir, (dirent *) dbuf)) != NULL) {
    const char* name = entry->d_name;
    const char* ext = name + strlen(name) - 4;
    bool isJarOrZip = ext > name &&
      (os::file_name_strcmp(ext, ".jar") == 0 ||
       os::file_name_strcmp(ext, ".zip") == 0);
    if (isJarOrZip) {
      char* jarpath = NEW_C_HEAP_ARRAY(char, directory_len + 2 + strlen(name));
      sprintf(jarpath, "%s%s%s", directory, dir_sep, name);
      path = add_to_path(path, jarpath, false);
      FREE_C_HEAP_ARRAY(char, jarpath);
    }
  }
  FREE_C_HEAP_ARRAY(char, dbuf);
  os::closedir(dir);
  return path;
}

// Parses a memory size specification string.
static bool atomull(const char *s, julong* result) {
  julong n = 0;
  int args_read = sscanf(s, os::julong_format_specifier(), &n);
  if (args_read != 1) {
    return false;
  }
  while (*s != '\0' && isdigit(*s)) {
    s++;
  }
  // 4705540: illegal if more characters are found after the first non-digit
  if (strlen(s) > 1) {
    return false;
  }
  switch (*s) {
    case 'T': case 't':
      *result = n * G * K;
      // Check for overflow.
      if (*result/((julong)G * K) != n) return false;
      return true;
    case 'G': case 'g':
      *result = n * G;
      if (*result/G != n) return false;
      return true;
    case 'M': case 'm':
      *result = n * M;
      if (*result/M != n) return false;
      return true;
    case 'K': case 'k':
      *result = n * K;
      if (*result/K != n) return false;
      return true;
    case '\0':
      *result = n;
      return true;
    default:
      return false;
  }
}

Arguments::ArgsRange Arguments::check_memory_size(julong size, julong min_size) {
  if (size < min_size) return arg_too_small;
  // Check that size will fit in a size_t (only relevant on 32-bit)
  if (size > max_uintx) return arg_too_big;
  return arg_in_range;
}

// Describe an argument out of range error
void Arguments::describe_range_error(ArgsRange errcode) {
  switch(errcode) {
  case arg_too_big:
    jio_fprintf(defaultStream::error_stream(),
                "The specified size exceeds the maximum "
                "representable size.\n");
    break;
  case arg_too_small:
  case arg_unreadable:
  case arg_in_range:
    // do nothing for now
    break;
  default:
    ShouldNotReachHere();
  }
}

static bool set_bool_flag(char* name, bool value, FlagValueOrigin origin) {
  return CommandLineFlags::boolAtPut(name, &value, origin);
}

static bool set_fp_numeric_flag(char* name, char* value, FlagValueOrigin origin) {
  double v;
  if (sscanf(value, "%lf", &v) != 1) {
    return false;
  }

  if (CommandLineFlags::doubleAtPut(name, &v, origin)) {
    return true;
  }
  return false;
}

static bool set_numeric_flag(char* name, char* value, FlagValueOrigin origin) {
  julong v;
  intx intx_v;
  bool is_neg = false;
  // Check the sign first since atomull() parses only unsigned values.
  if (*value == '-') {
    if (!CommandLineFlags::intxAt(name, &intx_v)) {
      return false;
    }
    value++;
    is_neg = true;
  }
  if (!atomull(value, &v)) {
    return false;
  }
  intx_v = (intx) v;
  if (is_neg) {
    intx_v = -intx_v;
  }
  if (CommandLineFlags::intxAtPut(name, &intx_v, origin)) {
    return true;
  }
  uintx uintx_v = (uintx) v;
  if (!is_neg && CommandLineFlags::uintxAtPut(name, &uintx_v, origin)) {
    return true;
  }
  uint64_t uint64_t_v = (uint64_t) v;
  if (!is_neg && CommandLineFlags::uint64_tAtPut(name, &uint64_t_v, origin)) {
    return true;
  }
  return false;
}

static bool set_string_flag(char* name, const char* value, FlagValueOrigin origin) {
  if (!CommandLineFlags::ccstrAtPut(name, &value, origin))  return false;
  // Contract:  CommandLineFlags always returns a pointer that needs freeing.
  FREE_C_HEAP_ARRAY(char, value);
  return true;
}

static bool append_to_string_flag(char* name, const char* new_value, FlagValueOrigin origin) {
  const char* old_value = "";
  if (!CommandLineFlags::ccstrAt(name, &old_value))  return false;
  size_t old_len = old_value != NULL ? strlen(old_value) : 0;
  size_t new_len = strlen(new_value);
  const char* value;
  char* free_this_too = NULL;
  if (old_len == 0) {
    value = new_value;
  } else if (new_len == 0) {
    value = old_value;
  } else {
    char* buf = NEW_C_HEAP_ARRAY(char, old_len + 1 + new_len + 1);
    // each new setting adds another LINE to the switch:
    sprintf(buf, "%s\n%s", old_value, new_value);
    value = buf;
    free_this_too = buf;
  }
  (void) CommandLineFlags::ccstrAtPut(name, &value, origin);
  // CommandLineFlags always returns a pointer that needs freeing.
  FREE_C_HEAP_ARRAY(char, value);
  if (free_this_too != NULL) {
    // CommandLineFlags made its own copy, so I must delete my own temp. buffer.
    FREE_C_HEAP_ARRAY(char, free_this_too);
  }
  return true;
}

bool Arguments::parse_argument(const char* arg, FlagValueOrigin origin) {

  // range of acceptable characters spelled out for portability reasons
#define NAME_RANGE  "[abcdefghijklmnopqrstuvwxyzABCDEFGHIJKLMNOPQRSTUVWXYZ0123456789_]"
#define BUFLEN 255
  char name[BUFLEN+1];
  char dummy;

  if (sscanf(arg, "-%" XSTR(BUFLEN) NAME_RANGE "%c", name, &dummy) == 1) {
    return set_bool_flag(name, false, origin);
  }
  if (sscanf(arg, "+%" XSTR(BUFLEN) NAME_RANGE "%c", name, &dummy) == 1) {
    return set_bool_flag(name, true, origin);
  }

  char punct;
  if (sscanf(arg, "%" XSTR(BUFLEN) NAME_RANGE "%c", name, &punct) == 2 && punct == '=') {
    const char* value = strchr(arg, '=') + 1;
    Flag* flag = Flag::find_flag(name, strlen(name));
    if (flag != NULL && flag->is_ccstr()) {
      if (flag->ccstr_accumulates()) {
        return append_to_string_flag(name, value, origin);
      } else {
        if (value[0] == '\0') {
          value = NULL;
        }
        return set_string_flag(name, value, origin);
      }
    }
  }

  if (sscanf(arg, "%" XSTR(BUFLEN) NAME_RANGE ":%c", name, &punct) == 2 && punct == '=') {
    const char* value = strchr(arg, '=') + 1;
    // -XX:Foo:=xxx will reset the string flag to the given value.
    if (value[0] == '\0') {
      value = NULL;
    }
    return set_string_flag(name, value, origin);
  }

#define SIGNED_FP_NUMBER_RANGE "[-0123456789.]"
#define SIGNED_NUMBER_RANGE    "[-0123456789]"
#define        NUMBER_RANGE    "[0123456789]"
  char value[BUFLEN + 1];
  char value2[BUFLEN + 1];
  if (sscanf(arg, "%" XSTR(BUFLEN) NAME_RANGE "=" "%" XSTR(BUFLEN) SIGNED_NUMBER_RANGE "." "%" XSTR(BUFLEN) NUMBER_RANGE "%c", name, value, value2, &dummy) == 3) {
    // Looks like a floating-point number -- try again with more lenient format string
    if (sscanf(arg, "%" XSTR(BUFLEN) NAME_RANGE "=" "%" XSTR(BUFLEN) SIGNED_FP_NUMBER_RANGE "%c", name, value, &dummy) == 2) {
      return set_fp_numeric_flag(name, value, origin);
    }
  }

#define VALUE_RANGE "[-kmgtKMGT0123456789]"
  if (sscanf(arg, "%" XSTR(BUFLEN) NAME_RANGE "=" "%" XSTR(BUFLEN) VALUE_RANGE "%c", name, value, &dummy) == 2) {
    return set_numeric_flag(name, value, origin);
  }

  return false;
}

void Arguments::add_string(char*** bldarray, int* count, const char* arg) {
  assert(bldarray != NULL, "illegal argument");

  if (arg == NULL) {
    return;
  }

  int index = *count;

  // expand the array and add arg to the last element
  (*count)++;
  if (*bldarray == NULL) {
    *bldarray = NEW_C_HEAP_ARRAY(char*, *count);
  } else {
    *bldarray = REALLOC_C_HEAP_ARRAY(char*, *bldarray, *count);
  }
  (*bldarray)[index] = strdup(arg);
}

void Arguments::build_jvm_args(const char* arg) {
  add_string(&_jvm_args_array, &_num_jvm_args, arg);
}

void Arguments::build_jvm_flags(const char* arg) {
  add_string(&_jvm_flags_array, &_num_jvm_flags, arg);
}

// utility function to return a string that concatenates all
// strings in a given char** array
const char* Arguments::build_resource_string(char** args, int count) {
  if (args == NULL || count == 0) {
    return NULL;
  }
  size_t length = strlen(args[0]) + 1; // add 1 for the null terminator
  for (int i = 1; i < count; i++) {
    length += strlen(args[i]) + 1; // add 1 for a space
  }
  char* s = NEW_RESOURCE_ARRAY(char, length);
  strcpy(s, args[0]);
  for (int j = 1; j < count; j++) {
    strcat(s, " ");
    strcat(s, args[j]);
  }
  return (const char*) s;
}

void Arguments::print_on(outputStream* st) {
  st->print_cr("VM Arguments:");
  if (num_jvm_flags() > 0) {
    st->print("jvm_flags: "); print_jvm_flags_on(st);
  }
  if (num_jvm_args() > 0) {
    st->print("jvm_args: "); print_jvm_args_on(st);
  }
  st->print_cr("java_command: %s", java_command() ? java_command() : "<unknown>");
  st->print_cr("Launcher Type: %s", _sun_java_launcher);
}

void Arguments::print_jvm_flags_on(outputStream* st) {
  if (_num_jvm_flags > 0) {
    for (int i=0; i < _num_jvm_flags; i++) {
      st->print("%s ", _jvm_flags_array[i]);
    }
    st->print_cr("");
  }
}

void Arguments::print_jvm_args_on(outputStream* st) {
  if (_num_jvm_args > 0) {
    for (int i=0; i < _num_jvm_args; i++) {
      st->print("%s ", _jvm_args_array[i]);
    }
    st->print_cr("");
  }
}

bool Arguments::process_argument(const char* arg,
    jboolean ignore_unrecognized, FlagValueOrigin origin) {

  JDK_Version since = JDK_Version();

  if (parse_argument(arg, origin)) {
    // do nothing
  } else if (is_newly_obsolete(arg, &since)) {
    enum { bufsize = 256 };
    char buffer[bufsize];
    since.to_string(buffer, bufsize);
    jio_fprintf(defaultStream::error_stream(),
      "Warning: The flag %s has been EOL'd as of %s and will"
      " be ignored\n", arg, buffer);
  } else {
    if (!ignore_unrecognized) {
      jio_fprintf(defaultStream::error_stream(),
                  "Unrecognized VM option '%s'\n", arg);
      // allow for commandline "commenting out" options like -XX:#+Verbose
      if (strlen(arg) == 0 || arg[0] != '#') {
        return false;
      }
    }
  }
  return true;
}

bool Arguments::process_settings_file(const char* file_name, bool should_exist, jboolean ignore_unrecognized) {
  FILE* stream = fopen(file_name, "rb");
  if (stream == NULL) {
    if (should_exist) {
      jio_fprintf(defaultStream::error_stream(),
                  "Could not open settings file %s\n", file_name);
      return false;
    } else {
      return true;
    }
  }

  char token[1024];
  int  pos = 0;

  bool in_white_space = true;
  bool in_comment     = false;
  bool in_quote       = false;
  char quote_c        = 0;
  bool result         = true;

  int c = getc(stream);
  while(c != EOF) {
    if (in_white_space) {
      if (in_comment) {
        if (c == '\n') in_comment = false;
      } else {
        if (c == '#') in_comment = true;
        else if (!isspace(c)) {
          in_white_space = false;
          token[pos++] = c;
        }
      }
    } else {
      if (c == '\n' || (!in_quote && isspace(c))) {
        // token ends at newline, or at unquoted whitespace
        // this allows a way to include spaces in string-valued options
        token[pos] = '\0';
        logOption(token);
        result &= process_argument(token, ignore_unrecognized, CONFIG_FILE);
        build_jvm_flags(token);
        pos = 0;
        in_white_space = true;
        in_quote = false;
      } else if (!in_quote && (c == '\'' || c == '"')) {
        in_quote = true;
        quote_c = c;
      } else if (in_quote && (c == quote_c)) {
        in_quote = false;
      } else {
        token[pos++] = c;
      }
    }
    c = getc(stream);
  }
  if (pos > 0) {
    token[pos] = '\0';
    result &= process_argument(token, ignore_unrecognized, CONFIG_FILE);
    build_jvm_flags(token);
  }
  fclose(stream);
  return result;
}

//=============================================================================================================
// Parsing of properties (-D)

const char* Arguments::get_property(const char* key) {
  return PropertyList_get_value(system_properties(), key);
}

bool Arguments::add_property(const char* prop) {
  const char* eq = strchr(prop, '=');
  char* key;
  // ns must be static--its address may be stored in a SystemProperty object.
  const static char ns[1] = {0};
  char* value = (char *)ns;

  size_t key_len = (eq == NULL) ? strlen(prop) : (eq - prop);
  key = AllocateHeap(key_len + 1, "add_property");
  strncpy(key, prop, key_len);
  key[key_len] = '\0';

  if (eq != NULL) {
    size_t value_len = strlen(prop) - key_len - 1;
    value = AllocateHeap(value_len + 1, "add_property");
    strncpy(value, &prop[key_len + 1], value_len + 1);
  }

  if (strcmp(key, "java.compiler") == 0) {
    process_java_compiler_argument(value);
    FreeHeap(key);
    if (eq != NULL) {
      FreeHeap(value);
    }
    return true;
  } else if (strcmp(key, "sun.java.command") == 0) {
    _java_command = value;

    // don't add this property to the properties exposed to the java application
    FreeHeap(key);
    return true;
  } else if (strcmp(key, "sun.java.launcher.pid") == 0) {
    // launcher.pid property is private and is processed
    // in process_sun_java_launcher_properties();
    // the sun.java.launcher property is passed on to the java application
    FreeHeap(key);
    if (eq != NULL) {
      FreeHeap(value);
    }
    return true;
  } else if (strcmp(key, "java.vendor.url.bug") == 0) {
    // save it in _java_vendor_url_bug, so JVM fatal error handler can access
    // its value without going through the property list or making a Java call.
    _java_vendor_url_bug = value;
  } else if (strcmp(key, "sun.boot.library.path") == 0) {
    PropertyList_unique_add(&_system_properties, key, value, true);
    return true;
  }
  // Create new property and add at the end of the list
  PropertyList_unique_add(&_system_properties, key, value);
  return true;
}

//===========================================================================================================
// Setting int/mixed/comp mode flags

void Arguments::set_mode_flags(Mode mode) {
  // Set up default values for all flags.
  // If you add a flag to any of the branches below,
  // add a default value for it here.
  set_java_compiler(false);
  _mode                      = mode;

  // Ensure Agent_OnLoad has the correct initial values.
  // This may not be the final mode; mode may change later in onload phase.
  PropertyList_unique_add(&_system_properties, "java.vm.info",
                          (char*)Abstract_VM_Version::vm_info_string(), false);

  UseInterpreter             = true;
  UseCompiler                = true;
  UseLoopCounter             = true;

  // Default values may be platform/compiler dependent -
  // use the saved values
  ClipInlining               = Arguments::_ClipInlining;
  AlwaysCompileLoopMethods   = Arguments::_AlwaysCompileLoopMethods;
  UseOnStackReplacement      = Arguments::_UseOnStackReplacement;
  BackgroundCompilation      = Arguments::_BackgroundCompilation;
  Tier2CompileThreshold      = Arguments::_Tier2CompileThreshold;

  // Change from defaults based on mode
  switch (mode) {
  default:
    ShouldNotReachHere();
    break;
  case _int:
    UseCompiler              = false;
    UseLoopCounter           = false;
    AlwaysCompileLoopMethods = false;
    UseOnStackReplacement    = false;
    break;
  case _mixed:
    // same as default
    break;
  case _comp:
    UseInterpreter           = false;
    BackgroundCompilation    = false;
    ClipInlining             = false;
    break;
  }
}

// Conflict: required to use shared spaces (-Xshare:on), but
// incompatible command line options were chosen.

static void no_shared_spaces() {
  if (RequireSharedSpaces) {
    jio_fprintf(defaultStream::error_stream(),
      "Class data sharing is inconsistent with other specified options.\n");
    vm_exit_during_initialization("Unable to use shared archive.", NULL);
  } else {
    FLAG_SET_DEFAULT(UseSharedSpaces, false);
  }
}

#ifndef KERNEL
// If the user has chosen ParallelGCThreads > 0, we set UseParNewGC
// if it's not explictly set or unset. If the user has chosen
// UseParNewGC and not explicitly set ParallelGCThreads we
// set it, unless this is a single cpu machine.
void Arguments::set_parnew_gc_flags() {
  assert(!UseSerialGC && !UseParallelOldGC && !UseParallelGC && !UseG1GC,
         "control point invariant");
  assert(UseParNewGC, "Error");

  // Turn off AdaptiveSizePolicy by default for parnew until it is
  // complete.
  if (FLAG_IS_DEFAULT(UseAdaptiveSizePolicy)) {
    FLAG_SET_DEFAULT(UseAdaptiveSizePolicy, false);
  }

  if (ParallelGCThreads == 0) {
    FLAG_SET_DEFAULT(ParallelGCThreads,
                     Abstract_VM_Version::parallel_worker_threads());
    if (ParallelGCThreads == 1) {
      FLAG_SET_DEFAULT(UseParNewGC, false);
      FLAG_SET_DEFAULT(ParallelGCThreads, 0);
    }
  }
  if (UseParNewGC) {
    // CDS doesn't work with ParNew yet
    no_shared_spaces();

    // By default YoungPLABSize and OldPLABSize are set to 4096 and 1024 respectively,
    // these settings are default for Parallel Scavenger. For ParNew+Tenured configuration
    // we set them to 1024 and 1024.
    // See CR 6362902.
    if (FLAG_IS_DEFAULT(YoungPLABSize)) {
      FLAG_SET_DEFAULT(YoungPLABSize, (intx)1024);
    }
    if (FLAG_IS_DEFAULT(OldPLABSize)) {
      FLAG_SET_DEFAULT(OldPLABSize, (intx)1024);
    }

    // AlwaysTenure flag should make ParNew promote all at first collection.
    // See CR 6362902.
    if (AlwaysTenure) {
      FLAG_SET_CMDLINE(intx, MaxTenuringThreshold, 0);
    }
    // When using compressed oops, we use local overflow stacks,
    // rather than using a global overflow list chained through
    // the klass word of the object's pre-image.
    if (UseCompressedOops && !ParGCUseLocalOverflow) {
      if (!FLAG_IS_DEFAULT(ParGCUseLocalOverflow)) {
        warning("Forcing +ParGCUseLocalOverflow: needed if using compressed references");
      }
      FLAG_SET_DEFAULT(ParGCUseLocalOverflow, true);
    }
    assert(ParGCUseLocalOverflow || !UseCompressedOops, "Error");
  }
}

// Adjust some sizes to suit CMS and/or ParNew needs; these work well on
// sparc/solaris for certain applications, but would gain from
// further optimization and tuning efforts, and would almost
// certainly gain from analysis of platform and environment.
void Arguments::set_cms_and_parnew_gc_flags() {
  assert(!UseSerialGC && !UseParallelOldGC && !UseParallelGC, "Error");
  assert(UseConcMarkSweepGC, "CMS is expected to be on here");

  // If we are using CMS, we prefer to UseParNewGC,
  // unless explicitly forbidden.
  if (FLAG_IS_DEFAULT(UseParNewGC)) {
    FLAG_SET_ERGO(bool, UseParNewGC, true);
  }

  // Turn off AdaptiveSizePolicy by default for cms until it is
  // complete.
  if (FLAG_IS_DEFAULT(UseAdaptiveSizePolicy)) {
    FLAG_SET_DEFAULT(UseAdaptiveSizePolicy, false);
  }

  // In either case, adjust ParallelGCThreads and/or UseParNewGC
  // as needed.
  if (UseParNewGC) {
    set_parnew_gc_flags();
  }

  // Now make adjustments for CMS
  size_t young_gen_per_worker;
  intx new_ratio;
  size_t min_new_default;
  intx tenuring_default;
  if (CMSUseOldDefaults) {  // old defaults: "old" as of 6.0
    if FLAG_IS_DEFAULT(CMSYoungGenPerWorker) {
      FLAG_SET_ERGO(intx, CMSYoungGenPerWorker, 4*M);
    }
    young_gen_per_worker = 4*M;
    new_ratio = (intx)15;
    min_new_default = 4*M;
    tenuring_default = (intx)0;
  } else { // new defaults: "new" as of 6.0
    young_gen_per_worker = CMSYoungGenPerWorker;
    new_ratio = (intx)7;
    min_new_default = 16*M;
    tenuring_default = (intx)4;
  }

  // Preferred young gen size for "short" pauses
  const uintx parallel_gc_threads =
    (ParallelGCThreads == 0 ? 1 : ParallelGCThreads);
  const size_t preferred_max_new_size_unaligned =
    ScaleForWordSize(young_gen_per_worker * parallel_gc_threads);
  const size_t preferred_max_new_size =
    align_size_up(preferred_max_new_size_unaligned, os::vm_page_size());

  // Unless explicitly requested otherwise, size young gen
  // for "short" pauses ~ 4M*ParallelGCThreads

  // If either MaxNewSize or NewRatio is set on the command line,
  // assume the user is trying to set the size of the young gen.

  if (FLAG_IS_DEFAULT(MaxNewSize) && FLAG_IS_DEFAULT(NewRatio)) {

    // Set MaxNewSize to our calculated preferred_max_new_size unless
    // NewSize was set on the command line and it is larger than
    // preferred_max_new_size.
    if (!FLAG_IS_DEFAULT(NewSize)) {   // NewSize explicitly set at command-line
      FLAG_SET_ERGO(uintx, MaxNewSize, MAX2(NewSize, preferred_max_new_size));
    } else {
      FLAG_SET_ERGO(uintx, MaxNewSize, preferred_max_new_size);
    }
    if (PrintGCDetails && Verbose) {
      // Too early to use gclog_or_tty
      tty->print_cr("Ergo set MaxNewSize: " SIZE_FORMAT, MaxNewSize);
    }

    // Unless explicitly requested otherwise, prefer a large
    // Old to Young gen size so as to shift the collection load
    // to the old generation concurrent collector

    // If this is only guarded by FLAG_IS_DEFAULT(NewRatio)
    // then NewSize and OldSize may be calculated.  That would
    // generally lead to some differences with ParNewGC for which
    // there was no obvious reason.  Also limit to the case where
    // MaxNewSize has not been set.

    FLAG_SET_ERGO(intx, NewRatio, MAX2(NewRatio, new_ratio));

    // Code along this path potentially sets NewSize and OldSize

    // Calculate the desired minimum size of the young gen but if
    // NewSize has been set on the command line, use it here since
    // it should be the final value.
    size_t min_new;
    if (FLAG_IS_DEFAULT(NewSize)) {
      min_new = align_size_up(ScaleForWordSize(min_new_default),
                              os::vm_page_size());
    } else {
      min_new = NewSize;
    }
    size_t prev_initial_size = InitialHeapSize;
    if (prev_initial_size != 0 && prev_initial_size < min_new + OldSize) {
      FLAG_SET_ERGO(uintx, InitialHeapSize, min_new + OldSize);
      // Currently minimum size and the initial heap sizes are the same.
      set_min_heap_size(InitialHeapSize);
      if (PrintGCDetails && Verbose) {
        warning("Initial heap size increased to " SIZE_FORMAT " M from "
                SIZE_FORMAT " M; use -XX:NewSize=... for finer control.",
                InitialHeapSize/M, prev_initial_size/M);
      }
    }

    // MaxHeapSize is aligned down in collectorPolicy
    size_t max_heap =
      align_size_down(MaxHeapSize,
                      CardTableRS::ct_max_alignment_constraint());

    if (PrintGCDetails && Verbose) {
      // Too early to use gclog_or_tty
      tty->print_cr("CMS set min_heap_size: " SIZE_FORMAT
           " initial_heap_size:  " SIZE_FORMAT
           " max_heap: " SIZE_FORMAT,
           min_heap_size(), InitialHeapSize, max_heap);
    }
    if (max_heap > min_new) {
      // Unless explicitly requested otherwise, make young gen
      // at least min_new, and at most preferred_max_new_size.
      if (FLAG_IS_DEFAULT(NewSize)) {
        FLAG_SET_ERGO(uintx, NewSize, MAX2(NewSize, min_new));
        FLAG_SET_ERGO(uintx, NewSize, MIN2(preferred_max_new_size, NewSize));
        if (PrintGCDetails && Verbose) {
          // Too early to use gclog_or_tty
          tty->print_cr("Ergo set NewSize: " SIZE_FORMAT, NewSize);
        }
      }
      // Unless explicitly requested otherwise, size old gen
      // so that it's at least 3X of NewSize to begin with;
      // later NewRatio will decide how it grows; see above.
      if (FLAG_IS_DEFAULT(OldSize)) {
        if (max_heap > NewSize) {
          FLAG_SET_ERGO(uintx, OldSize, MIN2(3*NewSize, max_heap - NewSize));
          if (PrintGCDetails && Verbose) {
            // Too early to use gclog_or_tty
            tty->print_cr("Ergo set OldSize: " SIZE_FORMAT, OldSize);
          }
        }
      }
    }
  }
  // Unless explicitly requested otherwise, definitely
  // promote all objects surviving "tenuring_default" scavenges.
  if (FLAG_IS_DEFAULT(MaxTenuringThreshold) &&
      FLAG_IS_DEFAULT(SurvivorRatio)) {
    FLAG_SET_ERGO(intx, MaxTenuringThreshold, tenuring_default);
  }
  // If we decided above (or user explicitly requested)
  // `promote all' (via MaxTenuringThreshold := 0),
  // prefer minuscule survivor spaces so as not to waste
  // space for (non-existent) survivors
  if (FLAG_IS_DEFAULT(SurvivorRatio) && MaxTenuringThreshold == 0) {
    FLAG_SET_ERGO(intx, SurvivorRatio, MAX2((intx)1024, SurvivorRatio));
  }
  // If OldPLABSize is set and CMSParPromoteBlocksToClaim is not,
  // set CMSParPromoteBlocksToClaim equal to OldPLABSize.
  // This is done in order to make ParNew+CMS configuration to work
  // with YoungPLABSize and OldPLABSize options.
  // See CR 6362902.
  if (!FLAG_IS_DEFAULT(OldPLABSize)) {
    if (FLAG_IS_DEFAULT(CMSParPromoteBlocksToClaim)) {
      // OldPLABSize is not the default value but CMSParPromoteBlocksToClaim
      // is.  In this situtation let CMSParPromoteBlocksToClaim follow
      // the value (either from the command line or ergonomics) of
      // OldPLABSize.  Following OldPLABSize is an ergonomics decision.
      FLAG_SET_ERGO(uintx, CMSParPromoteBlocksToClaim, OldPLABSize);
    } else {
      // OldPLABSize and CMSParPromoteBlocksToClaim are both set.
      // CMSParPromoteBlocksToClaim is a collector-specific flag, so
      // we'll let it to take precedence.
      jio_fprintf(defaultStream::error_stream(),
                  "Both OldPLABSize and CMSParPromoteBlocksToClaim"
                  " options are specified for the CMS collector."
                  " CMSParPromoteBlocksToClaim will take precedence.\n");
    }
  }
  if (!FLAG_IS_DEFAULT(ResizeOldPLAB) && !ResizeOldPLAB) {
    // OldPLAB sizing manually turned off: Use a larger default setting,
    // unless it was manually specified. This is because a too-low value
    // will slow down scavenges.
    if (FLAG_IS_DEFAULT(CMSParPromoteBlocksToClaim)) {
      FLAG_SET_ERGO(uintx, CMSParPromoteBlocksToClaim, 50); // default value before 6631166
    }
  }
  // Overwrite OldPLABSize which is the variable we will internally use everywhere.
  FLAG_SET_ERGO(uintx, OldPLABSize, CMSParPromoteBlocksToClaim);
  // If either of the static initialization defaults have changed, note this
  // modification.
  if (!FLAG_IS_DEFAULT(CMSParPromoteBlocksToClaim) || !FLAG_IS_DEFAULT(OldPLABWeight)) {
    CFLS_LAB::modify_initialization(OldPLABSize, OldPLABWeight);
  }
  if (PrintGCDetails && Verbose) {
    tty->print_cr("MarkStackSize: %uk  MarkStackSizeMax: %uk",
      MarkStackSize / K, MarkStackSizeMax / K);
    tty->print_cr("ConcGCThreads: %u", ConcGCThreads);
  }
<<<<<<< HEAD
=======
}
#endif // KERNEL

void set_object_alignment() {
  // Object alignment.
  assert(is_power_of_2(ObjectAlignmentInBytes), "ObjectAlignmentInBytes must be power of 2");
  MinObjAlignmentInBytes     = ObjectAlignmentInBytes;
  assert(MinObjAlignmentInBytes >= HeapWordsPerLong * HeapWordSize, "ObjectAlignmentInBytes value is too small");
  MinObjAlignment            = MinObjAlignmentInBytes / HeapWordSize;
  assert(MinObjAlignmentInBytes == MinObjAlignment * HeapWordSize, "ObjectAlignmentInBytes value is incorrect");
  MinObjAlignmentInBytesMask = MinObjAlignmentInBytes - 1;

  LogMinObjAlignmentInBytes  = exact_log2(ObjectAlignmentInBytes);
  LogMinObjAlignment         = LogMinObjAlignmentInBytes - LogHeapWordSize;

  // Oop encoding heap max
  OopEncodingHeapMax = (uint64_t(max_juint) + 1) << LogMinObjAlignmentInBytes;

#ifndef KERNEL
  // Set CMS global values
  CompactibleFreeListSpace::set_cms_values();
#endif // KERNEL
}

bool verify_object_alignment() {
  // Object alignment.
  if (!is_power_of_2(ObjectAlignmentInBytes)) {
    jio_fprintf(defaultStream::error_stream(),
                "error: ObjectAlignmentInBytes=%d must be power of 2", (int)ObjectAlignmentInBytes);
    return false;
  }
  if ((int)ObjectAlignmentInBytes < BytesPerLong) {
    jio_fprintf(defaultStream::error_stream(),
                "error: ObjectAlignmentInBytes=%d must be greater or equal %d", (int)ObjectAlignmentInBytes, BytesPerLong);
    return false;
  }
  return true;
>>>>>>> eb8bd999
}
#endif // KERNEL

inline uintx max_heap_for_compressed_oops() {
<<<<<<< HEAD
  LP64_ONLY(return oopDesc::OopEncodingHeapMax - MaxPermSize - os::vm_page_size());
=======
  LP64_ONLY(return OopEncodingHeapMax - MaxPermSize - os::vm_page_size());
>>>>>>> eb8bd999
  NOT_LP64(ShouldNotReachHere(); return 0);
}

bool Arguments::should_auto_select_low_pause_collector() {
  if (UseAutoGCSelectPolicy &&
      !FLAG_IS_DEFAULT(MaxGCPauseMillis) &&
      (MaxGCPauseMillis <= AutoGCSelectPauseMillis)) {
    if (PrintGCDetails) {
      // Cannot use gclog_or_tty yet.
      tty->print_cr("Automatic selection of the low pause collector"
       " based on pause goal of %d (ms)", MaxGCPauseMillis);
    }
    return true;
  }
  return false;
}

void Arguments::set_ergonomics_flags() {
  // Parallel GC is not compatible with sharing. If one specifies
  // that they want sharing explicitly, do not set ergonomics flags.
  if (DumpSharedSpaces || ForceSharedSpaces) {
    return;
  }

  if (os::is_server_class_machine() && !force_client_mode ) {
    // If no other collector is requested explicitly,
    // let the VM select the collector based on
    // machine class and automatic selection policy.
    if (!UseSerialGC &&
        !UseConcMarkSweepGC &&
        !UseG1GC &&
        !UseParNewGC &&
        !DumpSharedSpaces &&
        FLAG_IS_DEFAULT(UseParallelGC)) {
      if (should_auto_select_low_pause_collector()) {
        FLAG_SET_ERGO(bool, UseConcMarkSweepGC, true);
      } else {
        FLAG_SET_ERGO(bool, UseParallelGC, true);
      }
      no_shared_spaces();
    }
  }

#ifndef ZERO
#ifdef _LP64
  // Check that UseCompressedOops can be set with the max heap size allocated
  // by ergonomics.
  if (MaxHeapSize <= max_heap_for_compressed_oops()) {
#ifndef COMPILER1
    if (FLAG_IS_DEFAULT(UseCompressedOops) && !UseG1GC) {
<<<<<<< HEAD
      // Disable Compressed Oops by default. Uncomment next line to enable it.
      // FLAG_SET_ERGO(bool, UseCompressedOops, true);
=======
      FLAG_SET_ERGO(bool, UseCompressedOops, true);
>>>>>>> eb8bd999
    }
#endif
#ifdef _WIN64
    if (UseLargePages && UseCompressedOops) {
      // Cannot allocate guard pages for implicit checks in indexed addressing
      // mode, when large pages are specified on windows.
      // This flag could be switched ON if narrow oop base address is set to 0,
      // see code in Universe::initialize_heap().
      Universe::set_narrow_oop_use_implicit_null_checks(false);
    }
#endif //  _WIN64
  } else {
    if (UseCompressedOops && !FLAG_IS_DEFAULT(UseCompressedOops)) {
      warning("Max heap size too large for Compressed Oops");
      FLAG_SET_DEFAULT(UseCompressedOops, false);
    }
  }
  // Also checks that certain machines are slower with compressed oops
  // in vm_version initialization code.
#endif // _LP64
#endif // !ZERO
}

void Arguments::set_parallel_gc_flags() {
  assert(UseParallelGC || UseParallelOldGC, "Error");
  // If parallel old was requested, automatically enable parallel scavenge.
  if (UseParallelOldGC && !UseParallelGC && FLAG_IS_DEFAULT(UseParallelGC)) {
    FLAG_SET_DEFAULT(UseParallelGC, true);
  }

  // If no heap maximum was requested explicitly, use some reasonable fraction
  // of the physical memory, up to a maximum of 1GB.
  if (UseParallelGC) {
    FLAG_SET_ERGO(uintx, ParallelGCThreads,
                  Abstract_VM_Version::parallel_worker_threads());

    // If InitialSurvivorRatio or MinSurvivorRatio were not specified, but the
    // SurvivorRatio has been set, reset their default values to SurvivorRatio +
    // 2.  By doing this we make SurvivorRatio also work for Parallel Scavenger.
    // See CR 6362902 for details.
    if (!FLAG_IS_DEFAULT(SurvivorRatio)) {
      if (FLAG_IS_DEFAULT(InitialSurvivorRatio)) {
         FLAG_SET_DEFAULT(InitialSurvivorRatio, SurvivorRatio + 2);
      }
      if (FLAG_IS_DEFAULT(MinSurvivorRatio)) {
        FLAG_SET_DEFAULT(MinSurvivorRatio, SurvivorRatio + 2);
      }
    }

    if (UseParallelOldGC) {
      // Par compact uses lower default values since they are treated as
      // minimums.  These are different defaults because of the different
      // interpretation and are not ergonomically set.
      if (FLAG_IS_DEFAULT(MarkSweepDeadRatio)) {
        FLAG_SET_DEFAULT(MarkSweepDeadRatio, 1);
      }
      if (FLAG_IS_DEFAULT(PermMarkSweepDeadRatio)) {
        FLAG_SET_DEFAULT(PermMarkSweepDeadRatio, 5);
      }
    }
  }
}

void Arguments::set_g1_gc_flags() {
  assert(UseG1GC, "Error");
#ifdef COMPILER1
  FastTLABRefill = false;
#endif
  FLAG_SET_DEFAULT(ParallelGCThreads,
                     Abstract_VM_Version::parallel_worker_threads());
  if (ParallelGCThreads == 0) {
    FLAG_SET_DEFAULT(ParallelGCThreads,
                     Abstract_VM_Version::parallel_worker_threads());
  }
  no_shared_spaces();

  if (FLAG_IS_DEFAULT(MarkStackSize)) {
    FLAG_SET_DEFAULT(MarkStackSize, 128 * TASKQUEUE_SIZE);
  }
  if (PrintGCDetails && Verbose) {
    tty->print_cr("MarkStackSize: %uk  MarkStackSizeMax: %uk",
      MarkStackSize / K, MarkStackSizeMax / K);
    tty->print_cr("ConcGCThreads: %u", ConcGCThreads);
  }

  if (FLAG_IS_DEFAULT(GCTimeRatio) || GCTimeRatio == 0) {
    // In G1, we want the default GC overhead goal to be higher than
    // say in PS. So we set it here to 10%. Otherwise the heap might
    // be expanded more aggressively than we would like it to. In
    // fact, even 10% seems to not be high enough in some cases
    // (especially small GC stress tests that the main thing they do
    // is allocation). We might consider increase it further.
    FLAG_SET_DEFAULT(GCTimeRatio, 9);
  }

  if (FLAG_IS_DEFAULT(MarkStackSize)) {
    // Size as a multiple of TaskQueueSuper::N which is larger
    // for 64-bit.
    FLAG_SET_DEFAULT(MarkStackSize, 128 * TaskQueueSuper::total_size());
  }
  if (PrintGCDetails && Verbose) {
    tty->print_cr("MarkStackSize: %uk  MarkStackSizeMax: %uk",
      MarkStackSize / K, MarkStackSizeMax / K);
    tty->print_cr("ConcGCThreads: %u", ConcGCThreads);
  }

  if (FLAG_IS_DEFAULT(GCTimeRatio) || GCTimeRatio == 0) {
    // In G1, we want the default GC overhead goal to be higher than
    // say in PS. So we set it here to 10%. Otherwise the heap might
    // be expanded more aggressively than we would like it to. In
    // fact, even 10% seems to not be high enough in some cases
    // (especially small GC stress tests that the main thing they do
    // is allocation). We might consider increase it further.
    FLAG_SET_DEFAULT(GCTimeRatio, 9);
  }
}

void Arguments::set_heap_size() {
  if (!FLAG_IS_DEFAULT(DefaultMaxRAMFraction)) {
    // Deprecated flag
    FLAG_SET_CMDLINE(uintx, MaxRAMFraction, DefaultMaxRAMFraction);
  }

  const julong phys_mem =
    FLAG_IS_DEFAULT(MaxRAM) ? MIN2(os::physical_memory(), (julong)MaxRAM)
                            : (julong)MaxRAM;

  // If the maximum heap size has not been set with -Xmx,
  // then set it as fraction of the size of physical memory,
  // respecting the maximum and minimum sizes of the heap.
  if (FLAG_IS_DEFAULT(MaxHeapSize)) {
    julong reasonable_max = phys_mem / MaxRAMFraction;

    if (phys_mem <= MaxHeapSize * MinRAMFraction) {
      // Small physical memory, so use a minimum fraction of it for the heap
      reasonable_max = phys_mem / MinRAMFraction;
    } else {
      // Not-small physical memory, so require a heap at least
      // as large as MaxHeapSize
      reasonable_max = MAX2(reasonable_max, (julong)MaxHeapSize);
<<<<<<< HEAD
    }
    if (!FLAG_IS_DEFAULT(ErgoHeapSizeLimit) && ErgoHeapSizeLimit != 0) {
      // Limit the heap size to ErgoHeapSizeLimit
      reasonable_max = MIN2(reasonable_max, (julong)ErgoHeapSizeLimit);
    }
    if (UseCompressedOops) {
      // Limit the heap size to the maximum possible when using compressed oops
      reasonable_max = MIN2(reasonable_max, (julong)max_heap_for_compressed_oops());
    }
=======
    }
    if (!FLAG_IS_DEFAULT(ErgoHeapSizeLimit) && ErgoHeapSizeLimit != 0) {
      // Limit the heap size to ErgoHeapSizeLimit
      reasonable_max = MIN2(reasonable_max, (julong)ErgoHeapSizeLimit);
    }
    if (UseCompressedOops) {
      // Limit the heap size to the maximum possible when using compressed oops
      reasonable_max = MIN2(reasonable_max, (julong)max_heap_for_compressed_oops());
    }
>>>>>>> eb8bd999
    reasonable_max = os::allocatable_physical_memory(reasonable_max);

    if (!FLAG_IS_DEFAULT(InitialHeapSize)) {
      // An initial heap size was specified on the command line,
      // so be sure that the maximum size is consistent.  Done
      // after call to allocatable_physical_memory because that
      // method might reduce the allocation size.
      reasonable_max = MAX2(reasonable_max, (julong)InitialHeapSize);
    }

    if (PrintGCDetails && Verbose) {
      // Cannot use gclog_or_tty yet.
      tty->print_cr("  Maximum heap size " SIZE_FORMAT, reasonable_max);
    }
    FLAG_SET_ERGO(uintx, MaxHeapSize, (uintx)reasonable_max);
  }

  // If the initial_heap_size has not been set with InitialHeapSize
  // or -Xms, then set it as fraction of the size of physical memory,
  // respecting the maximum and minimum sizes of the heap.
  if (FLAG_IS_DEFAULT(InitialHeapSize)) {
    julong reasonable_minimum = (julong)(OldSize + NewSize);

    reasonable_minimum = MIN2(reasonable_minimum, (julong)MaxHeapSize);

    reasonable_minimum = os::allocatable_physical_memory(reasonable_minimum);

    julong reasonable_initial = phys_mem / InitialRAMFraction;

    reasonable_initial = MAX2(reasonable_initial, reasonable_minimum);
    reasonable_initial = MIN2(reasonable_initial, (julong)MaxHeapSize);

    reasonable_initial = os::allocatable_physical_memory(reasonable_initial);

    if (PrintGCDetails && Verbose) {
      // Cannot use gclog_or_tty yet.
      tty->print_cr("  Initial heap size " SIZE_FORMAT, (uintx)reasonable_initial);
      tty->print_cr("  Minimum heap size " SIZE_FORMAT, (uintx)reasonable_minimum);
    }
    FLAG_SET_ERGO(uintx, InitialHeapSize, (uintx)reasonable_initial);
    set_min_heap_size((uintx)reasonable_minimum);
  }
}

// This must be called after ergonomics because we want bytecode rewriting
// if the server compiler is used, or if UseSharedSpaces is disabled.
void Arguments::set_bytecode_flags() {
  // Better not attempt to store into a read-only space.
  if (UseSharedSpaces) {
    FLAG_SET_DEFAULT(RewriteBytecodes, false);
    FLAG_SET_DEFAULT(RewriteFrequentPairs, false);
  }

  if (!RewriteBytecodes) {
    FLAG_SET_DEFAULT(RewriteFrequentPairs, false);
  }
}

// Aggressive optimization flags  -XX:+AggressiveOpts
void Arguments::set_aggressive_opts_flags() {
#ifdef COMPILER2
  if (AggressiveOpts || !FLAG_IS_DEFAULT(AutoBoxCacheMax)) {
    if (FLAG_IS_DEFAULT(EliminateAutoBox)) {
      FLAG_SET_DEFAULT(EliminateAutoBox, true);
    }
    if (FLAG_IS_DEFAULT(AutoBoxCacheMax)) {
      FLAG_SET_DEFAULT(AutoBoxCacheMax, 20000);
    }

    // Feed the cache size setting into the JDK
    char buffer[1024];
    sprintf(buffer, "java.lang.Integer.IntegerCache.high=" INTX_FORMAT, AutoBoxCacheMax);
    add_property(buffer);
  }
  if (AggressiveOpts) {
    // Switch on optimizations with AggressiveOpts.
    if (FLAG_IS_DEFAULT(DoEscapeAnalysis)) {
      FLAG_SET_DEFAULT(DoEscapeAnalysis, true);
    }
    if (FLAG_IS_DEFAULT(UseLoopPredicate)) {
      FLAG_SET_DEFAULT(UseLoopPredicate, true);
    }
    if (FLAG_IS_DEFAULT(BiasedLockingStartupDelay)) {
      FLAG_SET_DEFAULT(BiasedLockingStartupDelay, 500);
    }
  }
  if (AggressiveOpts && FLAG_IS_DEFAULT(OptimizeStringConcat)) {
    FLAG_SET_DEFAULT(OptimizeStringConcat, true);
  }
#endif

  if (AggressiveOpts) {
// Sample flag setting code
//    if (FLAG_IS_DEFAULT(EliminateZeroing)) {
//      FLAG_SET_DEFAULT(EliminateZeroing, true);
//    }
  }
}

//===========================================================================================================
// Parsing of java.compiler property

void Arguments::process_java_compiler_argument(char* arg) {
  // For backwards compatibility, Djava.compiler=NONE or ""
  // causes us to switch to -Xint mode UNLESS -Xdebug
  // is also specified.
  if (strlen(arg) == 0 || strcasecmp(arg, "NONE") == 0) {
    set_java_compiler(true);    // "-Djava.compiler[=...]" most recently seen.
  }
}

void Arguments::process_java_launcher_argument(const char* launcher, void* extra_info) {
  _sun_java_launcher = strdup(launcher);
}

bool Arguments::created_by_java_launcher() {
  assert(_sun_java_launcher != NULL, "property must have value");
  return strcmp(DEFAULT_JAVA_LAUNCHER, _sun_java_launcher) != 0;
}

//===========================================================================================================
// Parsing of main arguments

bool Arguments::verify_interval(uintx val, uintx min,
                                uintx max, const char* name) {
  // Returns true iff value is in the inclusive interval [min..max]
  // false, otherwise.
  if (val >= min && val <= max) {
    return true;
  }
  jio_fprintf(defaultStream::error_stream(),
              "%s of " UINTX_FORMAT " is invalid; must be between " UINTX_FORMAT
              " and " UINTX_FORMAT "\n",
              name, val, min, max);
  return false;
}

bool Arguments::verify_percentage(uintx value, const char* name) {
  if (value <= 100) {
    return true;
  }
  jio_fprintf(defaultStream::error_stream(),
              "%s of " UINTX_FORMAT " is invalid; must be between 0 and 100\n",
              name, value);
  return false;
}

static void force_serial_gc() {
  FLAG_SET_DEFAULT(UseSerialGC, true);
  FLAG_SET_DEFAULT(UseParNewGC, false);
  FLAG_SET_DEFAULT(UseConcMarkSweepGC, false);
  FLAG_SET_DEFAULT(CMSIncrementalMode, false);  // special CMS suboption
  FLAG_SET_DEFAULT(UseParallelGC, false);
  FLAG_SET_DEFAULT(UseParallelOldGC, false);
  FLAG_SET_DEFAULT(UseG1GC, false);
}

static bool verify_serial_gc_flags() {
  return (UseSerialGC &&
        !(UseParNewGC || (UseConcMarkSweepGC || CMSIncrementalMode) || UseG1GC ||
          UseParallelGC || UseParallelOldGC));
}

// Check consistency of GC selection
bool Arguments::check_gc_consistency() {
  bool status = true;
  // Ensure that the user has not selected conflicting sets
  // of collectors. [Note: this check is merely a user convenience;
  // collectors over-ride each other so that only a non-conflicting
  // set is selected; however what the user gets is not what they
  // may have expected from the combination they asked for. It's
  // better to reduce user confusion by not allowing them to
  // select conflicting combinations.
  uint i = 0;
  if (UseSerialGC)                       i++;
  if (UseConcMarkSweepGC || UseParNewGC) i++;
  if (UseParallelGC || UseParallelOldGC) i++;
  if (UseG1GC)                           i++;
  if (i > 1) {
    jio_fprintf(defaultStream::error_stream(),
                "Conflicting collector combinations in option list; "
                "please refer to the release notes for the combinations "
                "allowed\n");
    status = false;
  }

  return status;
}

// Check the consistency of vm_init_args
bool Arguments::check_vm_args_consistency() {
  // Method for adding checks for flag consistency.
  // The intent is to warn the user of all possible conflicts,
  // before returning an error.
  // Note: Needs platform-dependent factoring.
  bool status = true;

#if ( (defined(COMPILER2) && defined(SPARC)))
  // NOTE: The call to VM_Version_init depends on the fact that VM_Version_init
  // on sparc doesn't require generation of a stub as is the case on, e.g.,
  // x86.  Normally, VM_Version_init must be called from init_globals in
  // init.cpp, which is called by the initial java thread *after* arguments
  // have been parsed.  VM_Version_init gets called twice on sparc.
  extern void VM_Version_init();
  VM_Version_init();
  if (!VM_Version::has_v9()) {
    jio_fprintf(defaultStream::error_stream(),
                "V8 Machine detected, Server requires V9\n");
    status = false;
  }
#endif /* COMPILER2 && SPARC */

  // Allow both -XX:-UseStackBanging and -XX:-UseBoundThreads in non-product
  // builds so the cost of stack banging can be measured.
#if (defined(PRODUCT) && defined(SOLARIS))
  if (!UseBoundThreads && !UseStackBanging) {
    jio_fprintf(defaultStream::error_stream(),
                "-UseStackBanging conflicts with -UseBoundThreads\n");

     status = false;
  }
#endif

  if (TLABRefillWasteFraction == 0) {
    jio_fprintf(defaultStream::error_stream(),
                "TLABRefillWasteFraction should be a denominator, "
                "not " SIZE_FORMAT "\n",
                TLABRefillWasteFraction);
    status = false;
  }

  status = status && verify_percentage(MaxLiveObjectEvacuationRatio,
                              "MaxLiveObjectEvacuationRatio");
  status = status && verify_percentage(AdaptiveSizePolicyWeight,
                              "AdaptiveSizePolicyWeight");
  status = status && verify_percentage(AdaptivePermSizeWeight, "AdaptivePermSizeWeight");
  status = status && verify_percentage(ThresholdTolerance, "ThresholdTolerance");
  status = status && verify_percentage(MinHeapFreeRatio, "MinHeapFreeRatio");
  status = status && verify_percentage(MaxHeapFreeRatio, "MaxHeapFreeRatio");

  if (MinHeapFreeRatio > MaxHeapFreeRatio) {
    jio_fprintf(defaultStream::error_stream(),
                "MinHeapFreeRatio (" UINTX_FORMAT ") must be less than or "
                "equal to MaxHeapFreeRatio (" UINTX_FORMAT ")\n",
                MinHeapFreeRatio, MaxHeapFreeRatio);
    status = false;
  }
  // Keeping the heap 100% free is hard ;-) so limit it to 99%.
  MinHeapFreeRatio = MIN2(MinHeapFreeRatio, (uintx) 99);

  if (FullGCALot && FLAG_IS_DEFAULT(MarkSweepAlwaysCompactCount)) {
    MarkSweepAlwaysCompactCount = 1;  // Move objects every gc.
  }

  if (UseParallelOldGC && ParallelOldGCSplitALot) {
    // Settings to encourage splitting.
    if (!FLAG_IS_CMDLINE(NewRatio)) {
      FLAG_SET_CMDLINE(intx, NewRatio, 2);
    }
    if (!FLAG_IS_CMDLINE(ScavengeBeforeFullGC)) {
      FLAG_SET_CMDLINE(bool, ScavengeBeforeFullGC, false);
    }
  }

  status = status && verify_percentage(GCHeapFreeLimit, "GCHeapFreeLimit");
  status = status && verify_percentage(GCTimeLimit, "GCTimeLimit");
  if (GCTimeLimit == 100) {
    // Turn off gc-overhead-limit-exceeded checks
    FLAG_SET_DEFAULT(UseGCOverheadLimit, false);
  }

  status = status && verify_percentage(GCHeapFreeLimit, "GCHeapFreeLimit");

<<<<<<< HEAD
  // Check user specified sharing option conflict with Parallel GC
  bool cannot_share = ((UseConcMarkSweepGC || CMSIncrementalMode) || UseG1GC || UseParNewGC ||
                       UseParallelGC || UseParallelOldGC ||
                       SOLARIS_ONLY(UseISM) NOT_SOLARIS(UseLargePages));

=======
  // Check whether user-specified sharing option conflicts with GC or page size.
  // Both sharing and large pages are enabled by default on some platforms;
  // large pages override sharing only if explicitly set on the command line.
  const bool cannot_share = UseConcMarkSweepGC || CMSIncrementalMode ||
          UseG1GC || UseParNewGC || UseParallelGC || UseParallelOldGC ||
          UseLargePages && FLAG_IS_CMDLINE(UseLargePages);
>>>>>>> eb8bd999
  if (cannot_share) {
    // Either force sharing on by forcing the other options off, or
    // force sharing off.
    if (DumpSharedSpaces || ForceSharedSpaces) {
      jio_fprintf(defaultStream::error_stream(),
<<<<<<< HEAD
                  "Reverting to Serial GC because of %s\n",
                  ForceSharedSpaces ? " -Xshare:on" : "-Xshare:dump");
      force_serial_gc();
      FLAG_SET_DEFAULT(SOLARIS_ONLY(UseISM) NOT_SOLARIS(UseLargePages), false);
=======
                  "Using Serial GC and default page size because of %s\n",
                  ForceSharedSpaces ? "-Xshare:on" : "-Xshare:dump");
      force_serial_gc();
      FLAG_SET_DEFAULT(UseLargePages, false);
>>>>>>> eb8bd999
    } else {
      if (UseSharedSpaces && Verbose) {
        jio_fprintf(defaultStream::error_stream(),
                    "Turning off use of shared archive because of "
                    "choice of garbage collector or large pages\n");
      }
      no_shared_spaces();
    }
  } else if (UseLargePages && (UseSharedSpaces || DumpSharedSpaces)) {
    FLAG_SET_DEFAULT(UseLargePages, false);
  }

  status = status && check_gc_consistency();

  if (_has_alloc_profile) {
    if (UseParallelGC || UseParallelOldGC) {
      jio_fprintf(defaultStream::error_stream(),
                  "error:  invalid argument combination.\n"
                  "Allocation profiling (-Xaprof) cannot be used together with "
                  "Parallel GC (-XX:+UseParallelGC or -XX:+UseParallelOldGC).\n");
      status = false;
    }
    if (UseConcMarkSweepGC) {
      jio_fprintf(defaultStream::error_stream(),
                  "error:  invalid argument combination.\n"
                  "Allocation profiling (-Xaprof) cannot be used together with "
                  "the CMS collector (-XX:+UseConcMarkSweepGC).\n");
      status = false;
    }
  }

  if (CMSIncrementalMode) {
    if (!UseConcMarkSweepGC) {
      jio_fprintf(defaultStream::error_stream(),
                  "error:  invalid argument combination.\n"
                  "The CMS collector (-XX:+UseConcMarkSweepGC) must be "
                  "selected in order\nto use CMSIncrementalMode.\n");
      status = false;
    } else {
      status = status && verify_percentage(CMSIncrementalDutyCycle,
                                  "CMSIncrementalDutyCycle");
      status = status && verify_percentage(CMSIncrementalDutyCycleMin,
                                  "CMSIncrementalDutyCycleMin");
      status = status && verify_percentage(CMSIncrementalSafetyFactor,
                                  "CMSIncrementalSafetyFactor");
      status = status && verify_percentage(CMSIncrementalOffset,
                                  "CMSIncrementalOffset");
      status = status && verify_percentage(CMSExpAvgFactor,
                                  "CMSExpAvgFactor");
      // If it was not set on the command line, set
      // CMSInitiatingOccupancyFraction to 1 so icms can initiate cycles early.
      if (CMSInitiatingOccupancyFraction < 0) {
        FLAG_SET_DEFAULT(CMSInitiatingOccupancyFraction, 1);
      }
    }
  }

  // CMS space iteration, which FLSVerifyAllHeapreferences entails,
  // insists that we hold the requisite locks so that the iteration is
  // MT-safe. For the verification at start-up and shut-down, we don't
  // yet have a good way of acquiring and releasing these locks,
  // which are not visible at the CollectedHeap level. We want to
  // be able to acquire these locks and then do the iteration rather
  // than just disable the lock verification. This will be fixed under
  // bug 4788986.
  if (UseConcMarkSweepGC && FLSVerifyAllHeapReferences) {
    if (VerifyGCStartAt == 0) {
      warning("Heap verification at start-up disabled "
              "(due to current incompatibility with FLSVerifyAllHeapReferences)");
      VerifyGCStartAt = 1;      // Disable verification at start-up
    }
    if (VerifyBeforeExit) {
      warning("Heap verification at shutdown disabled "
              "(due to current incompatibility with FLSVerifyAllHeapReferences)");
      VerifyBeforeExit = false; // Disable verification at shutdown
    }
  }

  // Note: only executed in non-PRODUCT mode
  if (!UseAsyncConcMarkSweepGC &&
      (ExplicitGCInvokesConcurrent ||
       ExplicitGCInvokesConcurrentAndUnloadsClasses)) {
    jio_fprintf(defaultStream::error_stream(),
                "error: +ExplictGCInvokesConcurrent[AndUnloadsClasses] conflicts"
                " with -UseAsyncConcMarkSweepGC");
    status = false;
  }

  if (UseG1GC) {
    status = status && verify_percentage(InitiatingHeapOccupancyPercent,
                                         "InitiatingHeapOccupancyPercent");
  }

  status = status && verify_interval(RefDiscoveryPolicy,
                                     ReferenceProcessor::DiscoveryPolicyMin,
                                     ReferenceProcessor::DiscoveryPolicyMax,
                                     "RefDiscoveryPolicy");

  // Limit the lower bound of this flag to 1 as it is used in a division
  // expression.
  status = status && verify_interval(TLABWasteTargetPercent,
                                     1, 100, "TLABWasteTargetPercent");

<<<<<<< HEAD
=======
  status = status && verify_object_alignment();

>>>>>>> eb8bd999
  return status;
}

bool Arguments::is_bad_option(const JavaVMOption* option, jboolean ignore,
  const char* option_type) {
  if (ignore) return false;

  const char* spacer = " ";
  if (option_type == NULL) {
    option_type = ++spacer; // Set both to the empty string.
  }

  if (os::obsolete_option(option)) {
    jio_fprintf(defaultStream::error_stream(),
                "Obsolete %s%soption: %s\n", option_type, spacer,
      option->optionString);
    return false;
  } else {
    jio_fprintf(defaultStream::error_stream(),
                "Unrecognized %s%soption: %s\n", option_type, spacer,
      option->optionString);
    return true;
  }
}

static const char* user_assertion_options[] = {
  "-da", "-ea", "-disableassertions", "-enableassertions", 0
};

static const char* system_assertion_options[] = {
  "-dsa", "-esa", "-disablesystemassertions", "-enablesystemassertions", 0
};

// Return true if any of the strings in null-terminated array 'names' matches.
// If tail_allowed is true, then the tail must begin with a colon; otherwise,
// the option must match exactly.
static bool match_option(const JavaVMOption* option, const char** names, const char** tail,
  bool tail_allowed) {
  for (/* empty */; *names != NULL; ++names) {
    if (match_option(option, *names, tail)) {
      if (**tail == '\0' || tail_allowed && **tail == ':') {
        return true;
      }
    }
  }
  return false;
}

bool Arguments::parse_uintx(const char* value,
                            uintx* uintx_arg,
                            uintx min_size) {

  // Check the sign first since atomull() parses only unsigned values.
  bool value_is_positive = !(*value == '-');

  if (value_is_positive) {
    julong n;
    bool good_return = atomull(value, &n);
    if (good_return) {
      bool above_minimum = n >= min_size;
      bool value_is_too_large = n > max_uintx;

      if (above_minimum && !value_is_too_large) {
        *uintx_arg = n;
        return true;
      }
    }
  }
  return false;
}

Arguments::ArgsRange Arguments::parse_memory_size(const char* s,
                                                  julong* long_arg,
                                                  julong min_size) {
  if (!atomull(s, long_arg)) return arg_unreadable;
  return check_memory_size(*long_arg, min_size);
}

// Parse JavaVMInitArgs structure

jint Arguments::parse_vm_init_args(const JavaVMInitArgs* args) {
  // For components of the system classpath.
  SysClassPath scp(Arguments::get_sysclasspath());
  bool scp_assembly_required = false;

  // Save default settings for some mode flags
  Arguments::_AlwaysCompileLoopMethods = AlwaysCompileLoopMethods;
  Arguments::_UseOnStackReplacement    = UseOnStackReplacement;
  Arguments::_ClipInlining             = ClipInlining;
  Arguments::_BackgroundCompilation    = BackgroundCompilation;
  Arguments::_Tier2CompileThreshold    = Tier2CompileThreshold;

  // Parse JAVA_TOOL_OPTIONS environment variable (if present)
  jint result = parse_java_tool_options_environment_variable(&scp, &scp_assembly_required);
  if (result != JNI_OK) {
    return result;
  }

  // Parse JavaVMInitArgs structure passed in
  result = parse_each_vm_init_arg(args, &scp, &scp_assembly_required, COMMAND_LINE);
  if (result != JNI_OK) {
    return result;
  }

  if (AggressiveOpts) {
    // Insert alt-rt.jar between user-specified bootclasspath
    // prefix and the default bootclasspath.  os::set_boot_path()
    // uses meta_index_dir as the default bootclasspath directory.
    const char* altclasses_jar = "alt-rt.jar";
    size_t altclasses_path_len = strlen(get_meta_index_dir()) + 1 +
                                 strlen(altclasses_jar);
    char* altclasses_path = NEW_C_HEAP_ARRAY(char, altclasses_path_len);
    strcpy(altclasses_path, get_meta_index_dir());
    strcat(altclasses_path, altclasses_jar);
    scp.add_suffix_to_prefix(altclasses_path);
    scp_assembly_required = true;
    FREE_C_HEAP_ARRAY(char, altclasses_path);
  }

  // Parse _JAVA_OPTIONS environment variable (if present) (mimics classic VM)
  result = parse_java_options_environment_variable(&scp, &scp_assembly_required);
  if (result != JNI_OK) {
    return result;
  }

  // Do final processing now that all arguments have been parsed
  result = finalize_vm_init_args(&scp, scp_assembly_required);
  if (result != JNI_OK) {
    return result;
  }

  return JNI_OK;
}

jint Arguments::parse_each_vm_init_arg(const JavaVMInitArgs* args,
                                       SysClassPath* scp_p,
                                       bool* scp_assembly_required_p,
                                       FlagValueOrigin origin) {
  // Remaining part of option string
  const char* tail;

  // iterate over arguments
  for (int index = 0; index < args->nOptions; index++) {
    bool is_absolute_path = false;  // for -agentpath vs -agentlib

    const JavaVMOption* option = args->options + index;

    if (!match_option(option, "-Djava.class.path", &tail) &&
        !match_option(option, "-Dsun.java.command", &tail) &&
        !match_option(option, "-Dsun.java.launcher", &tail)) {

        // add all jvm options to the jvm_args string. This string
        // is used later to set the java.vm.args PerfData string constant.
        // the -Djava.class.path and the -Dsun.java.command options are
        // omitted from jvm_args string as each have their own PerfData
        // string constant object.
        build_jvm_args(option->optionString);
    }

    // -verbose:[class/gc/jni]
    if (match_option(option, "-verbose", &tail)) {
      if (!strcmp(tail, ":class") || !strcmp(tail, "")) {
        FLAG_SET_CMDLINE(bool, TraceClassLoading, true);
        FLAG_SET_CMDLINE(bool, TraceClassUnloading, true);
      } else if (!strcmp(tail, ":gc")) {
        FLAG_SET_CMDLINE(bool, PrintGC, true);
      } else if (!strcmp(tail, ":jni")) {
        FLAG_SET_CMDLINE(bool, PrintJNIResolving, true);
      }
    // -da / -ea / -disableassertions / -enableassertions
    // These accept an optional class/package name separated by a colon, e.g.,
    // -da:java.lang.Thread.
    } else if (match_option(option, user_assertion_options, &tail, true)) {
      bool enable = option->optionString[1] == 'e';     // char after '-' is 'e'
      if (*tail == '\0') {
        JavaAssertions::setUserClassDefault(enable);
      } else {
        assert(*tail == ':', "bogus match by match_option()");
        JavaAssertions::addOption(tail + 1, enable);
      }
    // -dsa / -esa / -disablesystemassertions / -enablesystemassertions
    } else if (match_option(option, system_assertion_options, &tail, false)) {
      bool enable = option->optionString[1] == 'e';     // char after '-' is 'e'
      JavaAssertions::setSystemClassDefault(enable);
    // -bootclasspath:
    } else if (match_option(option, "-Xbootclasspath:", &tail)) {
      scp_p->reset_path(tail);
      *scp_assembly_required_p = true;
    // -bootclasspath/a:
    } else if (match_option(option, "-Xbootclasspath/a:", &tail)) {
      scp_p->add_suffix(tail);
      *scp_assembly_required_p = true;
    // -bootclasspath/p:
    } else if (match_option(option, "-Xbootclasspath/p:", &tail)) {
      scp_p->add_prefix(tail);
      *scp_assembly_required_p = true;
    // -Xrun
    } else if (match_option(option, "-Xrun", &tail)) {
      if (tail != NULL) {
        const char* pos = strchr(tail, ':');
        size_t len = (pos == NULL) ? strlen(tail) : pos - tail;
        char* name = (char*)memcpy(NEW_C_HEAP_ARRAY(char, len + 1), tail, len);
        name[len] = '\0';

        char *options = NULL;
        if(pos != NULL) {
          size_t len2 = strlen(pos+1) + 1; // options start after ':'.  Final zero must be copied.
          options = (char*)memcpy(NEW_C_HEAP_ARRAY(char, len2), pos+1, len2);
        }
#ifdef JVMTI_KERNEL
        if ((strcmp(name, "hprof") == 0) || (strcmp(name, "jdwp") == 0)) {
          warning("profiling and debugging agents are not supported with Kernel VM");
        } else
#endif // JVMTI_KERNEL
        add_init_library(name, options);
      }
    // -agentlib and -agentpath
    } else if (match_option(option, "-agentlib:", &tail) ||
          (is_absolute_path = match_option(option, "-agentpath:", &tail))) {
      if(tail != NULL) {
        const char* pos = strchr(tail, '=');
        size_t len = (pos == NULL) ? strlen(tail) : pos - tail;
        char* name = strncpy(NEW_C_HEAP_ARRAY(char, len + 1), tail, len);
        name[len] = '\0';

        char *options = NULL;
        if(pos != NULL) {
          options = strcpy(NEW_C_HEAP_ARRAY(char, strlen(pos + 1) + 1), pos + 1);
        }
#ifdef JVMTI_KERNEL
        if ((strcmp(name, "hprof") == 0) || (strcmp(name, "jdwp") == 0)) {
          warning("profiling and debugging agents are not supported with Kernel VM");
        } else
#endif // JVMTI_KERNEL
        add_init_agent(name, options, is_absolute_path);

      }
    // -javaagent
    } else if (match_option(option, "-javaagent:", &tail)) {
      if(tail != NULL) {
        char *options = strcpy(NEW_C_HEAP_ARRAY(char, strlen(tail) + 1), tail);
        add_init_agent("instrument", options, false);
      }
    // -Xnoclassgc
    } else if (match_option(option, "-Xnoclassgc", &tail)) {
      FLAG_SET_CMDLINE(bool, ClassUnloading, false);
    // -Xincgc: i-CMS
    } else if (match_option(option, "-Xincgc", &tail)) {
      FLAG_SET_CMDLINE(bool, UseConcMarkSweepGC, true);
      FLAG_SET_CMDLINE(bool, CMSIncrementalMode, true);
    // -Xnoincgc: no i-CMS
    } else if (match_option(option, "-Xnoincgc", &tail)) {
      FLAG_SET_CMDLINE(bool, UseConcMarkSweepGC, false);
      FLAG_SET_CMDLINE(bool, CMSIncrementalMode, false);
    // -Xconcgc
    } else if (match_option(option, "-Xconcgc", &tail)) {
      FLAG_SET_CMDLINE(bool, UseConcMarkSweepGC, true);
    // -Xnoconcgc
    } else if (match_option(option, "-Xnoconcgc", &tail)) {
      FLAG_SET_CMDLINE(bool, UseConcMarkSweepGC, false);
    // -Xbatch
    } else if (match_option(option, "-Xbatch", &tail)) {
      FLAG_SET_CMDLINE(bool, BackgroundCompilation, false);
    // -Xmn for compatibility with other JVM vendors
    } else if (match_option(option, "-Xmn", &tail)) {
      julong long_initial_eden_size = 0;
      ArgsRange errcode = parse_memory_size(tail, &long_initial_eden_size, 1);
      if (errcode != arg_in_range) {
        jio_fprintf(defaultStream::error_stream(),
                    "Invalid initial eden size: %s\n", option->optionString);
        describe_range_error(errcode);
        return JNI_EINVAL;
      }
      FLAG_SET_CMDLINE(uintx, MaxNewSize, (uintx)long_initial_eden_size);
      FLAG_SET_CMDLINE(uintx, NewSize, (uintx)long_initial_eden_size);
    // -Xms
    } else if (match_option(option, "-Xms", &tail)) {
      julong long_initial_heap_size = 0;
      ArgsRange errcode = parse_memory_size(tail, &long_initial_heap_size, 1);
      if (errcode != arg_in_range) {
        jio_fprintf(defaultStream::error_stream(),
                    "Invalid initial heap size: %s\n", option->optionString);
        describe_range_error(errcode);
        return JNI_EINVAL;
      }
      FLAG_SET_CMDLINE(uintx, InitialHeapSize, (uintx)long_initial_heap_size);
      // Currently the minimum size and the initial heap sizes are the same.
      set_min_heap_size(InitialHeapSize);
    // -Xmx
    } else if (match_option(option, "-Xmx", &tail)) {
      julong long_max_heap_size = 0;
      ArgsRange errcode = parse_memory_size(tail, &long_max_heap_size, 1);
      if (errcode != arg_in_range) {
        jio_fprintf(defaultStream::error_stream(),
                    "Invalid maximum heap size: %s\n", option->optionString);
        describe_range_error(errcode);
        return JNI_EINVAL;
      }
      FLAG_SET_CMDLINE(uintx, MaxHeapSize, (uintx)long_max_heap_size);
    // Xmaxf
    } else if (match_option(option, "-Xmaxf", &tail)) {
      int maxf = (int)(atof(tail) * 100);
      if (maxf < 0 || maxf > 100) {
        jio_fprintf(defaultStream::error_stream(),
                    "Bad max heap free percentage size: %s\n",
                    option->optionString);
        return JNI_EINVAL;
      } else {
        FLAG_SET_CMDLINE(uintx, MaxHeapFreeRatio, maxf);
      }
    // Xminf
    } else if (match_option(option, "-Xminf", &tail)) {
      int minf = (int)(atof(tail) * 100);
      if (minf < 0 || minf > 100) {
        jio_fprintf(defaultStream::error_stream(),
                    "Bad min heap free percentage size: %s\n",
                    option->optionString);
        return JNI_EINVAL;
      } else {
        FLAG_SET_CMDLINE(uintx, MinHeapFreeRatio, minf);
      }
    // -Xss
    } else if (match_option(option, "-Xss", &tail)) {
      julong long_ThreadStackSize = 0;
      ArgsRange errcode = parse_memory_size(tail, &long_ThreadStackSize, 1000);
      if (errcode != arg_in_range) {
        jio_fprintf(defaultStream::error_stream(),
                    "Invalid thread stack size: %s\n", option->optionString);
        describe_range_error(errcode);
        return JNI_EINVAL;
      }
      // Internally track ThreadStackSize in units of 1024 bytes.
      FLAG_SET_CMDLINE(intx, ThreadStackSize,
                              round_to((int)long_ThreadStackSize, K) / K);
    // -Xoss
    } else if (match_option(option, "-Xoss", &tail)) {
          // HotSpot does not have separate native and Java stacks, ignore silently for compatibility
    // -Xmaxjitcodesize
    } else if (match_option(option, "-Xmaxjitcodesize", &tail)) {
      julong long_ReservedCodeCacheSize = 0;
      ArgsRange errcode = parse_memory_size(tail, &long_ReservedCodeCacheSize,
                                            (size_t)InitialCodeCacheSize);
      if (errcode != arg_in_range) {
        jio_fprintf(defaultStream::error_stream(),
                    "Invalid maximum code cache size: %s\n",
                    option->optionString);
        describe_range_error(errcode);
        return JNI_EINVAL;
      }
      FLAG_SET_CMDLINE(uintx, ReservedCodeCacheSize, (uintx)long_ReservedCodeCacheSize);
    // -green
    } else if (match_option(option, "-green", &tail)) {
      jio_fprintf(defaultStream::error_stream(),
                  "Green threads support not available\n");
          return JNI_EINVAL;
    // -native
    } else if (match_option(option, "-native", &tail)) {
          // HotSpot always uses native threads, ignore silently for compatibility
    // -Xsqnopause
    } else if (match_option(option, "-Xsqnopause", &tail)) {
          // EVM option, ignore silently for compatibility
    // -Xrs
    } else if (match_option(option, "-Xrs", &tail)) {
          // Classic/EVM option, new functionality
      FLAG_SET_CMDLINE(bool, ReduceSignalUsage, true);
    } else if (match_option(option, "-Xusealtsigs", &tail)) {
          // change default internal VM signals used - lower case for back compat
      FLAG_SET_CMDLINE(bool, UseAltSigs, true);
    // -Xoptimize
    } else if (match_option(option, "-Xoptimize", &tail)) {
          // EVM option, ignore silently for compatibility
    // -Xprof
    } else if (match_option(option, "-Xprof", &tail)) {
#ifndef FPROF_KERNEL
      _has_profile = true;
#else // FPROF_KERNEL
      // do we have to exit?
      warning("Kernel VM does not support flat profiling.");
#endif // FPROF_KERNEL
    // -Xaprof
    } else if (match_option(option, "-Xaprof", &tail)) {
      _has_alloc_profile = true;
    // -Xconcurrentio
    } else if (match_option(option, "-Xconcurrentio", &tail)) {
      FLAG_SET_CMDLINE(bool, UseLWPSynchronization, true);
      FLAG_SET_CMDLINE(bool, BackgroundCompilation, false);
      FLAG_SET_CMDLINE(intx, DeferThrSuspendLoopCount, 1);
      FLAG_SET_CMDLINE(bool, UseTLAB, false);
      FLAG_SET_CMDLINE(uintx, NewSizeThreadIncrease, 16 * K);  // 20Kb per thread added to new generation

      // -Xinternalversion
    } else if (match_option(option, "-Xinternalversion", &tail)) {
      jio_fprintf(defaultStream::output_stream(), "%s\n",
                  VM_Version::internal_vm_info_string());
      vm_exit(0);
#ifndef PRODUCT
    // -Xprintflags
    } else if (match_option(option, "-Xprintflags", &tail)) {
      CommandLineFlags::printFlags();
      vm_exit(0);
#endif
    // -D
    } else if (match_option(option, "-D", &tail)) {
      if (!add_property(tail)) {
        return JNI_ENOMEM;
      }
      // Out of the box management support
      if (match_option(option, "-Dcom.sun.management", &tail)) {
        FLAG_SET_CMDLINE(bool, ManagementServer, true);
      }
    // -Xint
    } else if (match_option(option, "-Xint", &tail)) {
          set_mode_flags(_int);
    // -Xmixed
    } else if (match_option(option, "-Xmixed", &tail)) {
          set_mode_flags(_mixed);
    // -Xcomp
    } else if (match_option(option, "-Xcomp", &tail)) {
      // for testing the compiler; turn off all flags that inhibit compilation
          set_mode_flags(_comp);

    // -Xshare:dump
    } else if (match_option(option, "-Xshare:dump", &tail)) {
#ifdef TIERED
      FLAG_SET_CMDLINE(bool, DumpSharedSpaces, true);
      set_mode_flags(_int);     // Prevent compilation, which creates objects
#elif defined(COMPILER2)
      vm_exit_during_initialization(
          "Dumping a shared archive is not supported on the Server JVM.", NULL);
#elif defined(KERNEL)
      vm_exit_during_initialization(
          "Dumping a shared archive is not supported on the Kernel JVM.", NULL);
#else
      FLAG_SET_CMDLINE(bool, DumpSharedSpaces, true);
      set_mode_flags(_int);     // Prevent compilation, which creates objects
#endif
    // -Xshare:on
    } else if (match_option(option, "-Xshare:on", &tail)) {
      FLAG_SET_CMDLINE(bool, UseSharedSpaces, true);
      FLAG_SET_CMDLINE(bool, RequireSharedSpaces, true);
#ifdef TIERED
      FLAG_SET_CMDLINE(bool, ForceSharedSpaces, true);
#endif // TIERED
    // -Xshare:auto
    } else if (match_option(option, "-Xshare:auto", &tail)) {
      FLAG_SET_CMDLINE(bool, UseSharedSpaces, true);
      FLAG_SET_CMDLINE(bool, RequireSharedSpaces, false);
    // -Xshare:off
    } else if (match_option(option, "-Xshare:off", &tail)) {
      FLAG_SET_CMDLINE(bool, UseSharedSpaces, false);
      FLAG_SET_CMDLINE(bool, RequireSharedSpaces, false);

    // -Xverify
    } else if (match_option(option, "-Xverify", &tail)) {
      if (strcmp(tail, ":all") == 0 || strcmp(tail, "") == 0) {
        FLAG_SET_CMDLINE(bool, BytecodeVerificationLocal, true);
        FLAG_SET_CMDLINE(bool, BytecodeVerificationRemote, true);
      } else if (strcmp(tail, ":remote") == 0) {
        FLAG_SET_CMDLINE(bool, BytecodeVerificationLocal, false);
        FLAG_SET_CMDLINE(bool, BytecodeVerificationRemote, true);
      } else if (strcmp(tail, ":none") == 0) {
        FLAG_SET_CMDLINE(bool, BytecodeVerificationLocal, false);
        FLAG_SET_CMDLINE(bool, BytecodeVerificationRemote, false);
      } else if (is_bad_option(option, args->ignoreUnrecognized, "verification")) {
        return JNI_EINVAL;
      }
    // -Xdebug
    } else if (match_option(option, "-Xdebug", &tail)) {
      // note this flag has been used, then ignore
      set_xdebug_mode(true);
    // -Xnoagent
    } else if (match_option(option, "-Xnoagent", &tail)) {
      // For compatibility with classic. HotSpot refuses to load the old style agent.dll.
    } else if (match_option(option, "-Xboundthreads", &tail)) {
      // Bind user level threads to kernel threads (Solaris only)
      FLAG_SET_CMDLINE(bool, UseBoundThreads, true);
    } else if (match_option(option, "-Xloggc:", &tail)) {
      // Redirect GC output to the file. -Xloggc:<filename>
      // ostream_init_log(), when called will use this filename
      // to initialize a fileStream.
      _gc_log_filename = strdup(tail);
      FLAG_SET_CMDLINE(bool, PrintGC, true);
      FLAG_SET_CMDLINE(bool, PrintGCTimeStamps, true);
      FLAG_SET_CMDLINE(bool, TraceClassUnloading, true);

    // JNI hooks
    } else if (match_option(option, "-Xcheck", &tail)) {
      if (!strcmp(tail, ":jni")) {
        CheckJNICalls = true;
      } else if (is_bad_option(option, args->ignoreUnrecognized,
                                     "check")) {
        return JNI_EINVAL;
      }
    } else if (match_option(option, "vfprintf", &tail)) {
      _vfprintf_hook = CAST_TO_FN_PTR(vfprintf_hook_t, option->extraInfo);
    } else if (match_option(option, "exit", &tail)) {
      _exit_hook = CAST_TO_FN_PTR(exit_hook_t, option->extraInfo);
    } else if (match_option(option, "abort", &tail)) {
      _abort_hook = CAST_TO_FN_PTR(abort_hook_t, option->extraInfo);
    // -XX:+AggressiveHeap
    } else if (match_option(option, "-XX:+AggressiveHeap", &tail)) {

      // This option inspects the machine and attempts to set various
      // parameters to be optimal for long-running, memory allocation
      // intensive jobs.  It is intended for machines with large
      // amounts of cpu and memory.

      // initHeapSize is needed since _initial_heap_size is 4 bytes on a 32 bit
      // VM, but we may not be able to represent the total physical memory
      // available (like having 8gb of memory on a box but using a 32bit VM).
      // Thus, we need to make sure we're using a julong for intermediate
      // calculations.
      julong initHeapSize;
      julong total_memory = os::physical_memory();

      if (total_memory < (julong)256*M) {
        jio_fprintf(defaultStream::error_stream(),
                    "You need at least 256mb of memory to use -XX:+AggressiveHeap\n");
        vm_exit(1);
      }

      // The heap size is half of available memory, or (at most)
      // all of possible memory less 160mb (leaving room for the OS
      // when using ISM).  This is the maximum; because adaptive sizing
      // is turned on below, the actual space used may be smaller.

      initHeapSize = MIN2(total_memory / (julong)2,
                          total_memory - (julong)160*M);

      // Make sure that if we have a lot of memory we cap the 32 bit
      // process space.  The 64bit VM version of this function is a nop.
      initHeapSize = os::allocatable_physical_memory(initHeapSize);

      // The perm gen is separate but contiguous with the
      // object heap (and is reserved with it) so subtract it
      // from the heap size.
      if (initHeapSize > MaxPermSize) {
        initHeapSize = initHeapSize - MaxPermSize;
      } else {
        warning("AggressiveHeap and MaxPermSize values may conflict");
      }

      if (FLAG_IS_DEFAULT(MaxHeapSize)) {
         FLAG_SET_CMDLINE(uintx, MaxHeapSize, initHeapSize);
         FLAG_SET_CMDLINE(uintx, InitialHeapSize, initHeapSize);
         // Currently the minimum size and the initial heap sizes are the same.
         set_min_heap_size(initHeapSize);
      }
      if (FLAG_IS_DEFAULT(NewSize)) {
         // Make the young generation 3/8ths of the total heap.
         FLAG_SET_CMDLINE(uintx, NewSize,
                                ((julong)MaxHeapSize / (julong)8) * (julong)3);
         FLAG_SET_CMDLINE(uintx, MaxNewSize, NewSize);
      }

      FLAG_SET_DEFAULT(UseLargePages, true);

      // Increase some data structure sizes for efficiency
      FLAG_SET_CMDLINE(uintx, BaseFootPrintEstimate, MaxHeapSize);
      FLAG_SET_CMDLINE(bool, ResizeTLAB, false);
      FLAG_SET_CMDLINE(uintx, TLABSize, 256*K);

      // See the OldPLABSize comment below, but replace 'after promotion'
      // with 'after copying'.  YoungPLABSize is the size of the survivor
      // space per-gc-thread buffers.  The default is 4kw.
      FLAG_SET_CMDLINE(uintx, YoungPLABSize, 256*K);      // Note: this is in words

      // OldPLABSize is the size of the buffers in the old gen that
      // UseParallelGC uses to promote live data that doesn't fit in the
      // survivor spaces.  At any given time, there's one for each gc thread.
      // The default size is 1kw. These buffers are rarely used, since the
      // survivor spaces are usually big enough.  For specjbb, however, there
      // are occasions when there's lots of live data in the young gen
      // and we end up promoting some of it.  We don't have a definite
      // explanation for why bumping OldPLABSize helps, but the theory
      // is that a bigger PLAB results in retaining something like the
      // original allocation order after promotion, which improves mutator
      // locality.  A minor effect may be that larger PLABs reduce the
      // number of PLAB allocation events during gc.  The value of 8kw
      // was arrived at by experimenting with specjbb.
      FLAG_SET_CMDLINE(uintx, OldPLABSize, 8*K);  // Note: this is in words

      // CompilationPolicyChoice=0 causes the server compiler to adopt
      // a more conservative which-method-do-I-compile policy when one
      // of the counters maintained by the interpreter trips.  The
      // result is reduced startup time and improved specjbb and
      // alacrity performance.  Zero is the default, but we set it
      // explicitly here in case the default changes.
      // See runtime/compilationPolicy.*.
      FLAG_SET_CMDLINE(intx, CompilationPolicyChoice, 0);

      // Enable parallel GC and adaptive generation sizing
      FLAG_SET_CMDLINE(bool, UseParallelGC, true);
      FLAG_SET_DEFAULT(ParallelGCThreads,
                       Abstract_VM_Version::parallel_worker_threads());

      // Encourage steady state memory management
      FLAG_SET_CMDLINE(uintx, ThresholdTolerance, 100);

      // This appears to improve mutator locality
      FLAG_SET_CMDLINE(bool, ScavengeBeforeFullGC, false);

      // Get around early Solaris scheduling bug
      // (affinity vs other jobs on system)
      // but disallow DR and offlining (5008695).
      FLAG_SET_CMDLINE(bool, BindGCTaskThreadsToCPUs, true);

    } else if (match_option(option, "-XX:+NeverTenure", &tail)) {
      // The last option must always win.
      FLAG_SET_CMDLINE(bool, AlwaysTenure, false);
      FLAG_SET_CMDLINE(bool, NeverTenure, true);
    } else if (match_option(option, "-XX:+AlwaysTenure", &tail)) {
      // The last option must always win.
      FLAG_SET_CMDLINE(bool, NeverTenure, false);
      FLAG_SET_CMDLINE(bool, AlwaysTenure, true);
    } else if (match_option(option, "-XX:+CMSPermGenSweepingEnabled", &tail) ||
               match_option(option, "-XX:-CMSPermGenSweepingEnabled", &tail)) {
      jio_fprintf(defaultStream::error_stream(),
        "Please use CMSClassUnloadingEnabled in place of "
        "CMSPermGenSweepingEnabled in the future\n");
    } else if (match_option(option, "-XX:+UseGCTimeLimit", &tail)) {
      FLAG_SET_CMDLINE(bool, UseGCOverheadLimit, true);
      jio_fprintf(defaultStream::error_stream(),
        "Please use -XX:+UseGCOverheadLimit in place of "
        "-XX:+UseGCTimeLimit in the future\n");
    } else if (match_option(option, "-XX:-UseGCTimeLimit", &tail)) {
      FLAG_SET_CMDLINE(bool, UseGCOverheadLimit, false);
      jio_fprintf(defaultStream::error_stream(),
        "Please use -XX:-UseGCOverheadLimit in place of "
        "-XX:-UseGCTimeLimit in the future\n");
    // The TLE options are for compatibility with 1.3 and will be
    // removed without notice in a future release.  These options
    // are not to be documented.
    } else if (match_option(option, "-XX:MaxTLERatio=", &tail)) {
      // No longer used.
    } else if (match_option(option, "-XX:+ResizeTLE", &tail)) {
      FLAG_SET_CMDLINE(bool, ResizeTLAB, true);
    } else if (match_option(option, "-XX:-ResizeTLE", &tail)) {
      FLAG_SET_CMDLINE(bool, ResizeTLAB, false);
    } else if (match_option(option, "-XX:+PrintTLE", &tail)) {
      FLAG_SET_CMDLINE(bool, PrintTLAB, true);
    } else if (match_option(option, "-XX:-PrintTLE", &tail)) {
      FLAG_SET_CMDLINE(bool, PrintTLAB, false);
    } else if (match_option(option, "-XX:TLEFragmentationRatio=", &tail)) {
      // No longer used.
    } else if (match_option(option, "-XX:TLESize=", &tail)) {
      julong long_tlab_size = 0;
      ArgsRange errcode = parse_memory_size(tail, &long_tlab_size, 1);
      if (errcode != arg_in_range) {
        jio_fprintf(defaultStream::error_stream(),
                    "Invalid TLAB size: %s\n", option->optionString);
        describe_range_error(errcode);
        return JNI_EINVAL;
      }
      FLAG_SET_CMDLINE(uintx, TLABSize, long_tlab_size);
    } else if (match_option(option, "-XX:TLEThreadRatio=", &tail)) {
      // No longer used.
    } else if (match_option(option, "-XX:+UseTLE", &tail)) {
      FLAG_SET_CMDLINE(bool, UseTLAB, true);
    } else if (match_option(option, "-XX:-UseTLE", &tail)) {
      FLAG_SET_CMDLINE(bool, UseTLAB, false);
SOLARIS_ONLY(
    } else if (match_option(option, "-XX:+UsePermISM", &tail)) {
      warning("-XX:+UsePermISM is obsolete.");
      FLAG_SET_CMDLINE(bool, UseISM, true);
    } else if (match_option(option, "-XX:-UsePermISM", &tail)) {
      FLAG_SET_CMDLINE(bool, UseISM, false);
)
    } else if (match_option(option, "-XX:+DisplayVMOutputToStderr", &tail)) {
      FLAG_SET_CMDLINE(bool, DisplayVMOutputToStdout, false);
      FLAG_SET_CMDLINE(bool, DisplayVMOutputToStderr, true);
    } else if (match_option(option, "-XX:+DisplayVMOutputToStdout", &tail)) {
      FLAG_SET_CMDLINE(bool, DisplayVMOutputToStderr, false);
      FLAG_SET_CMDLINE(bool, DisplayVMOutputToStdout, true);
    } else if (match_option(option, "-XX:+ExtendedDTraceProbes", &tail)) {
#ifdef SOLARIS
      FLAG_SET_CMDLINE(bool, ExtendedDTraceProbes, true);
      FLAG_SET_CMDLINE(bool, DTraceMethodProbes, true);
      FLAG_SET_CMDLINE(bool, DTraceAllocProbes, true);
      FLAG_SET_CMDLINE(bool, DTraceMonitorProbes, true);
#else // ndef SOLARIS
      jio_fprintf(defaultStream::error_stream(),
                  "ExtendedDTraceProbes flag is only applicable on Solaris\n");
      return JNI_EINVAL;
#endif // ndef SOLARIS
#ifdef ASSERT
    } else if (match_option(option, "-XX:+FullGCALot", &tail)) {
      FLAG_SET_CMDLINE(bool, FullGCALot, true);
      // disable scavenge before parallel mark-compact
      FLAG_SET_CMDLINE(bool, ScavengeBeforeFullGC, false);
#endif
    } else if (match_option(option, "-XX:CMSParPromoteBlocksToClaim=", &tail)) {
<<<<<<< HEAD
      julong cms_blocks_to_claim = (julong)atol(tail);
      FLAG_SET_CMDLINE(uintx, CMSParPromoteBlocksToClaim, cms_blocks_to_claim);
      jio_fprintf(defaultStream::error_stream(),
        "Please use -XX:OldPLABSize in place of "
        "-XX:CMSParPromoteBlocksToClaim in the future\n");
    } else if (match_option(option, "-XX:ParCMSPromoteBlocksToClaim=", &tail)) {
=======
>>>>>>> eb8bd999
      julong cms_blocks_to_claim = (julong)atol(tail);
      FLAG_SET_CMDLINE(uintx, CMSParPromoteBlocksToClaim, cms_blocks_to_claim);
      jio_fprintf(defaultStream::error_stream(),
        "Please use -XX:OldPLABSize in place of "
<<<<<<< HEAD
=======
        "-XX:CMSParPromoteBlocksToClaim in the future\n");
    } else if (match_option(option, "-XX:ParCMSPromoteBlocksToClaim=", &tail)) {
      julong cms_blocks_to_claim = (julong)atol(tail);
      FLAG_SET_CMDLINE(uintx, CMSParPromoteBlocksToClaim, cms_blocks_to_claim);
      jio_fprintf(defaultStream::error_stream(),
        "Please use -XX:OldPLABSize in place of "
>>>>>>> eb8bd999
        "-XX:ParCMSPromoteBlocksToClaim in the future\n");
    } else if (match_option(option, "-XX:ParallelGCOldGenAllocBufferSize=", &tail)) {
      julong old_plab_size = 0;
      ArgsRange errcode = parse_memory_size(tail, &old_plab_size, 1);
      if (errcode != arg_in_range) {
        jio_fprintf(defaultStream::error_stream(),
                    "Invalid old PLAB size: %s\n", option->optionString);
        describe_range_error(errcode);
        return JNI_EINVAL;
      }
      FLAG_SET_CMDLINE(uintx, OldPLABSize, old_plab_size);
      jio_fprintf(defaultStream::error_stream(),
                  "Please use -XX:OldPLABSize in place of "
                  "-XX:ParallelGCOldGenAllocBufferSize in the future\n");
    } else if (match_option(option, "-XX:ParallelGCToSpaceAllocBufferSize=", &tail)) {
      julong young_plab_size = 0;
      ArgsRange errcode = parse_memory_size(tail, &young_plab_size, 1);
      if (errcode != arg_in_range) {
        jio_fprintf(defaultStream::error_stream(),
                    "Invalid young PLAB size: %s\n", option->optionString);
        describe_range_error(errcode);
        return JNI_EINVAL;
      }
      FLAG_SET_CMDLINE(uintx, YoungPLABSize, young_plab_size);
      jio_fprintf(defaultStream::error_stream(),
                  "Please use -XX:YoungPLABSize in place of "
                  "-XX:ParallelGCToSpaceAllocBufferSize in the future\n");
    } else if (match_option(option, "-XX:CMSMarkStackSize=", &tail) ||
               match_option(option, "-XX:G1MarkStackSize=", &tail)) {
      julong stack_size = 0;
      ArgsRange errcode = parse_memory_size(tail, &stack_size, 1);
      if (errcode != arg_in_range) {
        jio_fprintf(defaultStream::error_stream(),
                    "Invalid mark stack size: %s\n", option->optionString);
        describe_range_error(errcode);
        return JNI_EINVAL;
      }
      FLAG_SET_CMDLINE(uintx, MarkStackSize, stack_size);
    } else if (match_option(option, "-XX:CMSMarkStackSizeMax=", &tail)) {
      julong max_stack_size = 0;
      ArgsRange errcode = parse_memory_size(tail, &max_stack_size, 1);
      if (errcode != arg_in_range) {
        jio_fprintf(defaultStream::error_stream(),
                    "Invalid maximum mark stack size: %s\n",
                    option->optionString);
        describe_range_error(errcode);
        return JNI_EINVAL;
      }
      FLAG_SET_CMDLINE(uintx, MarkStackSizeMax, max_stack_size);
    } else if (match_option(option, "-XX:ParallelMarkingThreads=", &tail) ||
               match_option(option, "-XX:ParallelCMSThreads=", &tail)) {
      uintx conc_threads = 0;
      if (!parse_uintx(tail, &conc_threads, 1)) {
        jio_fprintf(defaultStream::error_stream(),
                    "Invalid concurrent threads: %s\n", option->optionString);
        return JNI_EINVAL;
      }
      FLAG_SET_CMDLINE(uintx, ConcGCThreads, conc_threads);
    } else if (match_option(option, "-XX:", &tail)) { // -XX:xxxx
      // Skip -XX:Flags= since that case has already been handled
      if (strncmp(tail, "Flags=", strlen("Flags=")) != 0) {
        if (!process_argument(tail, args->ignoreUnrecognized, origin)) {
          return JNI_EINVAL;
        }
      }
    // Unknown option
    } else if (is_bad_option(option, args->ignoreUnrecognized)) {
      return JNI_ERR;
    }
  }
  // Change the default value for flags  which have different default values
  // when working with older JDKs.
  if (JDK_Version::current().compare_major(6) <= 0 &&
      FLAG_IS_DEFAULT(UseVMInterruptibleIO)) {
    FLAG_SET_DEFAULT(UseVMInterruptibleIO, true);
  }
#ifdef LINUX
 if (JDK_Version::current().compare_major(6) <= 0 &&
      FLAG_IS_DEFAULT(UseLinuxPosixThreadCPUClocks)) {
    FLAG_SET_DEFAULT(UseLinuxPosixThreadCPUClocks, false);
  }
#endif // LINUX
  return JNI_OK;
}

jint Arguments::finalize_vm_init_args(SysClassPath* scp_p, bool scp_assembly_required) {
  // This must be done after all -D arguments have been processed.
  scp_p->expand_endorsed();

  if (scp_assembly_required || scp_p->get_endorsed() != NULL) {
    // Assemble the bootclasspath elements into the final path.
    Arguments::set_sysclasspath(scp_p->combined_path());
  }

  // This must be done after all arguments have been processed.
  // java_compiler() true means set to "NONE" or empty.
  if (java_compiler() && !xdebug_mode()) {
    // For backwards compatibility, we switch to interpreted mode if
    // -Djava.compiler="NONE" or "" is specified AND "-Xdebug" was
    // not specified.
    set_mode_flags(_int);
  }
  if (CompileThreshold == 0) {
    set_mode_flags(_int);
  }

#ifdef TIERED
  // If we are using tiered compilation in the tiered vm then c1 will
  // do the profiling and we don't want to waste that time in the
  // interpreter.
  if (TieredCompilation) {
    ProfileInterpreter = false;
  } else {
    // Since we are running vanilla server we must adjust the compile threshold
    // unless the user has already adjusted it because the default threshold assumes
    // we will run tiered.

    if (FLAG_IS_DEFAULT(CompileThreshold)) {
      CompileThreshold = Tier2CompileThreshold;
    }
  }
#endif // TIERED

#ifndef COMPILER2
  // Don't degrade server performance for footprint
  if (FLAG_IS_DEFAULT(UseLargePages) &&
      MaxHeapSize < LargePageHeapSizeThreshold) {
    // No need for large granularity pages w/small heaps.
    // Note that large pages are enabled/disabled for both the
    // Java heap and the code cache.
    FLAG_SET_DEFAULT(UseLargePages, false);
    SOLARIS_ONLY(FLAG_SET_DEFAULT(UseMPSS, false));
    SOLARIS_ONLY(FLAG_SET_DEFAULT(UseISM, false));
  }

  // Tiered compilation is undefined with C1.
  TieredCompilation = false;

#else
  if (!FLAG_IS_DEFAULT(OptoLoopAlignment) && FLAG_IS_DEFAULT(MaxLoopPad)) {
    FLAG_SET_DEFAULT(MaxLoopPad, OptoLoopAlignment-1);
  }
  // Temporary disable bulk zeroing reduction with G1. See CR 6627983.
  if (UseG1GC) {
    FLAG_SET_DEFAULT(ReduceBulkZeroing, false);
  }
#endif

  // If we are running in a headless jre, force java.awt.headless property
  // to be true unless the property has already been set.
  // Also allow the OS environment variable JAVA_AWT_HEADLESS to set headless state.
  if (os::is_headless_jre()) {
    const char* headless = Arguments::get_property("java.awt.headless");
    if (headless == NULL) {
      char envbuffer[128];
      if (!os::getenv("JAVA_AWT_HEADLESS", envbuffer, sizeof(envbuffer))) {
        if (!add_property("java.awt.headless=true")) {
          return JNI_ENOMEM;
        }
      } else {
        char buffer[256];
        strcpy(buffer, "java.awt.headless=");
        strcat(buffer, envbuffer);
        if (!add_property(buffer)) {
          return JNI_ENOMEM;
        }
      }
    }
  }

  if (!check_vm_args_consistency()) {
    return JNI_ERR;
  }

  return JNI_OK;
}

jint Arguments::parse_java_options_environment_variable(SysClassPath* scp_p, bool* scp_assembly_required_p) {
  return parse_options_environment_variable("_JAVA_OPTIONS", scp_p,
                                            scp_assembly_required_p);
}

jint Arguments::parse_java_tool_options_environment_variable(SysClassPath* scp_p, bool* scp_assembly_required_p) {
  return parse_options_environment_variable("JAVA_TOOL_OPTIONS", scp_p,
                                            scp_assembly_required_p);
}

jint Arguments::parse_options_environment_variable(const char* name, SysClassPath* scp_p, bool* scp_assembly_required_p) {
  const int N_MAX_OPTIONS = 64;
  const int OPTION_BUFFER_SIZE = 1024;
  char buffer[OPTION_BUFFER_SIZE];

  // The variable will be ignored if it exceeds the length of the buffer.
  // Don't check this variable if user has special privileges
  // (e.g. unix su command).
  if (os::getenv(name, buffer, sizeof(buffer)) &&
      !os::have_special_privileges()) {
    JavaVMOption options[N_MAX_OPTIONS];      // Construct option array
    jio_fprintf(defaultStream::error_stream(),
                "Picked up %s: %s\n", name, buffer);
    char* rd = buffer;                        // pointer to the input string (rd)
    int i;
    for (i = 0; i < N_MAX_OPTIONS;) {         // repeat for all options in the input string
      while (isspace(*rd)) rd++;              // skip whitespace
      if (*rd == 0) break;                    // we re done when the input string is read completely

      // The output, option string, overwrites the input string.
      // Because of quoting, the pointer to the option string (wrt) may lag the pointer to
      // input string (rd).
      char* wrt = rd;

      options[i++].optionString = wrt;        // Fill in option
      while (*rd != 0 && !isspace(*rd)) {     // unquoted strings terminate with a space or NULL
        if (*rd == '\'' || *rd == '"') {      // handle a quoted string
          int quote = *rd;                    // matching quote to look for
          rd++;                               // don't copy open quote
          while (*rd != quote) {              // include everything (even spaces) up until quote
            if (*rd == 0) {                   // string termination means unmatched string
              jio_fprintf(defaultStream::error_stream(),
                          "Unmatched quote in %s\n", name);
              return JNI_ERR;
            }
            *wrt++ = *rd++;                   // copy to option string
          }
          rd++;                               // don't copy close quote
        } else {
          *wrt++ = *rd++;                     // copy to option string
        }
      }
      // Need to check if we're done before writing a NULL,
      // because the write could be to the byte that rd is pointing to.
      if (*rd++ == 0) {
        *wrt = 0;
        break;
      }
      *wrt = 0;                               // Zero terminate option
    }
    // Construct JavaVMInitArgs structure and parse as if it was part of the command line
    JavaVMInitArgs vm_args;
    vm_args.version = JNI_VERSION_1_2;
    vm_args.options = options;
    vm_args.nOptions = i;
    vm_args.ignoreUnrecognized = IgnoreUnrecognizedVMOptions;

    if (PrintVMOptions) {
      const char* tail;
      for (int i = 0; i < vm_args.nOptions; i++) {
        const JavaVMOption *option = vm_args.options + i;
        if (match_option(option, "-XX:", &tail)) {
          logOption(tail);
        }
      }
    }

    return(parse_each_vm_init_arg(&vm_args, scp_p, scp_assembly_required_p, ENVIRON_VAR));
  }
  return JNI_OK;
}

// Parse entry point called from JNI_CreateJavaVM

jint Arguments::parse(const JavaVMInitArgs* args) {

  // Sharing support
  // Construct the path to the archive
  char jvm_path[JVM_MAXPATHLEN];
  os::jvm_path(jvm_path, sizeof(jvm_path));
#ifdef TIERED
  if (strstr(jvm_path, "client") != NULL) {
    force_client_mode = true;
  }
#endif // TIERED
  char *end = strrchr(jvm_path, *os::file_separator());
  if (end != NULL) *end = '\0';
  char *shared_archive_path = NEW_C_HEAP_ARRAY(char, strlen(jvm_path) +
                                        strlen(os::file_separator()) + 20);
  if (shared_archive_path == NULL) return JNI_ENOMEM;
  strcpy(shared_archive_path, jvm_path);
  strcat(shared_archive_path, os::file_separator());
  strcat(shared_archive_path, "classes");
  DEBUG_ONLY(strcat(shared_archive_path, "_g");)
  strcat(shared_archive_path, ".jsa");
  SharedArchivePath = shared_archive_path;

  // Remaining part of option string
  const char* tail;

  // If flag "-XX:Flags=flags-file" is used it will be the first option to be processed.
  bool settings_file_specified = false;
  const char* flags_file;
  int index;
  for (index = 0; index < args->nOptions; index++) {
    const JavaVMOption *option = args->options + index;
    if (match_option(option, "-XX:Flags=", &tail)) {
      flags_file = tail;
      settings_file_specified = true;
    }
    if (match_option(option, "-XX:+PrintVMOptions", &tail)) {
      PrintVMOptions = true;
    }
    if (match_option(option, "-XX:-PrintVMOptions", &tail)) {
      PrintVMOptions = false;
    }
    if (match_option(option, "-XX:+IgnoreUnrecognizedVMOptions", &tail)) {
      IgnoreUnrecognizedVMOptions = true;
    }
    if (match_option(option, "-XX:-IgnoreUnrecognizedVMOptions", &tail)) {
      IgnoreUnrecognizedVMOptions = false;
    }
    if (match_option(option, "-XX:+PrintFlagsInitial", &tail)) {
      CommandLineFlags::printFlags();
      vm_exit(0);
    }
  }

  if (IgnoreUnrecognizedVMOptions) {
    // uncast const to modify the flag args->ignoreUnrecognized
    *(jboolean*)(&args->ignoreUnrecognized) = true;
  }

  // Parse specified settings file
  if (settings_file_specified) {
    if (!process_settings_file(flags_file, true, args->ignoreUnrecognized)) {
      return JNI_EINVAL;
    }
  }

  // Parse default .hotspotrc settings file
  if (!settings_file_specified) {
    if (!process_settings_file(".hotspotrc", false, args->ignoreUnrecognized)) {
      return JNI_EINVAL;
    }
  }

  if (PrintVMOptions) {
    for (index = 0; index < args->nOptions; index++) {
      const JavaVMOption *option = args->options + index;
      if (match_option(option, "-XX:", &tail)) {
        logOption(tail);
      }
    }
  }

  // Parse JavaVMInitArgs structure passed in, as well as JAVA_TOOL_OPTIONS and _JAVA_OPTIONS
  jint result = parse_vm_init_args(args);
  if (result != JNI_OK) {
    return result;
  }

#ifndef PRODUCT
  if (TraceBytecodesAt != 0) {
    TraceBytecodes = true;
  }
  if (CountCompiledCalls) {
    if (UseCounterDecay) {
      warning("UseCounterDecay disabled because CountCalls is set");
      UseCounterDecay = false;
    }
  }
#endif // PRODUCT

  if (EnableInvokeDynamic && !EnableMethodHandles) {
    if (!FLAG_IS_DEFAULT(EnableMethodHandles)) {
      warning("forcing EnableMethodHandles true because EnableInvokeDynamic is true");
    }
    EnableMethodHandles = true;
  }
  if (EnableMethodHandles && !AnonymousClasses) {
    if (!FLAG_IS_DEFAULT(AnonymousClasses)) {
      warning("forcing AnonymousClasses true because EnableMethodHandles is true");
    }
    AnonymousClasses = true;
  }
  if ((EnableMethodHandles || AnonymousClasses) && ScavengeRootsInCode == 0) {
    if (!FLAG_IS_DEFAULT(ScavengeRootsInCode)) {
      warning("forcing ScavengeRootsInCode non-zero because EnableMethodHandles or AnonymousClasses is true");
    }
    ScavengeRootsInCode = 1;
  }
#ifdef COMPILER2
  if (EnableInvokeDynamic && DoEscapeAnalysis) {
    // TODO: We need to find rules for invokedynamic and EA.  For now,
    // simply disable EA by default.
    if (FLAG_IS_DEFAULT(DoEscapeAnalysis)) {
      DoEscapeAnalysis = false;
    }
  }
#endif

  if (PrintGCDetails) {
    // Turn on -verbose:gc options as well
    PrintGC = true;
  }

#if defined(_LP64) && defined(COMPILER1)
  UseCompressedOops = false;
#endif

<<<<<<< HEAD
=======
  // Set object alignment values.
  set_object_alignment();

>>>>>>> eb8bd999
#ifdef SERIALGC
  force_serial_gc();
#endif // SERIALGC
#ifdef KERNEL
  no_shared_spaces();
#endif // KERNEL

  // Set flags based on ergonomics.
  set_ergonomics_flags();

#ifdef _LP64
  // XXX JSR 292 currently does not support compressed oops.
  if (EnableMethodHandles && UseCompressedOops) {
    if (FLAG_IS_DEFAULT(UseCompressedOops) || FLAG_IS_ERGO(UseCompressedOops)) {
      UseCompressedOops = false;
    }
  }
#endif // _LP64

  // Check the GC selections again.
  if (!check_gc_consistency()) {
    return JNI_EINVAL;
  }

#ifndef KERNEL
  if (UseConcMarkSweepGC) {
    // Set flags for CMS and ParNew.  Check UseConcMarkSweep first
    // to ensure that when both UseConcMarkSweepGC and UseParNewGC
    // are true, we don't call set_parnew_gc_flags() as well.
    set_cms_and_parnew_gc_flags();
  } else {
    // Set heap size based on available physical memory
    set_heap_size();
    // Set per-collector flags
    if (UseParallelGC || UseParallelOldGC) {
      set_parallel_gc_flags();
    } else if (UseParNewGC) {
      set_parnew_gc_flags();
    } else if (UseG1GC) {
      set_g1_gc_flags();
    }
  }
#endif // KERNEL

#ifdef SERIALGC
  assert(verify_serial_gc_flags(), "SerialGC unset");
#endif // SERIALGC

  // Set bytecode rewriting flags
  set_bytecode_flags();

  // Set flags if Aggressive optimization flags (-XX:+AggressiveOpts) enabled.
  set_aggressive_opts_flags();

#ifdef CC_INTERP
  // Clear flags not supported by the C++ interpreter
  FLAG_SET_DEFAULT(ProfileInterpreter, false);
  FLAG_SET_DEFAULT(UseBiasedLocking, false);
  LP64_ONLY(FLAG_SET_DEFAULT(UseCompressedOops, false));
#endif // CC_INTERP
<<<<<<< HEAD

#ifdef ZERO
  // Clear flags not supported by Zero
  FLAG_SET_DEFAULT(TaggedStackInterpreter, false);
#endif // ZERO
=======
>>>>>>> eb8bd999

#ifdef COMPILER2
  if (!UseBiasedLocking || EmitSync != 0) {
    UseOptoBiasInlining = false;
  }
#endif

  if (PrintAssembly && FLAG_IS_DEFAULT(DebugNonSafepoints)) {
    warning("PrintAssembly is enabled; turning on DebugNonSafepoints to gain additional output");
    DebugNonSafepoints = true;
  }

#ifndef PRODUCT
  if (CompileTheWorld) {
    // Force NmethodSweeper to sweep whole CodeCache each time.
    if (FLAG_IS_DEFAULT(NmethodSweepFraction)) {
      NmethodSweepFraction = 1;
    }
  }
#endif

  if (PrintCommandLineFlags) {
    CommandLineFlags::printSetFlags();
  }

<<<<<<< HEAD
  if (PrintFlagsFinal) {
    CommandLineFlags::printFlags();
=======
  // Apply CPU specific policy for the BiasedLocking
  if (UseBiasedLocking) {
    if (!VM_Version::use_biased_locking() &&
        !(FLAG_IS_CMDLINE(UseBiasedLocking))) {
      UseBiasedLocking = false;
    }
>>>>>>> eb8bd999
  }

  return JNI_OK;
}

int Arguments::PropertyList_count(SystemProperty* pl) {
  int count = 0;
  while(pl != NULL) {
    count++;
    pl = pl->next();
  }
  return count;
}

const char* Arguments::PropertyList_get_value(SystemProperty *pl, const char* key) {
  assert(key != NULL, "just checking");
  SystemProperty* prop;
  for (prop = pl; prop != NULL; prop = prop->next()) {
    if (strcmp(key, prop->key()) == 0) return prop->value();
  }
  return NULL;
}

const char* Arguments::PropertyList_get_key_at(SystemProperty *pl, int index) {
  int count = 0;
  const char* ret_val = NULL;

  while(pl != NULL) {
    if(count >= index) {
      ret_val = pl->key();
      break;
    }
    count++;
    pl = pl->next();
  }

  return ret_val;
}

char* Arguments::PropertyList_get_value_at(SystemProperty* pl, int index) {
  int count = 0;
  char* ret_val = NULL;

  while(pl != NULL) {
    if(count >= index) {
      ret_val = pl->value();
      break;
    }
    count++;
    pl = pl->next();
  }

  return ret_val;
}

void Arguments::PropertyList_add(SystemProperty** plist, SystemProperty *new_p) {
  SystemProperty* p = *plist;
  if (p == NULL) {
    *plist = new_p;
  } else {
    while (p->next() != NULL) {
      p = p->next();
    }
    p->set_next(new_p);
  }
}

void Arguments::PropertyList_add(SystemProperty** plist, const char* k, char* v) {
  if (plist == NULL)
    return;

  SystemProperty* new_p = new SystemProperty(k, v, true);
  PropertyList_add(plist, new_p);
}

// This add maintains unique property key in the list.
void Arguments::PropertyList_unique_add(SystemProperty** plist, const char* k, char* v, jboolean append) {
  if (plist == NULL)
    return;

  // If property key exist then update with new value.
  SystemProperty* prop;
  for (prop = *plist; prop != NULL; prop = prop->next()) {
    if (strcmp(k, prop->key()) == 0) {
      if (append) {
        prop->append_value(v);
      } else {
        prop->set_value(v);
      }
      return;
    }
  }

  PropertyList_add(plist, k, v);
}

#ifdef KERNEL
char *Arguments::get_kernel_properties() {
  // Find properties starting with kernel and append them to string
  // We need to find out how long they are first because the URL's that they
  // might point to could get long.
  int length = 0;
  SystemProperty* prop;
  for (prop = _system_properties; prop != NULL; prop = prop->next()) {
    if (strncmp(prop->key(), "kernel.", 7 ) == 0) {
      length += (strlen(prop->key()) + strlen(prop->value()) + 5);  // "-D ="
    }
  }
  // Add one for null terminator.
  char *props = AllocateHeap(length + 1, "get_kernel_properties");
  if (length != 0) {
    int pos = 0;
    for (prop = _system_properties; prop != NULL; prop = prop->next()) {
      if (strncmp(prop->key(), "kernel.", 7 ) == 0) {
        jio_snprintf(&props[pos], length-pos,
                     "-D%s=%s ", prop->key(), prop->value());
        pos = strlen(props);
      }
    }
  }
  // null terminate props in case of null
  props[length] = '\0';
  return props;
}
#endif // KERNEL

// Copies src into buf, replacing "%%" with "%" and "%p" with pid
// Returns true if all of the source pointed by src has been copied over to
// the destination buffer pointed by buf. Otherwise, returns false.
// Notes:
// 1. If the length (buflen) of the destination buffer excluding the
// NULL terminator character is not long enough for holding the expanded
// pid characters, it also returns false instead of returning the partially
// expanded one.
// 2. The passed in "buflen" should be large enough to hold the null terminator.
bool Arguments::copy_expand_pid(const char* src, size_t srclen,
                                char* buf, size_t buflen) {
  const char* p = src;
  char* b = buf;
  const char* src_end = &src[srclen];
  char* buf_end = &buf[buflen - 1];

  while (p < src_end && b < buf_end) {
    if (*p == '%') {
      switch (*(++p)) {
      case '%':         // "%%" ==> "%"
        *b++ = *p++;
        break;
      case 'p':  {       //  "%p" ==> current process id
        // buf_end points to the character before the last character so
        // that we could write '\0' to the end of the buffer.
        size_t buf_sz = buf_end - b + 1;
        int ret = jio_snprintf(b, buf_sz, "%d", os::current_process_id());

        // if jio_snprintf fails or the buffer is not long enough to hold
        // the expanded pid, returns false.
        if (ret < 0 || ret >= (int)buf_sz) {
          return false;
        } else {
          b += ret;
          assert(*b == '\0', "fail in copy_expand_pid");
          if (p == src_end && b == buf_end + 1) {
            // reach the end of the buffer.
            return true;
          }
        }
        p++;
        break;
      }
      default :
        *b++ = '%';
      }
    } else {
      *b++ = *p++;
    }
  }
  *b = '\0';
  return (p == src_end); // return false if not all of the source was copied
}<|MERGE_RESOLUTION|>--- conflicted
+++ resolved
@@ -184,11 +184,8 @@
   { "DefaultMaxRAM",       JDK_Version::jdk_update(6,18), JDK_Version::jdk(7) },
   { "DefaultInitialRAMFraction",
                            JDK_Version::jdk_update(6,18), JDK_Version::jdk(7) },
-<<<<<<< HEAD
-=======
   { "UseDepthFirstScavengeOrder",
                            JDK_Version::jdk_update(6,22), JDK_Version::jdk(7) },
->>>>>>> eb8bd999
   { NULL, JDK_Version(0), JDK_Version(0) }
 };
 
@@ -1213,8 +1210,6 @@
       MarkStackSize / K, MarkStackSizeMax / K);
     tty->print_cr("ConcGCThreads: %u", ConcGCThreads);
   }
-<<<<<<< HEAD
-=======
 }
 #endif // KERNEL
 
@@ -1252,16 +1247,10 @@
     return false;
   }
   return true;
->>>>>>> eb8bd999
-}
-#endif // KERNEL
+}
 
 inline uintx max_heap_for_compressed_oops() {
-<<<<<<< HEAD
-  LP64_ONLY(return oopDesc::OopEncodingHeapMax - MaxPermSize - os::vm_page_size());
-=======
   LP64_ONLY(return OopEncodingHeapMax - MaxPermSize - os::vm_page_size());
->>>>>>> eb8bd999
   NOT_LP64(ShouldNotReachHere(); return 0);
 }
 
@@ -1312,12 +1301,7 @@
   if (MaxHeapSize <= max_heap_for_compressed_oops()) {
 #ifndef COMPILER1
     if (FLAG_IS_DEFAULT(UseCompressedOops) && !UseG1GC) {
-<<<<<<< HEAD
-      // Disable Compressed Oops by default. Uncomment next line to enable it.
-      // FLAG_SET_ERGO(bool, UseCompressedOops, true);
-=======
       FLAG_SET_ERGO(bool, UseCompressedOops, true);
->>>>>>> eb8bd999
     }
 #endif
 #ifdef _WIN64
@@ -1412,27 +1396,6 @@
     // is allocation). We might consider increase it further.
     FLAG_SET_DEFAULT(GCTimeRatio, 9);
   }
-
-  if (FLAG_IS_DEFAULT(MarkStackSize)) {
-    // Size as a multiple of TaskQueueSuper::N which is larger
-    // for 64-bit.
-    FLAG_SET_DEFAULT(MarkStackSize, 128 * TaskQueueSuper::total_size());
-  }
-  if (PrintGCDetails && Verbose) {
-    tty->print_cr("MarkStackSize: %uk  MarkStackSizeMax: %uk",
-      MarkStackSize / K, MarkStackSizeMax / K);
-    tty->print_cr("ConcGCThreads: %u", ConcGCThreads);
-  }
-
-  if (FLAG_IS_DEFAULT(GCTimeRatio) || GCTimeRatio == 0) {
-    // In G1, we want the default GC overhead goal to be higher than
-    // say in PS. So we set it here to 10%. Otherwise the heap might
-    // be expanded more aggressively than we would like it to. In
-    // fact, even 10% seems to not be high enough in some cases
-    // (especially small GC stress tests that the main thing they do
-    // is allocation). We might consider increase it further.
-    FLAG_SET_DEFAULT(GCTimeRatio, 9);
-  }
 }
 
 void Arguments::set_heap_size() {
@@ -1458,7 +1421,6 @@
       // Not-small physical memory, so require a heap at least
       // as large as MaxHeapSize
       reasonable_max = MAX2(reasonable_max, (julong)MaxHeapSize);
-<<<<<<< HEAD
     }
     if (!FLAG_IS_DEFAULT(ErgoHeapSizeLimit) && ErgoHeapSizeLimit != 0) {
       // Limit the heap size to ErgoHeapSizeLimit
@@ -1468,17 +1430,6 @@
       // Limit the heap size to the maximum possible when using compressed oops
       reasonable_max = MIN2(reasonable_max, (julong)max_heap_for_compressed_oops());
     }
-=======
-    }
-    if (!FLAG_IS_DEFAULT(ErgoHeapSizeLimit) && ErgoHeapSizeLimit != 0) {
-      // Limit the heap size to ErgoHeapSizeLimit
-      reasonable_max = MIN2(reasonable_max, (julong)ErgoHeapSizeLimit);
-    }
-    if (UseCompressedOops) {
-      // Limit the heap size to the maximum possible when using compressed oops
-      reasonable_max = MIN2(reasonable_max, (julong)max_heap_for_compressed_oops());
-    }
->>>>>>> eb8bd999
     reasonable_max = os::allocatable_physical_memory(reasonable_max);
 
     if (!FLAG_IS_DEFAULT(InitialHeapSize)) {
@@ -1553,17 +1504,11 @@
     sprintf(buffer, "java.lang.Integer.IntegerCache.high=" INTX_FORMAT, AutoBoxCacheMax);
     add_property(buffer);
   }
-  if (AggressiveOpts) {
-    // Switch on optimizations with AggressiveOpts.
-    if (FLAG_IS_DEFAULT(DoEscapeAnalysis)) {
-      FLAG_SET_DEFAULT(DoEscapeAnalysis, true);
-    }
-    if (FLAG_IS_DEFAULT(UseLoopPredicate)) {
-      FLAG_SET_DEFAULT(UseLoopPredicate, true);
-    }
-    if (FLAG_IS_DEFAULT(BiasedLockingStartupDelay)) {
-      FLAG_SET_DEFAULT(BiasedLockingStartupDelay, 500);
-    }
+  if (AggressiveOpts && FLAG_IS_DEFAULT(DoEscapeAnalysis)) {
+    FLAG_SET_DEFAULT(DoEscapeAnalysis, true);
+  }
+  if (AggressiveOpts && FLAG_IS_DEFAULT(BiasedLockingStartupDelay)) {
+    FLAG_SET_DEFAULT(BiasedLockingStartupDelay, 500);
   }
   if (AggressiveOpts && FLAG_IS_DEFAULT(OptimizeStringConcat)) {
     FLAG_SET_DEFAULT(OptimizeStringConcat, true);
@@ -1752,36 +1697,21 @@
 
   status = status && verify_percentage(GCHeapFreeLimit, "GCHeapFreeLimit");
 
-<<<<<<< HEAD
-  // Check user specified sharing option conflict with Parallel GC
-  bool cannot_share = ((UseConcMarkSweepGC || CMSIncrementalMode) || UseG1GC || UseParNewGC ||
-                       UseParallelGC || UseParallelOldGC ||
-                       SOLARIS_ONLY(UseISM) NOT_SOLARIS(UseLargePages));
-
-=======
   // Check whether user-specified sharing option conflicts with GC or page size.
   // Both sharing and large pages are enabled by default on some platforms;
   // large pages override sharing only if explicitly set on the command line.
   const bool cannot_share = UseConcMarkSweepGC || CMSIncrementalMode ||
           UseG1GC || UseParNewGC || UseParallelGC || UseParallelOldGC ||
           UseLargePages && FLAG_IS_CMDLINE(UseLargePages);
->>>>>>> eb8bd999
   if (cannot_share) {
     // Either force sharing on by forcing the other options off, or
     // force sharing off.
     if (DumpSharedSpaces || ForceSharedSpaces) {
       jio_fprintf(defaultStream::error_stream(),
-<<<<<<< HEAD
-                  "Reverting to Serial GC because of %s\n",
-                  ForceSharedSpaces ? " -Xshare:on" : "-Xshare:dump");
-      force_serial_gc();
-      FLAG_SET_DEFAULT(SOLARIS_ONLY(UseISM) NOT_SOLARIS(UseLargePages), false);
-=======
                   "Using Serial GC and default page size because of %s\n",
                   ForceSharedSpaces ? "-Xshare:on" : "-Xshare:dump");
       force_serial_gc();
       FLAG_SET_DEFAULT(UseLargePages, false);
->>>>>>> eb8bd999
     } else {
       if (UseSharedSpaces && Verbose) {
         jio_fprintf(defaultStream::error_stream(),
@@ -1885,11 +1815,8 @@
   status = status && verify_interval(TLABWasteTargetPercent,
                                      1, 100, "TLABWasteTargetPercent");
 
-<<<<<<< HEAD
-=======
   status = status && verify_object_alignment();
 
->>>>>>> eb8bd999
   return status;
 }
 
@@ -2582,28 +2509,16 @@
       FLAG_SET_CMDLINE(bool, ScavengeBeforeFullGC, false);
 #endif
     } else if (match_option(option, "-XX:CMSParPromoteBlocksToClaim=", &tail)) {
-<<<<<<< HEAD
       julong cms_blocks_to_claim = (julong)atol(tail);
       FLAG_SET_CMDLINE(uintx, CMSParPromoteBlocksToClaim, cms_blocks_to_claim);
       jio_fprintf(defaultStream::error_stream(),
         "Please use -XX:OldPLABSize in place of "
         "-XX:CMSParPromoteBlocksToClaim in the future\n");
     } else if (match_option(option, "-XX:ParCMSPromoteBlocksToClaim=", &tail)) {
-=======
->>>>>>> eb8bd999
       julong cms_blocks_to_claim = (julong)atol(tail);
       FLAG_SET_CMDLINE(uintx, CMSParPromoteBlocksToClaim, cms_blocks_to_claim);
       jio_fprintf(defaultStream::error_stream(),
         "Please use -XX:OldPLABSize in place of "
-<<<<<<< HEAD
-=======
-        "-XX:CMSParPromoteBlocksToClaim in the future\n");
-    } else if (match_option(option, "-XX:ParCMSPromoteBlocksToClaim=", &tail)) {
-      julong cms_blocks_to_claim = (julong)atol(tail);
-      FLAG_SET_CMDLINE(uintx, CMSParPromoteBlocksToClaim, cms_blocks_to_claim);
-      jio_fprintf(defaultStream::error_stream(),
-        "Please use -XX:OldPLABSize in place of "
->>>>>>> eb8bd999
         "-XX:ParCMSPromoteBlocksToClaim in the future\n");
     } else if (match_option(option, "-XX:ParallelGCOldGenAllocBufferSize=", &tail)) {
       julong old_plab_size = 0;
@@ -3002,12 +2917,9 @@
   UseCompressedOops = false;
 #endif
 
-<<<<<<< HEAD
-=======
   // Set object alignment values.
   set_object_alignment();
 
->>>>>>> eb8bd999
 #ifdef SERIALGC
   force_serial_gc();
 #endif // SERIALGC
@@ -3068,14 +2980,6 @@
   FLAG_SET_DEFAULT(UseBiasedLocking, false);
   LP64_ONLY(FLAG_SET_DEFAULT(UseCompressedOops, false));
 #endif // CC_INTERP
-<<<<<<< HEAD
-
-#ifdef ZERO
-  // Clear flags not supported by Zero
-  FLAG_SET_DEFAULT(TaggedStackInterpreter, false);
-#endif // ZERO
-=======
->>>>>>> eb8bd999
 
 #ifdef COMPILER2
   if (!UseBiasedLocking || EmitSync != 0) {
@@ -3101,17 +3005,12 @@
     CommandLineFlags::printSetFlags();
   }
 
-<<<<<<< HEAD
-  if (PrintFlagsFinal) {
-    CommandLineFlags::printFlags();
-=======
   // Apply CPU specific policy for the BiasedLocking
   if (UseBiasedLocking) {
     if (!VM_Version::use_biased_locking() &&
         !(FLAG_IS_CMDLINE(UseBiasedLocking))) {
       UseBiasedLocking = false;
     }
->>>>>>> eb8bd999
   }
 
   return JNI_OK;
