/*
 * Copyright (c) 1997, 2015, Oracle and/or its affiliates. All rights reserved.
 * DO NOT ALTER OR REMOVE COPYRIGHT NOTICES OR THIS FILE HEADER.
 *
 * This code is free software; you can redistribute it and/or modify it
 * under the terms of the GNU General Public License version 2 only, as
 * published by the Free Software Foundation.
 *
 * This code is distributed in the hope that it will be useful, but WITHOUT
 * ANY WARRANTY; without even the implied warranty of MERCHANTABILITY or
 * FITNESS FOR A PARTICULAR PURPOSE.  See the GNU General Public License
 * version 2 for more details (a copy is included in the LICENSE file that
 * accompanied this code).
 *
 * You should have received a copy of the GNU General Public License version
 * 2 along with this work; if not, write to the Free Software Foundation,
 * Inc., 51 Franklin St, Fifth Floor, Boston, MA 02110-1301 USA.
 *
 * Please contact Oracle, 500 Oracle Parkway, Redwood Shores, CA 94065 USA
 * or visit www.oracle.com if you need additional information or have any
 * questions.
 *
 */

#ifndef SHARE_VM_RUNTIME_ARGUMENTS_HPP
#define SHARE_VM_RUNTIME_ARGUMENTS_HPP

#include "runtime/java.hpp"
#include "runtime/os.hpp"
#include "runtime/perfData.hpp"
#include "utilities/debug.hpp"
#include "utilities/top.hpp"

// Arguments parses the command line and recognizes options

// Invocation API hook typedefs (these should really be defined in jni.hpp)
extern "C" {
  typedef void (JNICALL *abort_hook_t)(void);
  typedef void (JNICALL *exit_hook_t)(jint code);
  typedef jint (JNICALL *vfprintf_hook_t)(FILE *fp, const char *format, va_list args)  ATTRIBUTE_PRINTF(2, 0);
}

// Forward declarations

class SysClassPath;

// Element describing System and User (-Dkey=value flags) defined property.

class SystemProperty: public CHeapObj<mtInternal> {
 private:
  char*           _key;
  char*           _value;
  SystemProperty* _next;
  bool            _writeable;
  bool writeable()   { return _writeable; }

 public:
  // Accessors
  const char* key() const                   { return _key; }
  char* value() const                       { return _value; }
  SystemProperty* next() const              { return _next; }
  void set_next(SystemProperty* next)       { _next = next; }
  bool set_value(const char *value) {
    if (writeable()) {
      if (_value != NULL) {
        FreeHeap(_value);
      }
      _value = AllocateHeap(strlen(value)+1, mtInternal);
      if (_value != NULL) {
        strcpy(_value, value);
      }
      return true;
    }
    return false;
  }

  void append_value(const char *value) {
    char *sp;
    size_t len = 0;
    if (value != NULL) {
      len = strlen(value);
      if (_value != NULL) {
        len += strlen(_value);
      }
      sp = AllocateHeap(len+2, mtInternal);
      if (sp != NULL) {
        if (_value != NULL) {
          strcpy(sp, _value);
          strcat(sp, os::path_separator());
          strcat(sp, value);
          FreeHeap(_value);
        } else {
          strcpy(sp, value);
        }
        _value = sp;
      }
    }
  }

  // Constructor
  SystemProperty(const char* key, const char* value, bool writeable) {
    if (key == NULL) {
      _key = NULL;
    } else {
      _key = AllocateHeap(strlen(key)+1, mtInternal);
      strcpy(_key, key);
    }
    if (value == NULL) {
      _value = NULL;
    } else {
      _value = AllocateHeap(strlen(value)+1, mtInternal);
      strcpy(_value, value);
    }
    _next = NULL;
    _writeable = writeable;
  }
};


// For use by -agentlib, -agentpath and -Xrun
class AgentLibrary : public CHeapObj<mtInternal> {
  friend class AgentLibraryList;
public:
  // Is this library valid or not. Don't rely on os_lib == NULL as statically
  // linked lib could have handle of RTLD_DEFAULT which == 0 on some platforms
  enum AgentState {
    agent_invalid = 0,
    agent_valid   = 1
  };

 private:
  char*           _name;
  char*           _options;
  void*           _os_lib;
  bool            _is_absolute_path;
  bool            _is_static_lib;
  AgentState      _state;
  AgentLibrary*   _next;

 public:
  // Accessors
  const char* name() const                  { return _name; }
  char* options() const                     { return _options; }
  bool is_absolute_path() const             { return _is_absolute_path; }
  void* os_lib() const                      { return _os_lib; }
  void set_os_lib(void* os_lib)             { _os_lib = os_lib; }
  AgentLibrary* next() const                { return _next; }
  bool is_static_lib() const                { return _is_static_lib; }
  void set_static_lib(bool is_static_lib)   { _is_static_lib = is_static_lib; }
  bool valid()                              { return (_state == agent_valid); }
  void set_valid()                          { _state = agent_valid; }
  void set_invalid()                        { _state = agent_invalid; }

  // Constructor
  AgentLibrary(const char* name, const char* options, bool is_absolute_path, void* os_lib) {
    _name = AllocateHeap(strlen(name)+1, mtInternal);
    strcpy(_name, name);
    if (options == NULL) {
      _options = NULL;
    } else {
      _options = AllocateHeap(strlen(options)+1, mtInternal);
      strcpy(_options, options);
    }
    _is_absolute_path = is_absolute_path;
    _os_lib = os_lib;
    _next = NULL;
    _state = agent_invalid;
    _is_static_lib = false;
  }
};

// maintain an order of entry list of AgentLibrary
class AgentLibraryList VALUE_OBJ_CLASS_SPEC {
 private:
  AgentLibrary*   _first;
  AgentLibrary*   _last;
 public:
  bool is_empty() const                     { return _first == NULL; }
  AgentLibrary* first() const               { return _first; }

  // add to the end of the list
  void add(AgentLibrary* lib) {
    if (is_empty()) {
      _first = _last = lib;
    } else {
      _last->_next = lib;
      _last = lib;
    }
    lib->_next = NULL;
  }

  // search for and remove a library known to be in the list
  void remove(AgentLibrary* lib) {
    AgentLibrary* curr;
    AgentLibrary* prev = NULL;
    for (curr = first(); curr != NULL; prev = curr, curr = curr->next()) {
      if (curr == lib) {
        break;
      }
    }
    assert(curr != NULL, "always should be found");

    if (curr != NULL) {
      // it was found, by-pass this library
      if (prev == NULL) {
        _first = curr->_next;
      } else {
        prev->_next = curr->_next;
      }
      if (curr == _last) {
        _last = prev;
      }
      curr->_next = NULL;
    }
  }

  AgentLibraryList() {
    _first = NULL;
    _last = NULL;
  }
};

// Helper class for controlling the lifetime of JavaVMInitArgs objects.
class ScopedVMInitArgs;

class Arguments : AllStatic {
  friend class VMStructs;
  friend class JvmtiExport;
  friend class CodeCacheExtensions;
 public:
  // Operation modi
  enum Mode {
    _int,       // corresponds to -Xint
    _mixed,     // corresponds to -Xmixed
    _comp       // corresponds to -Xcomp
  };

  enum ArgsRange {
    arg_unreadable = -3,
    arg_too_small  = -2,
    arg_too_big    = -1,
    arg_in_range   = 0
  };

 private:

  // an array containing all flags specified in the .hotspotrc file
  static char** _jvm_flags_array;
  static int    _num_jvm_flags;
  // an array containing all jvm arguments specified in the command line
  static char** _jvm_args_array;
  static int    _num_jvm_args;
  // string containing all java command (class/jarfile name and app args)
  static char* _java_command;

  // Property list
  static SystemProperty* _system_properties;

  // Quick accessor to System properties in the list:
  static SystemProperty *_sun_boot_library_path;
  static SystemProperty *_java_library_path;
  static SystemProperty *_java_home;
  static SystemProperty *_java_class_path;
  static SystemProperty *_sun_boot_class_path;
  static SystemProperty *_jdk_boot_class_path_append;

  // temporary: to emit warning if the default ext dirs are not empty.
  // remove this variable when the warning is no longer needed.
  static char* _ext_dirs;

  // java.vendor.url.bug, bug reporting URL for fatal errors.
  static const char* _java_vendor_url_bug;

  // sun.java.launcher, private property to provide information about
  // java launcher
  static const char* _sun_java_launcher;

  // sun.java.launcher.pid, private property
  static int    _sun_java_launcher_pid;

  // was this VM created via the -XXaltjvm=<path> option
  static bool   _sun_java_launcher_is_altjvm;

  // Option flags
  static bool   _has_profile;
  static const char*  _gc_log_filename;
  // Value of the conservative maximum heap alignment needed
  static size_t  _conservative_max_heap_alignment;

  static uintx  _min_heap_size;

  // -Xrun arguments
  static AgentLibraryList _libraryList;
  static void add_init_library(const char* name, char* options)
    { _libraryList.add(new AgentLibrary(name, options, false, NULL)); }

  // -agentlib and -agentpath arguments
  static AgentLibraryList _agentList;
  static void add_init_agent(const char* name, char* options, bool absolute_path)
    { _agentList.add(new AgentLibrary(name, options, absolute_path, NULL)); }

  // Late-binding agents not started via arguments
  static void add_loaded_agent(AgentLibrary *agentLib)
    { _agentList.add(agentLib); }
  static void add_loaded_agent(const char* name, char* options, bool absolute_path, void* os_lib)
    { _agentList.add(new AgentLibrary(name, options, absolute_path, os_lib)); }

  // Operation modi
  static Mode _mode;
  static void set_mode_flags(Mode mode);
  static bool _java_compiler;
  static void set_java_compiler(bool arg) { _java_compiler = arg; }
  static bool java_compiler()   { return _java_compiler; }

  // Capture the index location of -Xbootclasspath\a within sysclasspath.
  // Used when setting up the bootstrap search path in order to
  // mark the boot loader's append path observability boundary.
  static int _bootclassloader_append_index;

  // -Xpatch flag
  static char** _patch_dirs;
  static int _patch_dirs_count;
  static void set_patch_dirs(char** dirs) { _patch_dirs = dirs; }
  static void set_patch_dirs_count(int count) { _patch_dirs_count = count; }

  // -Xdebug flag
  static bool _xdebug_mode;
  static void set_xdebug_mode(bool arg) { _xdebug_mode = arg; }
  static bool xdebug_mode()             { return _xdebug_mode; }

  // Used to save default settings
  static bool _AlwaysCompileLoopMethods;
  static bool _UseOnStackReplacement;
  static bool _BackgroundCompilation;
  static bool _ClipInlining;
  static bool _CIDynamicCompilePriority;
  static intx _Tier3InvokeNotifyFreqLog;
  static intx _Tier4InvocationThreshold;

  // Tiered
  static void set_tiered_flags();
  // CMS/ParNew garbage collectors
  static void set_parnew_gc_flags();
  static void set_cms_and_parnew_gc_flags();
  // UseParallel[Old]GC
  static void set_parallel_gc_flags();
  // Garbage-First (UseG1GC)
  static void set_g1_gc_flags();
  // GC ergonomics
  static void set_conservative_max_heap_alignment();
  static void set_use_compressed_oops();
  static void set_use_compressed_klass_ptrs();
  static void select_gc();
  static void set_ergonomics_flags();
  static void set_shared_spaces_flags();
  // limits the given memory size by the maximum amount of memory this process is
  // currently allowed to allocate or reserve.
  static julong limit_by_allocatable_memory(julong size);
  // Setup heap size
  static void set_heap_size();
  // Based on automatic selection criteria, should the
  // low pause collector be used.
  static bool should_auto_select_low_pause_collector();

  // Bytecode rewriting
  static void set_bytecode_flags();

  // Invocation API hooks
  static abort_hook_t     _abort_hook;
  static exit_hook_t      _exit_hook;
  static vfprintf_hook_t  _vfprintf_hook;

  // System properties
  static bool add_property(const char* prop);

  // Aggressive optimization flags.
  static jint set_aggressive_opts_flags();

  // Argument parsing
  static void do_pd_flag_adjustments();
  static bool parse_argument(const char* arg, Flag::Flags origin);
  static bool process_argument(const char* arg, jboolean ignore_unrecognized, Flag::Flags origin);
  static void process_java_launcher_argument(const char*, void*);
  static void process_java_compiler_argument(const char* arg);
  static jint parse_options_environment_variable(const char* name, ScopedVMInitArgs* vm_args);
  static jint parse_java_tool_options_environment_variable(ScopedVMInitArgs* vm_args);
  static jint parse_java_options_environment_variable(ScopedVMInitArgs* vm_args);
  static jint parse_vm_options_file(const char* file_name, ScopedVMInitArgs* vm_args);
  static jint parse_options_buffer(const char* name, char* buffer, const size_t buf_len, ScopedVMInitArgs* vm_args);
  static jint insert_vm_options_file(const JavaVMInitArgs* args,
                                     char** flags_file,
                                     char** vm_options_file,
                                     const int vm_options_file_pos,
                                     ScopedVMInitArgs* vm_options_file_args,
                                     ScopedVMInitArgs* args_out);
  static jint match_special_option_and_act(const JavaVMInitArgs* args,
                                           char** flags_file,
                                           char** vm_options_file,
                                           ScopedVMInitArgs* vm_options_file_args,
                                           ScopedVMInitArgs* args_out);

  static jint parse_vm_init_args(const JavaVMInitArgs *java_tool_options_args,
                                 const JavaVMInitArgs *java_options_args,
                                 const JavaVMInitArgs *cmd_line_args);
  static jint parse_each_vm_init_arg(const JavaVMInitArgs* args, SysClassPath* scp_p, bool* scp_assembly_required_p, Flag::Flags origin);
  static jint finalize_vm_init_args(SysClassPath* scp_p, bool scp_assembly_required);
  static bool is_bad_option(const JavaVMOption* option, jboolean ignore, const char* option_type);

  static bool is_bad_option(const JavaVMOption* option, jboolean ignore) {
    return is_bad_option(option, ignore, NULL);
  }

  static void describe_range_error(ArgsRange errcode);
  static ArgsRange check_memory_size(julong size, julong min_size);
  static ArgsRange parse_memory_size(const char* s, julong* long_arg,
                                     julong min_size);
  // Parse a string for a unsigned integer.  Returns true if value
  // is an unsigned integer greater than or equal to the minimum
  // parameter passed and returns the value in uintx_arg.  Returns
  // false otherwise, with uintx_arg undefined.
  static bool parse_uintx(const char* value, uintx* uintx_arg,
                          uintx min_size);

  // methods to build strings from individual args
  static void build_jvm_args(const char* arg);
  static void build_jvm_flags(const char* arg);
  static void add_string(char*** bldarray, int* count, const char* arg);
  static const char* build_resource_string(char** args, int count);

  static bool methodExists(
    char* className, char* methodName,
    int classesNum, char** classes, bool* allMethods,
    int methodsNum, char** methods, bool* allClasses
  );

  static void parseOnlyLine(
    const char* line,
    short* classesNum, short* classesMax, char*** classes, bool** allMethods,
    short* methodsNum, short* methodsMax, char*** methods, bool** allClasses
  );

  // Returns true if the string s is in the list of flags that have recently
  // been made obsolete.  If we detect one of these flags on the command
  // line, instead of failing we print a warning message and ignore the
  // flag.  This gives the user a release or so to stop using the flag.
  static bool is_newly_obsolete(const char* s, JDK_Version* buffer);

  static short  CompileOnlyClassesNum;
  static short  CompileOnlyClassesMax;
  static char** CompileOnlyClasses;
  static bool*  CompileOnlyAllMethods;

  static short  CompileOnlyMethodsNum;
  static short  CompileOnlyMethodsMax;
  static char** CompileOnlyMethods;
  static bool*  CompileOnlyAllClasses;

  static short  InterpretOnlyClassesNum;
  static short  InterpretOnlyClassesMax;
  static char** InterpretOnlyClasses;
  static bool*  InterpretOnlyAllMethods;

  static bool   CheckCompileOnly;

  static char*  SharedArchivePath;

 public:
  // Scale compile thresholds
  // Returns threshold scaled with CompileThresholdScaling
  static intx scaled_compile_threshold(intx threshold, double scale);
  static intx scaled_compile_threshold(intx threshold) {
    return scaled_compile_threshold(threshold, CompileThresholdScaling);
  }
  // Returns freq_log scaled with CompileThresholdScaling
  static intx scaled_freq_log(intx freq_log, double scale);
  static intx scaled_freq_log(intx freq_log) {
    return scaled_freq_log(freq_log, CompileThresholdScaling);
  }

  // Parses the arguments, first phase
  static jint parse(const JavaVMInitArgs* args);
  // Apply ergonomics
  static jint apply_ergo();
  // Adjusts the arguments after the OS have adjusted the arguments
  static jint adjust_after_os();

  static void set_gc_specific_flags();
  static inline bool gc_selected(); // whether a gc has been selected
  static void select_gc_ergonomically();

  // Check for consistency in the selection of the garbage collector.
  static bool check_gc_consistency();        // Check user-selected gc
  static void check_deprecated_gc_flags();
  // Check consistency or otherwise of VM argument settings
  static bool check_vm_args_consistency();
  // Used by os_solaris
  static bool process_settings_file(const char* file_name, bool should_exist, jboolean ignore_unrecognized);

  static size_t conservative_max_heap_alignment() { return _conservative_max_heap_alignment; }
  // Return the maximum size a heap with compressed oops can take
  static size_t max_heap_for_compressed_oops();

  // return a char* array containing all options
  static char** jvm_flags_array()          { return _jvm_flags_array; }
  static char** jvm_args_array()           { return _jvm_args_array; }
  static int num_jvm_flags()               { return _num_jvm_flags; }
  static int num_jvm_args()                { return _num_jvm_args; }
  // return the arguments passed to the Java application
  static const char* java_command()        { return _java_command; }

  // print jvm_flags, jvm_args and java_command
  static void print_on(outputStream* st);
  static void print_summary_on(outputStream* st);

  // convenient methods to obtain / print jvm_flags and jvm_args
  static const char* jvm_flags()           { return build_resource_string(_jvm_flags_array, _num_jvm_flags); }
  static const char* jvm_args()            { return build_resource_string(_jvm_args_array, _num_jvm_args); }
  static void print_jvm_flags_on(outputStream* st);
  static void print_jvm_args_on(outputStream* st);

  // -Dkey=value flags
  static SystemProperty*  system_properties()   { return _system_properties; }
  static const char*    get_property(const char* key);

  // -Djava.vendor.url.bug
  static const char* java_vendor_url_bug()  { return _java_vendor_url_bug; }

  // -Dsun.java.launcher
  static const char* sun_java_launcher()    { return _sun_java_launcher; }
  // Was VM created by a Java launcher?
  static bool created_by_java_launcher();
  // -Dsun.java.launcher.is_altjvm
  static bool sun_java_launcher_is_altjvm();
  // -Dsun.java.launcher.pid
  static int sun_java_launcher_pid()        { return _sun_java_launcher_pid; }

  // -Xloggc:<file>, if not specified will be NULL
  static const char* gc_log_filename()      { return _gc_log_filename; }

  // -Xprof
  static bool has_profile()                 { return _has_profile; }

  // -Xms
  static size_t min_heap_size()             { return _min_heap_size; }
  static void  set_min_heap_size(size_t v)  { _min_heap_size = v;  }

  // -Xbootclasspath/a
  static int  bootclassloader_append_index() {
    return _bootclassloader_append_index;
  }
  static void set_bootclassloader_append_index(int value) {
    _bootclassloader_append_index = value;
  }

  // -Xpatch
  static char** patch_dirs()             { return _patch_dirs; }
  static int patch_dirs_count()          { return _patch_dirs_count; }

  // -Xrun
  static AgentLibrary* libraries()          { return _libraryList.first(); }
  static bool init_libraries_at_startup()   { return !_libraryList.is_empty(); }
  static void convert_library_to_agent(AgentLibrary* lib)
                                            { _libraryList.remove(lib);
                                              _agentList.add(lib); }

  // -agentlib -agentpath
  static AgentLibrary* agents()             { return _agentList.first(); }
  static bool init_agents_at_startup()      { return !_agentList.is_empty(); }

  // abort, exit, vfprintf hooks
  static abort_hook_t    abort_hook()       { return _abort_hook; }
  static exit_hook_t     exit_hook()        { return _exit_hook; }
  static vfprintf_hook_t vfprintf_hook()    { return _vfprintf_hook; }

  static bool GetCheckCompileOnly ()        { return CheckCompileOnly; }

  static const char* GetSharedArchivePath() { return SharedArchivePath; }

  static bool CompileMethod(char* className, char* methodName) {
    return
      methodExists(
        className, methodName,
        CompileOnlyClassesNum, CompileOnlyClasses, CompileOnlyAllMethods,
        CompileOnlyMethodsNum, CompileOnlyMethods, CompileOnlyAllClasses
      );
  }

  // Java launcher properties
  static void process_sun_java_launcher_properties(JavaVMInitArgs* args);

  // System properties
  static void init_system_properties();

  // Update/Initialize System properties after JDK version number is known
  static void init_version_specific_system_properties();

  // Property List manipulation
  static void PropertyList_add(SystemProperty *element);
  static void PropertyList_add(SystemProperty** plist, SystemProperty *element);
  static void PropertyList_add(SystemProperty** plist, const char* k, const char* v);
  static void PropertyList_unique_add(SystemProperty** plist, const char* k, const char* v) {
    PropertyList_unique_add(plist, k, v, false);
  }
  static void PropertyList_unique_add(SystemProperty** plist, const char* k, const char* v, jboolean append);
  static const char* PropertyList_get_value(SystemProperty* plist, const char* key);
  static int  PropertyList_count(SystemProperty* pl);
  static const char* PropertyList_get_key_at(SystemProperty* pl,int index);
  static char* PropertyList_get_value_at(SystemProperty* pl,int index);

  // Miscellaneous System property value getter and setters.
  static void set_dll_dir(const char *value) { _sun_boot_library_path->set_value(value); }
  static void set_java_home(const char *value) { _java_home->set_value(value); }
  static void set_library_path(const char *value) { _java_library_path->set_value(value); }
  static void set_ext_dirs(char *value)     { _ext_dirs = os::strdup_check_oom(value); }
<<<<<<< HEAD
  static void set_sysclasspath(const char *value) { _sun_boot_class_path->set_value(value); }
  static void append_sysclasspath(const char *value) { _sun_boot_class_path->append_value(value); }
=======
  static void set_jdkbootclasspath_append();
  static void set_sysclasspath(char *value) {
    _sun_boot_class_path->set_value(value);
    set_jdkbootclasspath_append();
  }
  static void append_sysclasspath(const char *value) {
    _sun_boot_class_path->append_value(value);
    set_jdkbootclasspath_append();
  }
>>>>>>> aa109797

  static char* get_java_home() { return _java_home->value(); }
  static char* get_dll_dir() { return _sun_boot_library_path->value(); }
  static char* get_sysclasspath() { return _sun_boot_class_path->value(); }
  static char* get_ext_dirs()        { return _ext_dirs;  }
  static char* get_appclasspath() { return _java_class_path->value(); }
  static void  fix_appclasspath();


  // Operation modi
  static Mode mode()                        { return _mode; }
  static bool is_interpreter_only() { return mode() == _int; }


  // Utility: copies src into buf, replacing "%%" with "%" and "%p" with pid.
  static bool copy_expand_pid(const char* src, size_t srclen, char* buf, size_t buflen);

  static void check_unsupported_dumping_properties() NOT_CDS_RETURN;
};

bool Arguments::gc_selected() {
  return UseConcMarkSweepGC || UseG1GC || UseParallelGC || UseParallelOldGC || UseSerialGC;
}

// Disable options not supported in this release, with a warning if they
// were explicitly requested on the command-line
#define UNSUPPORTED_OPTION(opt, description)                    \
do {                                                            \
  if (opt) {                                                    \
    if (FLAG_IS_CMDLINE(opt)) {                                 \
      warning(description " is disabled in this release.");     \
    }                                                           \
    FLAG_SET_DEFAULT(opt, false);                               \
  }                                                             \
} while(0)

#endif // SHARE_VM_RUNTIME_ARGUMENTS_HPP<|MERGE_RESOLUTION|>--- conflicted
+++ resolved
@@ -612,12 +612,8 @@
   static void set_java_home(const char *value) { _java_home->set_value(value); }
   static void set_library_path(const char *value) { _java_library_path->set_value(value); }
   static void set_ext_dirs(char *value)     { _ext_dirs = os::strdup_check_oom(value); }
-<<<<<<< HEAD
-  static void set_sysclasspath(const char *value) { _sun_boot_class_path->set_value(value); }
-  static void append_sysclasspath(const char *value) { _sun_boot_class_path->append_value(value); }
-=======
   static void set_jdkbootclasspath_append();
-  static void set_sysclasspath(char *value) {
+  static void set_sysclasspath(const char *value) {
     _sun_boot_class_path->set_value(value);
     set_jdkbootclasspath_append();
   }
@@ -625,7 +621,6 @@
     _sun_boot_class_path->append_value(value);
     set_jdkbootclasspath_append();
   }
->>>>>>> aa109797
 
   static char* get_java_home() { return _java_home->value(); }
   static char* get_dll_dir() { return _sun_boot_library_path->value(); }
