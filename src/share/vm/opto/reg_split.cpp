#ifdef USE_PRAGMA_IDENT_SRC
#pragma ident "@(#)reg_split.cpp	1.81 07/05/05 17:06:27 JVM"
#endif
/*
 * Copyright 2000-2008 Sun Microsystems, Inc.  All Rights Reserved.
 * DO NOT ALTER OR REMOVE COPYRIGHT NOTICES OR THIS FILE HEADER.
 *
 * This code is free software; you can redistribute it and/or modify it
 * under the terms of the GNU General Public License version 2 only, as
 * published by the Free Software Foundation.
 *
 * This code is distributed in the hope that it will be useful, but WITHOUT
 * ANY WARRANTY; without even the implied warranty of MERCHANTABILITY or
 * FITNESS FOR A PARTICULAR PURPOSE.  See the GNU General Public License
 * version 2 for more details (a copy is included in the LICENSE file that
 * accompanied this code).
 *
 * You should have received a copy of the GNU General Public License version
 * 2 along with this work; if not, write to the Free Software Foundation,
 * Inc., 51 Franklin St, Fifth Floor, Boston, MA 02110-1301 USA.
 *
 * Please contact Sun Microsystems, Inc., 4150 Network Circle, Santa Clara,
 * CA 95054 USA or visit www.sun.com if you need additional information or
 * have any questions.
 *  
 */

#include "incls/_precompiled.incl"
#include "incls/_reg_split.cpp.incl"

//------------------------------Split--------------------------------------
// Walk the graph in RPO and for each lrg which spills, propogate reaching
// definitions.  During propogation, split the live range around regions of
// High Register Pressure (HRP).  If a Def is in a region of Low Register
// Pressure (LRP), it will not get spilled until we encounter a region of
// HRP between it and one of its uses.  We will spill at the transition
// point between LRP and HRP.  Uses in the HRP region will use the spilled
// Def.  The first Use outside the HRP region will generate a SpillCopy to
// hoist the live range back up into a register, and all subsequent uses
// will use that new Def until another HRP region is encountered.  Defs in
// HRP regions will get trailing SpillCopies to push the LRG down into the
// stack immediately.
//
// As a side effect, unlink from (hence make dead) coalesced copies.
//

static const char out_of_nodes[] = "out of nodes during split";

//------------------------------get_spillcopy_wide-----------------------------
// Get a SpillCopy node with wide-enough masks.  Use the 'wide-mask', the
// wide ideal-register spill-mask if possible.  If the 'wide-mask' does
// not cover the input (or output), use the input (or output) mask instead.
Node *PhaseChaitin::get_spillcopy_wide( Node *def, Node *use, uint uidx ) {
  // If ideal reg doesn't exist we've got a bad schedule happening
  // that is forcing us to spill something that isn't spillable.
  // Bail rather than abort
  int ireg = def->ideal_reg();
  if( ireg == 0 || ireg == Op_RegFlags ) {
    assert(false, "attempted to spill a non-spillable item");
    C->record_method_not_compilable("attempted to spill a non-spillable item");
    return NULL;
  }
  if (C->check_node_count(NodeLimitFudgeFactor, out_of_nodes)) {
    return NULL;
  }
  const RegMask *i_mask = &def->out_RegMask();
  const RegMask *w_mask = C->matcher()->idealreg2spillmask[ireg];
  const RegMask *o_mask = use ? &use->in_RegMask(uidx) : w_mask;
  const RegMask *w_i_mask = w_mask->overlap( *i_mask ) ? w_mask : i_mask;
  const RegMask *w_o_mask;

  if( w_mask->overlap( *o_mask ) && // Overlap AND
      ((ireg != Op_RegL && ireg != Op_RegD // Single use or aligned
#ifdef _LP64
        && ireg != Op_RegP
#endif
         ) || o_mask->is_aligned_Pairs()) ) {
    // Don't come here for mis-aligned doubles
    w_o_mask = w_mask;
  } else {                      // wide ideal mask does not overlap with o_mask
    // Mis-aligned doubles come here and XMM->FPR moves on x86.
    w_o_mask = o_mask;          // Must target desired registers
    // Does the ideal-reg-mask overlap with o_mask?  I.e., can I use
    // a reg-reg move or do I need a trip across register classes
    // (and thus through memory)?
    if( !C->matcher()->idealreg2regmask[ireg]->overlap( *o_mask) && o_mask->is_UP() )
      // Here we assume a trip through memory is required.
      w_i_mask = &C->FIRST_STACK_mask();
  }
  return new (C) MachSpillCopyNode( def, *w_i_mask, *w_o_mask );
}

//------------------------------insert_proj------------------------------------
// Insert the spill at chosen location.  Skip over any interveneing Proj's or
// Phis.  Skip over a CatchNode and projs, inserting in the fall-through block
// instead.  Update high-pressure indices.  Create a new live range.
void PhaseChaitin::insert_proj( Block *b, uint i, Node *spill, uint maxlrg ) {
  // Skip intervening ProjNodes.  Do not insert between a ProjNode and
  // its definer.
  while( i < b->_nodes.size() && 
         (b->_nodes[i]->is_Proj() ||
          b->_nodes[i]->is_Phi() ) )
    i++;

  // Do not insert between a call and his Catch
  if( b->_nodes[i]->is_Catch() ) {
    // Put the instruction at the top of the fall-thru block.
    // Find the fall-thru projection
    while( 1 ) {
      const CatchProjNode *cp = b->_nodes[++i]->as_CatchProj();
      if( cp->_con == CatchProjNode::fall_through_index )
        break;
    }
    int sidx = i - b->end_idx()-1;
    b = b->_succs[sidx];        // Switch to successor block
    i = 1;                      // Right at start of block
  }

  b->_nodes.insert(i,spill);    // Insert node in block
  _cfg._bbs.map(spill->_idx,b); // Update node->block mapping to reflect
  // Adjust the point where we go hi-pressure
  if( i <= b->_ihrp_index ) b->_ihrp_index++;
  if( i <= b->_fhrp_index ) b->_fhrp_index++;

  // Assign a new Live Range Number to the SpillCopy and grow
  // the node->live range mapping.
  new_lrg(spill,maxlrg);
}

//------------------------------split_DEF--------------------------------------
// There are four catagories of Split; UP/DOWN x DEF/USE
// Only three of these really occur as DOWN/USE will always color
// Any Split with a DEF cannot CISC-Spill now.  Thus we need
// two helper routines, one for Split DEFS (insert after instruction),
// one for Split USES (insert before instruction).  DEF insertion
// happens inside Split, where the Leaveblock array is updated.
uint PhaseChaitin::split_DEF( Node *def, Block *b, int loc, uint maxlrg, Node **Reachblock, Node **debug_defs, GrowableArray<uint> splits, int slidx ) {
#ifdef ASSERT
  // Increment the counter for this lrg
  splits.at_put(slidx, splits.at(slidx)+1);
#endif
  // If we are spilling the memory op for an implicit null check, at the
  // null check location (ie - null check is in HRP block) we need to do
  // the null-check first, then spill-down in the following block.
  // (The implicit_null_check function ensures the use is also dominated 
  // by the branch-not-taken block.)
  Node *be = b->end();
  if( be->is_MachNullCheck() && be->in(1) == def && def == b->_nodes[loc] ) {
    // Spill goes in the branch-not-taken block
    b = b->_succs[b->_nodes[b->end_idx()+1]->Opcode() == Op_IfTrue];
    loc = 0;                    // Just past the Region
  }
  assert( loc >= 0, "must insert past block head" );

  // Get a def-side SpillCopy
  Node *spill = get_spillcopy_wide(def,NULL,0);
  // Did we fail to split?, then bail
  if (!spill) {
    return 0;
  }

  // Insert the spill at chosen location
  insert_proj( b, loc+1, spill, maxlrg++);

  // Insert new node into Reaches array
  Reachblock[slidx] = spill;
  // Update debug list of reaching down definitions by adding this one
  debug_defs[slidx] = spill;

  // return updated count of live ranges
  return maxlrg;
}

//------------------------------split_USE--------------------------------------
// Splits at uses can involve redeffing the LRG, so no CISC Spilling there.
// Debug uses want to know if def is already stack enabled.
uint PhaseChaitin::split_USE( Node *def, Block *b, Node *use, uint useidx, uint maxlrg, bool def_down, bool cisc_sp, GrowableArray<uint> splits, int slidx ) {
#ifdef ASSERT
  // Increment the counter for this lrg
  splits.at_put(slidx, splits.at(slidx)+1);
#endif

  // Some setup stuff for handling debug node uses
  JVMState* jvms = use->jvms();
  uint debug_start = jvms ? jvms->debug_start() : 999999;
  uint debug_end   = jvms ? jvms->debug_end()   : 999999;
  
  //-------------------------------------------
  // Check for use of debug info
  if (useidx >= debug_start && useidx < debug_end) {
    // Actually it's perfectly legal for constant debug info to appear
    // just unlikely.  In this case the optimizer left a ConI of a 4
    // as both inputs to a Phi with only a debug use.  It's a single-def
    // live range of a rematerializable value.  The live range spills, 
    // rematerializes and now the ConI directly feeds into the debug info.
    // assert(!def->is_Con(), "constant debug info already constructed directly");

    // Special split handling for Debug Info
    // If DEF is DOWN, just hook the edge and return
    // If DEF is UP, Split it DOWN for this USE.
    if( def->is_Mach() ) {
      if( def_down ) {
        // DEF is DOWN, so connect USE directly to the DEF
        use->set_req(useidx, def);
      } else {
        // Block and index where the use occurs.
        Block *b = _cfg._bbs[use->_idx];
        // Put the clone just prior to use
        int bindex = b->find_node(use);
        // DEF is UP, so must copy it DOWN and hook in USE
        // Insert SpillCopy before the USE, which uses DEF as its input,
        // and defs a new live range, which is used by this node.
        Node *spill = get_spillcopy_wide(def,use,useidx); 
        // did we fail to split?
        if (!spill) {
          // Bail
          return 0;
        }
        // insert into basic block
        insert_proj( b, bindex, spill, maxlrg++ );
        // Use the new split
        use->set_req(useidx,spill);
      }
      // No further split handling needed for this use
      return maxlrg;
    }  // End special splitting for debug info live range
  }  // If debug info

  // CISC-SPILLING
  // Finally, check to see if USE is CISC-Spillable, and if so,
  // gather_lrg_masks will add the flags bit to its mask, and
  // no use side copy is needed.  This frees up the live range
  // register choices without causing copy coalescing, etc.
  if( UseCISCSpill && cisc_sp ) {
    int inp = use->cisc_operand();
    if( inp != AdlcVMDeps::Not_cisc_spillable )
      // Convert operand number to edge index number
      inp = use->as_Mach()->operand_index(inp);
    if( inp == (int)useidx ) {
      use->set_req(useidx, def);
#ifndef PRODUCT
      if( TraceCISCSpill ) {
        tty->print("  set_split: ");
        use->dump();
      }
#endif
      return maxlrg;
    }
  }

  //-------------------------------------------
  // Insert a Copy before the use

  // Block and index where the use occurs.
  int bindex;
  // Phi input spill-copys belong at the end of the prior block
  if( use->is_Phi() ) {
    b = _cfg._bbs[b->pred(useidx)->_idx];
    bindex = b->end_idx();
  } else {
    // Put the clone just prior to use
    bindex = b->find_node(use);
  }

  Node *spill = get_spillcopy_wide( def, use, useidx );
  if( !spill ) return 0;        // Bailed out
  // Insert SpillCopy before the USE, which uses the reaching DEF as
  // its input, and defs a new live range, which is used by this node.
  insert_proj( b, bindex, spill, maxlrg++ );
  // Use the spill/clone
  use->set_req(useidx,spill);

  // return updated live range count
  return maxlrg;
}

//------------------------------split_Rematerialize----------------------------
// Clone a local copy of the def.  
Node *PhaseChaitin::split_Rematerialize( Node *def, Block *b, uint insidx, uint &maxlrg, GrowableArray<uint> splits, int slidx, uint *lrg2reach, Node **Reachblock, bool walkThru ) {
  // The input live ranges will be stretched to the site of the new
  // instruction.  They might be stretched past a def and will thus
  // have the old and new values of the same live range alive at the
  // same time - a definite no-no.  Split out private copies of
  // the inputs.
  if( def->req() > 1 ) {
    for( uint i = 1; i < def->req(); i++ ) {
      Node *in = def->in(i);
      // Check for single-def (LRG cannot redefined)
      uint lidx = n2lidx(in);
      if( lidx >= _maxlrg ) continue; // Value is a recent spill-copy
      if (lrgs(lidx).is_singledef()) continue;

      Block *b_def = _cfg._bbs[def->_idx];
      int idx_def = b_def->find_node(def);
      Node *in_spill = get_spillcopy_wide( in, def, i );
      if( !in_spill ) return 0; // Bailed out
      insert_proj(b_def,idx_def,in_spill,maxlrg++);
      if( b_def == b )
        insidx++;
      def->set_req(i,in_spill);
    }
  }

  Node *spill = def->clone();
  if (C->check_node_count(NodeLimitFudgeFactor, out_of_nodes)) {
    // Check when generating nodes
    return 0;
  }

  // See if any inputs are currently being spilled, and take the 
  // latest copy of spilled inputs.
  if( spill->req() > 1 ) {
    for( uint i = 1; i < spill->req(); i++ ) {
      Node *in = spill->in(i);
      uint lidx = Find_id(in);

      // Walk backwards thru spill copy node intermediates
      if (walkThru) {
        while ( in->is_SpillCopy() && lidx >= _maxlrg ) {
          in = in->in(1);
          lidx = Find_id(in);
        }

        if (lidx < _maxlrg && lrgs(lidx).is_multidef()) {
          // walkThru found a multidef LRG, which is unsafe to use, so
          // just keep the original def used in the clone.
          in = spill->in(i);
          lidx = Find_id(in);
        }
      }

      if( lidx < _maxlrg && lrgs(lidx).reg() >= LRG::SPILL_REG ) {
        Node *rdef = Reachblock[lrg2reach[lidx]];
        if( rdef ) spill->set_req(i,rdef);
      }
    }
  }


  assert( spill->out_RegMask().is_UP(), "rematerialize to a reg" );
  // Rematerialized op is def->spilled+1
  set_was_spilled(spill);
  if( _spilled_once.test(def->_idx) )
    set_was_spilled(spill);

  insert_proj( b, insidx, spill, maxlrg++ );
#ifdef ASSERT
  // Increment the counter for this lrg
  splits.at_put(slidx, splits.at(slidx)+1);
#endif
  // See if the cloned def kills any flags, and copy those kills as well
  uint i = insidx+1;
  if( clone_projs( b, i, def, spill, maxlrg ) ) {
    // Adjust the point where we go hi-pressure
    if( i <= b->_ihrp_index ) b->_ihrp_index++;
    if( i <= b->_fhrp_index ) b->_fhrp_index++;
  }

  return spill;
}

//------------------------------is_high_pressure-------------------------------
// Function to compute whether or not this live range is "high pressure"
// in this block - whether it spills eagerly or not.
bool PhaseChaitin::is_high_pressure( Block *b, LRG *lrg, uint insidx ) {
  if( lrg->_was_spilled1 ) return true;
  // Forced spilling due to conflict?  Then split only at binding uses
  // or defs, not for supposed capacity problems.
  // CNC - Turned off 7/8/99, causes too much spilling
  // if( lrg->_is_bound ) return false;

  // Not yet reached the high-pressure cutoff point, so low pressure
  uint hrp_idx = lrg->_is_float ? b->_fhrp_index : b->_ihrp_index;
  if( insidx < hrp_idx ) return false;
  // Register pressure for the block as a whole depends on reg class
  int block_pres = lrg->_is_float ? b->_freg_pressure : b->_reg_pressure;
  // Bound live ranges will split at the binding points first;
  // Intermediate splits should assume the live range's register set
  // got "freed up" and that num_regs will become INT_PRESSURE.
  int bound_pres = lrg->_is_float ? FLOATPRESSURE : INTPRESSURE;
  // Effective register pressure limit.
  int lrg_pres = (lrg->get_invalid_mask_size() > lrg->num_regs()) 
    ? (lrg->get_invalid_mask_size() >> (lrg->num_regs()-1)) : bound_pres;
  // High pressure if block pressure requires more register freedom
  // than live range has.
  return block_pres >= lrg_pres;
}


//------------------------------prompt_use---------------------------------
// True if lidx is used before any real register is def'd in the block
bool PhaseChaitin::prompt_use( Block *b, uint lidx ) {
  if( lrgs(lidx)._was_spilled2 ) return false;

  // Scan block for 1st use.
  for( uint i = 1; i <= b->end_idx(); i++ ) {
    Node *n = b->_nodes[i];
    // Ignore PHI use, these can be up or down
    if( n->is_Phi() ) continue;
    for( uint j = 1; j < n->req(); j++ )
      if( Find_id(n->in(j)) == lidx )
        return true;          // Found 1st use!  
    if( n->out_RegMask().is_NotEmpty() ) return false;
  }
  return false;
}

//------------------------------Split--------------------------------------
//----------Split Routine----------
// ***** NEW SPLITTING HEURISTIC *****
// DEFS: If the DEF is in a High Register Pressure(HRP) Block, split there.
//        Else, no split unless there is a HRP block between a DEF and
//        one of its uses, and then split at the HRP block.
//
// USES: If USE is in HRP, split at use to leave main LRG on stack.
//       Else, hoist LRG back up to register only (ie - split is also DEF)
// We will compute a new maxlrg as we go
uint PhaseChaitin::Split( uint maxlrg ) {
  NOT_PRODUCT( Compile::TracePhase t3("regAllocSplit", &_t_regAllocSplit, TimeCompiler); )

  uint                 bidx, pidx, slidx, insidx, inpidx, twoidx;
  uint                 non_phi = 1, spill_cnt = 0;
  Node               **Reachblock;
  Node                *n1, *n2, *n3;
  Node_List           *defs,*phis;
  bool                *UPblock;
  bool                 u1, u2, u3;
  Block               *b, *pred;
  PhiNode             *phi;
  GrowableArray<uint>  lidxs;

  // Array of counters to count splits per live range
  GrowableArray<uint>  splits;

  //----------Setup Code----------
  // Create a convenient mapping from lrg numbers to reaches/leaves indices
  uint *lrg2reach = NEW_RESOURCE_ARRAY( uint, _maxlrg );
  // Keep track of DEFS & Phis for later passes
  defs = new Node_List();
  phis = new Node_List();
  // Gather info on which LRG's are spilling, and build maps
  for( bidx = 1; bidx < _maxlrg; bidx++ ) {
    if( lrgs(bidx).alive() && lrgs(bidx).reg() >= LRG::SPILL_REG ) { 
      assert(!lrgs(bidx).mask().is_AllStack(),"AllStack should color");
      lrg2reach[bidx] = spill_cnt;
      spill_cnt++;
      lidxs.append(bidx);
#ifdef ASSERT
      // Initialize the split counts to zero
      splits.append(0);
#endif
#ifndef PRODUCT
      if( PrintOpto && WizardMode && lrgs(bidx)._was_spilled1 ) 
        tty->print_cr("Warning, 2nd spill of L%d",bidx);
#endif
    }
  }

  // Create side arrays for propagating reaching defs info.
  // Each block needs a node pointer for each spilling live range for the
  // Def which is live into the block.  Phi nodes handle multiple input
  // Defs by querying the output of their predecessor blocks and resolving
  // them to a single Def at the phi.  The pointer is updated for each
  // Def in the block, and then becomes the output for the block when
  // processing of the block is complete.  We also need to track whether
  // a Def is UP or DOWN.  UP means that it should get a register (ie -
  // it is always in LRP regions), and DOWN means that it is probably
  // on the stack (ie - it crosses HRP regions).
  Node ***Reaches     = NEW_RESOURCE_ARRAY( Node**, _cfg._num_blocks+1 );
  bool  **UP          = NEW_RESOURCE_ARRAY( bool*, _cfg._num_blocks+1 );
  Node  **debug_defs  = NEW_RESOURCE_ARRAY( Node*, spill_cnt );
  VectorSet **UP_entry= NEW_RESOURCE_ARRAY( VectorSet*, spill_cnt );

  // Initialize Reaches & UP
  for( bidx = 0; bidx < _cfg._num_blocks+1; bidx++ ) {
    Reaches[bidx]     = NEW_RESOURCE_ARRAY( Node*, spill_cnt );
    UP[bidx]          = NEW_RESOURCE_ARRAY( bool, spill_cnt );
    Node **Reachblock = Reaches[bidx];
    bool *UPblock     = UP[bidx];
    for( slidx = 0; slidx < spill_cnt; slidx++ ) {
      UPblock[slidx] = true;     // Assume they start in registers
      Reachblock[slidx] = NULL;  // Assume that no def is present
    }
  }

  // Initialize to array of empty vectorsets
  for( slidx = 0; slidx < spill_cnt; slidx++ ) 
    UP_entry[slidx] = new VectorSet(Thread::current()->resource_area());

  //----------PASS 1----------
  //----------Propagation & Node Insertion Code----------
  // Walk the Blocks in RPO for DEF & USE info
  for( bidx = 0; bidx < _cfg._num_blocks; bidx++ ) {

    if (C->check_node_count(spill_cnt, out_of_nodes)) {
      return 0;
    }

    b  = _cfg._blocks[bidx];
    // Reaches & UP arrays for this block
    Reachblock = Reaches[b->_pre_order];
    UPblock    = UP[b->_pre_order];
    // Reset counter of start of non-Phi nodes in block
    non_phi = 1;
    //----------Block Entry Handling----------
    // Check for need to insert a new phi
    // Cycle through this block's predecessors, collecting Reaches
    // info for each spilled LRG.  If they are identical, no phi is
    // needed.  If they differ, check for a phi, and insert if missing,
    // or update edges if present.  Set current block's Reaches set to
    // be either the phi's or the reaching def, as appropriate.
    // If no Phi is needed, check if the LRG needs to spill on entry
    // to the block due to HRP.
    for( slidx = 0; slidx < spill_cnt; slidx++ ) {
      // Grab the live range number
      uint lidx = lidxs.at(slidx);
      // Do not bother splitting or putting in Phis for single-def
      // rematerialized live ranges.  This happens alot to constants
      // with long live ranges.
      if( lrgs(lidx).is_singledef() &&
          lrgs(lidx)._def->rematerialize() ) {
        // reset the Reaches & UP entries
        Reachblock[slidx] = lrgs(lidx)._def;
        UPblock[slidx] = true;
        // Record following instruction in case 'n' rematerializes and
        // kills flags
        Block *pred1 = _cfg._bbs[b->pred(1)->_idx];
        continue;
      }

      // Initialize needs_phi and needs_split
      bool needs_phi = false;
      bool needs_split = false;
      bool has_phi = false;
      // Walk the predecessor blocks to check inputs for that live range
      // Grab predecessor block header
      n1 = b->pred(1);
      // Grab the appropriate reaching def info for inpidx
      pred = _cfg._bbs[n1->_idx];
      pidx = pred->_pre_order;
      Node **Ltmp = Reaches[pidx];
      bool  *Utmp = UP[pidx];
      n1 = Ltmp[slidx];
      u1 = Utmp[slidx];
      // Initialize node for saving type info
      n3 = n1;
      u3 = u1;

      // Compare inputs to see if a Phi is needed
      for( inpidx = 2; inpidx < b->num_preds(); inpidx++ ) {
        // Grab predecessor block headers
        n2 = b->pred(inpidx);
        // Grab the appropriate reaching def info for inpidx
        pred = _cfg._bbs[n2->_idx];
        pidx = pred->_pre_order;
        Ltmp = Reaches[pidx];
        Utmp = UP[pidx];
        n2 = Ltmp[slidx];
        u2 = Utmp[slidx];
        // For each LRG, decide if a phi is necessary
        if( n1 != n2 ) {
          needs_phi = true;
        }
        // See if the phi has mismatched inputs, UP vs. DOWN
        if( n1 && n2 && (u1 != u2) ) {
          needs_split = true;
        }
        // Move n2/u2 to n1/u1 for next iteration
        n1 = n2;
        u1 = u2;
        // Preserve a non-NULL predecessor for later type referencing
        if( (n3 == NULL) && (n2 != NULL) ){
          n3 = n2;
          u3 = u2;
        }
      }  // End for all potential Phi inputs
<<<<<<< HEAD

      // check block for appropriate phinode & update edges
      for( insidx = 1; insidx <= b->end_idx(); insidx++ ) {
        n1 = b->_nodes[insidx];
        // bail if this is not a phi
        phi = n1->is_Phi() ? n1->as_Phi() : NULL;
        if( phi == NULL ) {
          // Keep track of index of first non-PhiNode instruction in block
          non_phi = insidx;
          // break out of the for loop as we have handled all phi nodes
          break;
        }
        // must be looking at a phi
        if( Find_id(n1) == lidxs.at(slidx) ) {
          // found the necessary phi
          needs_phi = false;
          has_phi = true;
          // initialize the Reaches entry for this LRG
          Reachblock[slidx] = phi;
          break;
        }  // end if found correct phi
      }  // end for all phi's

      // If a phi is needed or exist, check for it
      if( needs_phi || has_phi ) {
=======
      
      // If a phi is needed, check for it
      if( needs_phi ) {
        // check block for appropriate phinode & update edges
        for( insidx = 1; insidx <= b->end_idx(); insidx++ ) {
          n1 = b->_nodes[insidx];
          // bail if this is not a phi
          phi = n1->is_Phi() ? n1->as_Phi() : NULL;
          if( phi == NULL ) {
            // Keep track of index of first non-PhiNode instruction in block
            non_phi = insidx;
            // break out of the for loop as we have handled all phi nodes
            break;
          }
          // must be looking at a phi
          if( Find_id(n1) == lidxs.at(slidx) ) {
            // found the necessary phi
            needs_phi = false;
            // initialize the Reaches entry for this LRG
            Reachblock[slidx] = phi;
            break;
          }  // end if found correct phi
        }  // end for all phi's
>>>>>>> 2571633a
        // add new phinode if one not already found
        if( needs_phi ) {
          // create a new phi node and insert it into the block
          // type is taken from left over pointer to a predecessor
          assert(n3,"No non-NULL reaching DEF for a Phi");
          phi = new (C, b->num_preds()) PhiNode(b->head(), n3->bottom_type());
          // initialize the Reaches entry for this LRG
          Reachblock[slidx] = phi;

          // add node to block & node_to_block mapping
          insert_proj( b, insidx++, phi, maxlrg++ );
          non_phi++;
          // Reset new phi's mapping to be the spilling live range
          _names.map(phi->_idx, lidx);
          assert(Find_id(phi) == lidx,"Bad update on Union-Find mapping");
        }  // end if not found correct phi
        // Here you have either found or created the Phi, so record it
        assert(phi != NULL,"Must have a Phi Node here");
        phis->push(phi);
        // PhiNodes should either force the LRG UP or DOWN depending
        // on its inputs and the register pressure in the Phi's block.
        UPblock[slidx] = true;  // Assume new DEF is UP
        // If entering a high-pressure area with no immediate use,
        // assume Phi is DOWN
        if( is_high_pressure( b, &lrgs(lidx), b->end_idx()) && !prompt_use(b,lidx) )
          UPblock[slidx] = false;
        // If we are not split up/down and all inputs are down, then we
        // are down
        if( !needs_split && !u3 ) 
          UPblock[slidx] = false;
      }  // end if phi is needed

      // Do not need a phi, so grab the reaching DEF
      else {
        // Grab predecessor block header
        n1 = b->pred(1);
        // Grab the appropriate reaching def info for k
        pred = _cfg._bbs[n1->_idx];
        pidx = pred->_pre_order;
        Node **Ltmp = Reaches[pidx];
        bool  *Utmp = UP[pidx];
        // reset the Reaches & UP entries
        Reachblock[slidx] = Ltmp[slidx];
        UPblock[slidx] = Utmp[slidx];
      }  // end else no Phi is needed
    }  // end for all spilling live ranges
    // DEBUG
#ifndef PRODUCT
    if(trace_spilling()) {
      tty->print("/`\nBlock %d: ", b->_pre_order);
      tty->print("Reaching Definitions after Phi handling\n");
      for( uint x = 0; x < spill_cnt; x++ ) {
        tty->print("Spill Idx %d: UP %d: Node\n",x,UPblock[x]);
        if( Reachblock[x] )
          Reachblock[x]->dump();
        else
          tty->print("Undefined\n");
      }
    }
#endif

    //----------Non-Phi Node Splitting----------
    // Since phi-nodes have now been handled, the Reachblock array for this
    // block is initialized with the correct starting value for the defs which
    // reach non-phi instructions in this block.  Thus, process non-phi
    // instructions normally, inserting SpillCopy nodes for all spill
    // locations.

    // Memoize any DOWN reaching definitions for use as DEBUG info
    for( insidx = 0; insidx < spill_cnt; insidx++ ) {
      debug_defs[insidx] = (UPblock[insidx]) ? NULL : Reachblock[insidx];
      if( UPblock[insidx] )     // Memoize UP decision at block start
        UP_entry[insidx]->set( b->_pre_order );
    }

    //----------Walk Instructions in the Block and Split----------
    // For all non-phi instructions in the block
    for( insidx = 1; insidx <= b->end_idx(); insidx++ ) {
      Node *n = b->_nodes[insidx];
      // Find the defining Node's live range index
      uint defidx = Find_id(n);
      uint cnt = n->req();

      if( n->is_Phi() ) {
        // Skip phi nodes after removing dead copies.
        if( defidx < _maxlrg ) {
          // Check for useless Phis.  These appear if we spill, then
          // coalesce away copies.  Dont touch Phis in spilling live
          // ranges; they are busy getting modifed in this pass.
          if( lrgs(defidx).reg() < LRG::SPILL_REG ) {
            uint i;
            Node *u = NULL;
            // Look for the Phi merging 2 unique inputs
            for( i = 1; i < cnt; i++ ) {
              // Ignore repeats and self
              if( n->in(i) != u && n->in(i) != n ) {
                // Found a unique input
                if( u != NULL ) // If it's the 2nd, bail out
                  break;
                u = n->in(i);   // Else record it
              }
            }
            assert( u, "at least 1 valid input expected" );
            if( i >= cnt ) {    // Found one unique input
              assert(Find_id(n) == Find_id(u), "should be the same lrg");
              n->replace_by(u); // Then replace with unique input
              n->disconnect_inputs(NULL);
              b->_nodes.remove(insidx);
              insidx--;
              b->_ihrp_index--;
              b->_fhrp_index--;
            }
          }
        }
        continue;
      }
      assert( insidx > b->_ihrp_index || 
              (b->_reg_pressure < (uint)INTPRESSURE) ||
              b->_ihrp_index > 4000000 ||
              b->_ihrp_index >= b->end_idx() ||
              !b->_nodes[b->_ihrp_index]->is_Proj(), "" );
      assert( insidx > b->_fhrp_index || 
              (b->_freg_pressure < (uint)FLOATPRESSURE) ||
              b->_fhrp_index > 4000000 ||
              b->_fhrp_index >= b->end_idx() ||
              !b->_nodes[b->_fhrp_index]->is_Proj(), "" );

      // ********** Handle Crossing HRP Boundry **********
      if( (insidx == b->_ihrp_index) || (insidx == b->_fhrp_index) ) {
        for( slidx = 0; slidx < spill_cnt; slidx++ ) {
          // Check for need to split at HRP boundry - split if UP
          n1 = Reachblock[slidx];
          // bail out if no reaching DEF
          if( n1 == NULL ) continue;
          // bail out if live range is 'isolated' around inner loop
          uint lidx = lidxs.at(slidx);
          // If live range is currently UP
          if( UPblock[slidx] ) {
            // set location to insert spills at
            // SPLIT DOWN HERE - NO CISC SPILL
            if( is_high_pressure( b, &lrgs(lidx), insidx ) && 
                !n1->rematerialize() ) {
              // If there is already a valid stack definition available, use it
              if( debug_defs[slidx] != NULL ) {
                Reachblock[slidx] = debug_defs[slidx];
              }
              else {
                // Insert point is just past last use or def in the block
                int insert_point = insidx-1;
                while( insert_point > 0 ) {
                  Node *n = b->_nodes[insert_point];
                  // Hit top of block?  Quit going backwards
                  if( n->is_Phi() ) break;
                  // Found a def?  Better split after it.
                  if( n2lidx(n) == lidx ) break;
                  // Look for a use
                  uint i;
                  for( i = 1; i < n->req(); i++ )
                    if( n2lidx(n->in(i)) == lidx )
                      break;
                  // Found a use?  Better split after it.
                  if( i < n->req() ) break;
                  insert_point--;
                }
                maxlrg = split_DEF( n1, b, insert_point, maxlrg, Reachblock, debug_defs, splits, slidx);
                // If it wasn't split bail
                if (!maxlrg) {
                  return 0;
                }
                insidx++;
              }
              // This is a new DEF, so update UP
              UPblock[slidx] = false;
#ifndef PRODUCT
              // DEBUG
              if( trace_spilling() ) {
                tty->print("\nNew Split DOWN DEF of Spill Idx ");
                tty->print("%d, UP %d:\n",slidx,false);
                n1->dump();
              }
#endif
            }
          }  // end if LRG is UP
        }  // end for all spilling live ranges
        assert( b->_nodes[insidx] == n, "got insidx set incorrectly" );
      }  // end if crossing HRP Boundry

      // If the LRG index is oob, then this is a new spillcopy, skip it.
      if( defidx >= _maxlrg ) {
        continue;
      }
      LRG &deflrg = lrgs(defidx);
      uint copyidx = n->is_Copy();
      // Remove coalesced copy from CFG
      if( copyidx && defidx == n2lidx(n->in(copyidx)) ) {
        n->replace_by( n->in(copyidx) );
        n->set_req( copyidx, NULL );
        b->_nodes.remove(insidx--);
        b->_ihrp_index--; // Adjust the point where we go hi-pressure
        b->_fhrp_index--;
        continue;
      }

#define DERIVED 0

      // ********** Handle USES **********
      bool nullcheck = false;
      // Implicit null checks never use the spilled value
      if( n->is_MachNullCheck() )
        nullcheck = true;
      if( !nullcheck ) {
        // Search all inputs for a Spill-USE
        JVMState* jvms = n->jvms();
        uint oopoff = jvms ? jvms->oopoff() : cnt;
        uint old_last = cnt - 1;
        for( inpidx = 1; inpidx < cnt; inpidx++ ) {
          // Derived/base pairs may be added to our inputs during this loop.
          // If inpidx > old_last, then one of these new inputs is being 
          // handled. Skip the derived part of the pair, but process 
          // the base like any other input.
          if( inpidx > old_last && ((inpidx - oopoff) & 1) == DERIVED ) {
            continue;  // skip derived_debug added below
          }
          // Get lidx of input
          uint useidx = Find_id(n->in(inpidx));
          // Not a brand-new split, and it is a spill use
          if( useidx < _maxlrg && lrgs(useidx).reg() >= LRG::SPILL_REG ) {
            // Check for valid reaching DEF
            slidx = lrg2reach[useidx];
            Node *def = Reachblock[slidx];
            assert( def != NULL, "Using Undefined Value in Split()\n");

            // (+++) %%%% remove this in favor of pre-pass in matcher.cpp
            // monitor references do not care where they live, so just hook
            if ( jvms && jvms->is_monitor_use(inpidx) ) {
              // The effect of this clone is to drop the node out of the block,
              // so that the allocator does not see it anymore, and therefore
              // does not attempt to assign it a register.
              def = def->clone();
              _names.extend(def->_idx,0);
              _cfg._bbs.map(def->_idx,b);
              n->set_req(inpidx, def);
              if (C->check_node_count(NodeLimitFudgeFactor, out_of_nodes)) {
                return 0;
              }
              continue;
            }
 
            // Rematerializable?  Then clone def at use site instead
            // of store/load
            if( def->rematerialize() ) {
              int old_size = b->_nodes.size();
              def = split_Rematerialize( def, b, insidx, maxlrg, splits, slidx, lrg2reach, Reachblock, true );
              if( !def ) return 0; // Bail out
              insidx += b->_nodes.size()-old_size;
            }

            MachNode *mach = n->is_Mach() ? n->as_Mach() : NULL;
            // Base pointers and oopmap references do not care where they live. 
            if ((inpidx >= oopoff) || 
                (mach && mach->ideal_Opcode() == Op_AddP && inpidx == AddPNode::Base)) {
              if (def->rematerialize() && lrgs(useidx)._was_spilled2) {
                // This def has been rematerialized a couple of times without 
                // progress. It doesn't care if it lives UP or DOWN, so 
                // spill it down now.
                maxlrg = split_USE(def,b,n,inpidx,maxlrg,false,false,splits,slidx);
                // If it wasn't split bail
                if (!maxlrg) {
                  return 0;
                }
                insidx++;  // Reset iterator to skip USE side split
              } else {
                // Just hook the def edge
                n->set_req(inpidx, def);
              }

              if (inpidx >= oopoff) {
                // After oopoff, we have derived/base pairs.  We must mention all
                // derived pointers here as derived/base pairs for GC.  If the
                // derived value is spilling and we have a copy both in Reachblock
                // (called here 'def') and debug_defs[slidx] we need to mention
                // both in derived/base pairs or kill one.
                Node *derived_debug = debug_defs[slidx];
                if( ((inpidx - oopoff) & 1) == DERIVED && // derived vs base?
                    mach && mach->ideal_Opcode() != Op_Halt &&
                    derived_debug != NULL && 
                    derived_debug != def ) { // Actual 2nd value appears
                  // We have already set 'def' as a derived value.
                  // Also set debug_defs[slidx] as a derived value.
                  uint k;
                  for( k = oopoff; k < cnt; k += 2 )
                    if( n->in(k) == derived_debug )
                      break;      // Found an instance of debug derived
                  if( k == cnt ) {// No instance of debug_defs[slidx]
                    // Add a derived/base pair to cover the debug info.
                    // We have to process the added base later since it is not 
                    // handled yet at this point but skip derived part.
                    assert(((n->req() - oopoff) & 1) == DERIVED, 
                           "must match skip condition above");
                    n->add_req( derived_debug );   // this will be skipped above
                    n->add_req( n->in(inpidx+1) ); // this will be processed
                    // Increment cnt to handle added input edges on
                    // subsequent iterations.
                    cnt += 2;
                  }
                }
              }
              continue;
            }
            // Special logic for DEBUG info
            if( jvms && b->_freq > BLOCK_FREQUENCY(0.5) ) {
              uint debug_start = jvms->debug_start();
              // If this is debug info use & there is a reaching DOWN def
              if ((debug_start <= inpidx) && (debug_defs[slidx] != NULL)) {
                assert(inpidx < oopoff, "handle only debug info here");
                // Just hook it in & move on
                n->set_req(inpidx, debug_defs[slidx]);
                // (Note that this can make two sides of a split live at the
                // same time: The debug def on stack, and another def in a
                // register.  The GC needs to know about both of them, but any
                // derived pointers after oopoff will refer to only one of the
                // two defs and the GC would therefore miss the other.  Thus
                // this hack is only allowed for debug info which is Java state
                // and therefore never a derived pointer.)
                continue;
              }
            }
            // Grab register mask info
            const RegMask &dmask = def->out_RegMask();
            const RegMask &umask = n->in_RegMask(inpidx);

            assert(inpidx < oopoff, "cannot use-split oop map info");

            bool dup = UPblock[slidx];
            bool uup = umask.is_UP();

            // Need special logic to handle bound USES. Insert a split at this
            // bound use if we can't rematerialize the def, or if we need the 
            // split to form a misaligned pair.
            if( !umask.is_AllStack() && 
                (int)umask.Size() <= lrgs(useidx).num_regs() && 
                (!def->rematerialize() || 
                 umask.is_misaligned_Pair())) {
              // These need a Split regardless of overlap or pressure
              // SPLIT - NO DEF - NO CISC SPILL
              maxlrg = split_USE(def,b,n,inpidx,maxlrg,dup,false, splits,slidx);
              // If it wasn't split bail
              if (!maxlrg) {
                return 0;
              }
              insidx++;  // Reset iterator to skip USE side split
              continue;
            }
            // Here is the logic chart which describes USE Splitting:
            // 0 = false or DOWN, 1 = true or UP
            //
            // Overlap | DEF | USE | Action
            //-------------------------------------------------------
            //    0    |  0  |  0  | Copy - mem -> mem
            //    0    |  0  |  1  | Split-UP - Check HRP
            //    0    |  1  |  0  | Split-DOWN - Debug Info?
            //    0    |  1  |  1  | Copy - reg -> reg
            //    1    |  0  |  0  | Reset Input Edge (no Split)
            //    1    |  0  |  1  | Split-UP - Check HRP
            //    1    |  1  |  0  | Split-DOWN - Debug Info?
            //    1    |  1  |  1  | Reset Input Edge (no Split)
            //
            // So, if (dup == uup), then overlap test determines action,
            // with true being no split, and false being copy. Else,
            // if DEF is DOWN, Split-UP, and check HRP to decide on
            // resetting DEF. Finally if DEF is UP, Split-DOWN, with
            // special handling for Debug Info.
            if( dup == uup ) {
              if( dmask.overlap(umask) ) {
                // Both are either up or down, and there is overlap, No Split
                n->set_req(inpidx, def);
              }
              else {  // Both are either up or down, and there is no overlap
                if( dup ) {  // If UP, reg->reg copy
                  // COPY ACROSS HERE - NO DEF - NO CISC SPILL
                  maxlrg = split_USE(def,b,n,inpidx,maxlrg,false,false, splits,slidx);
                  // If it wasn't split bail
                  if (!maxlrg) {
                    return 0;
                  }
                  insidx++;  // Reset iterator to skip USE side split
                }
                else {       // DOWN, mem->mem copy
                  // COPY UP & DOWN HERE - NO DEF - NO CISC SPILL
                  // First Split-UP to move value into Register
                  uint def_ideal = def->ideal_reg();
                  const RegMask* tmp_rm = Matcher::idealreg2regmask[def_ideal];
                  Node *spill = new (C) MachSpillCopyNode(def, dmask, *tmp_rm);
                  insert_proj( b, insidx, spill, maxlrg );
                  // Then Split-DOWN as if previous Split was DEF
                  maxlrg = split_USE(spill,b,n,inpidx,maxlrg,false,false, splits,slidx);
                  // If it wasn't split bail
                  if (!maxlrg) {
                    return 0;
                  }
                  insidx += 2;  // Reset iterator to skip USE side splits
                }
              }  // End else no overlap
            }  // End if dup == uup
            // dup != uup, so check dup for direction of Split
            else {
              if( dup ) {  // If UP, Split-DOWN and check Debug Info
                // If this node is already a SpillCopy, just patch the edge
                // except the case of spilling to stack.
                if( n->is_SpillCopy() ) {
                  RegMask tmp_rm(umask);
                  tmp_rm.SUBTRACT(Matcher::STACK_ONLY_mask);
                  if( dmask.overlap(tmp_rm) ) {
                    if( def != n->in(inpidx) ) {
                      n->set_req(inpidx, def);
                    }
                    continue;
                  }
                }
                // COPY DOWN HERE - NO DEF - NO CISC SPILL
                maxlrg = split_USE(def,b,n,inpidx,maxlrg,false,false, splits,slidx);
                // If it wasn't split bail
                if (!maxlrg) {
                  return 0;
                }
                insidx++;  // Reset iterator to skip USE side split
                // Check for debug-info split.  Capture it for later
                // debug splits of the same value
                if (jvms && jvms->debug_start() <= inpidx && inpidx < oopoff)
                  debug_defs[slidx] = n->in(inpidx);

              }
              else {       // DOWN, Split-UP and check register pressure
                if( is_high_pressure( b, &lrgs(useidx), insidx ) ) {
                  // COPY UP HERE - NO DEF - CISC SPILL
                  maxlrg = split_USE(def,b,n,inpidx,maxlrg,true,true, splits,slidx);
                  // If it wasn't split bail
                  if (!maxlrg) {
                    return 0;
                  }
                  insidx++;  // Reset iterator to skip USE side split
                } else {                          // LRP
                  // COPY UP HERE - WITH DEF - NO CISC SPILL
                  maxlrg = split_USE(def,b,n,inpidx,maxlrg,true,false, splits,slidx);
                  // If it wasn't split bail
                  if (!maxlrg) {
                    return 0;
                  }
                  // Flag this lift-up in a low-pressure block as
                  // already-spilled, so if it spills again it will
                  // spill hard (instead of not spilling hard and
                  // coalescing away).
                  set_was_spilled(n->in(inpidx));
                  // Since this is a new DEF, update Reachblock & UP
                  Reachblock[slidx] = n->in(inpidx);
                  UPblock[slidx] = true;
                  insidx++;  // Reset iterator to skip USE side split
                }
              }  // End else DOWN
            }  // End dup != uup
          }  // End if Spill USE
        }  // End For All Inputs
      }  // End If not nullcheck

      // ********** Handle DEFS **********
      // DEFS either Split DOWN in HRP regions or when the LRG is bound, or
      // just reset the Reaches info in LRP regions.  DEFS must always update
      // UP info.
      if( deflrg.reg() >= LRG::SPILL_REG ) {    // Spilled?
        uint slidx = lrg2reach[defidx];
        // Add to defs list for later assignment of new live range number
        defs->push(n);
        // Set a flag on the Node indicating it has already spilled.
        // Only do it for capacity spills not conflict spills.
        if( !deflrg._direct_conflict )
          set_was_spilled(n);
        assert(!n->is_Phi(),"Cannot insert Phi into DEFS list");
        // Grab UP info for DEF
        const RegMask &dmask = n->out_RegMask();
        bool defup = dmask.is_UP();
        // Only split at Def if this is a HRP block or bound (and spilled once)
        if( !n->rematerialize() &&
            (((dmask.is_bound1() || dmask.is_bound2() || dmask.is_misaligned_Pair()) &&
             (deflrg._direct_conflict || deflrg._must_spill)) ||
             // Check for LRG being up in a register and we are inside a high 
             // pressure area.  Spill it down immediately.
             (defup && is_high_pressure(b,&deflrg,insidx))) ) {
          assert( !n->rematerialize(), "" );
          assert( !n->is_SpillCopy(), "" );
          // Do a split at the def site.
          maxlrg = split_DEF( n, b, insidx, maxlrg, Reachblock, debug_defs, splits, slidx );
          // If it wasn't split bail
          if (!maxlrg) {
            return 0;
          }
          // Split DEF's Down
          UPblock[slidx] = 0;
#ifndef PRODUCT
          // DEBUG
          if( trace_spilling() ) {
            tty->print("\nNew Split DOWN DEF of Spill Idx ");
            tty->print("%d, UP %d:\n",slidx,false);
            n->dump();
          }
#endif
        }
        else {                  // Neither bound nor HRP, must be LRP
          // otherwise, just record the def
          Reachblock[slidx] = n;
          // UP should come from the outRegmask() of the DEF
          UPblock[slidx] = defup;
          // Update debug list of reaching down definitions, kill if DEF is UP
          debug_defs[slidx] = defup ? NULL : n;
#ifndef PRODUCT
          // DEBUG
          if( trace_spilling() ) {
            tty->print("\nNew DEF of Spill Idx ");
            tty->print("%d, UP %d:\n",slidx,defup);
            n->dump();
          }
#endif
        }  // End else LRP
      }  // End if spill def

      // ********** Split Left Over Mem-Mem Moves **********
      // Check for mem-mem copies and split them now.  Do not do this
      // to copies about to be spilled; they will be Split shortly.
      if( copyidx ) {
        Node *use = n->in(copyidx);
        uint useidx = Find_id(use);
        if( useidx < _maxlrg &&       // This is not a new split
            OptoReg::is_stack(deflrg.reg()) &&
            deflrg.reg() < LRG::SPILL_REG ) { // And DEF is from stack
          LRG &uselrg = lrgs(useidx);
          if( OptoReg::is_stack(uselrg.reg()) &&
              uselrg.reg() < LRG::SPILL_REG && // USE is from stack
              deflrg.reg() != uselrg.reg() ) { // Not trivially removed
            uint def_ideal_reg = Matcher::base2reg[n->bottom_type()->base()];
            const RegMask &def_rm = *Matcher::idealreg2regmask[def_ideal_reg];
            const RegMask &use_rm = n->in_RegMask(copyidx);
            if( def_rm.overlap(use_rm) && n->is_SpillCopy() ) {  // Bug 4707800, 'n' may be a storeSSL
              if (C->check_node_count(NodeLimitFudgeFactor, out_of_nodes)) {  // Check when generating nodes
                return 0;
              }
              Node *spill = new (C) MachSpillCopyNode(use,use_rm,def_rm);
              n->set_req(copyidx,spill);
              n->as_MachSpillCopy()->set_in_RegMask(def_rm);
              // Put the spill just before the copy
              insert_proj( b, insidx++, spill, maxlrg++ );
            }
          }
        }
      }
    }  // End For All Instructions in Block - Non-PHI Pass

    // Check if each LRG is live out of this block so as not to propagate
    // beyond the last use of a LRG.
    for( slidx = 0; slidx < spill_cnt; slidx++ ) {
      uint defidx = lidxs.at(slidx);
      IndexSet *liveout = _live->live(b);
      if( !liveout->member(defidx) ) {
#ifdef ASSERT
        // The index defidx is not live.  Check the liveout array to ensure that
        // it contains no members which compress to defidx.  Finding such an
        // instance may be a case to add liveout adjustment in compress_uf_map().
        // See 5063219.
        uint member;
        IndexSetIterator isi(liveout);
        while ((member = isi.next()) != 0) {
          assert(defidx != Find_const(member), "Live out member has not been compressed");
        }
#endif
        Reachblock[slidx] = NULL;
      } else {
        assert(Reachblock[slidx] != NULL,"No reaching definition for liveout value");
      }
    }
#ifndef PRODUCT
    if( trace_spilling() )
      b->dump();
#endif
  }  // End For All Blocks

  //----------PASS 2----------
  // Reset all DEF live range numbers here
  for( insidx = 0; insidx < defs->size(); insidx++ ) {
    // Grab the def
    n1 = defs->at(insidx);
    // Set new lidx for DEF
    new_lrg(n1, maxlrg++);
  }
  //----------Phi Node Splitting----------
  // Clean up a phi here, and assign a new live range number
  // Cycle through this block's predecessors, collecting Reaches
  // info for each spilled LRG and update edges.
  // Walk the phis list to patch inputs, split phis, and name phis
  for( insidx = 0; insidx < phis->size(); insidx++ ) {
    Node *phi = phis->at(insidx);
    assert(phi->is_Phi(),"This list must only contain Phi Nodes");
    Block *b = _cfg._bbs[phi->_idx];
    // Grab the live range number
    uint lidx = Find_id(phi);
    uint slidx = lrg2reach[lidx];
    // Update node to lidx map
    new_lrg(phi, maxlrg++);
    // Get PASS1's up/down decision for the block.
    int phi_up = !!UP_entry[slidx]->test(b->_pre_order);

    // Force down if double-spilling live range
    if( lrgs(lidx)._was_spilled1 )
      phi_up = false;

    // When splitting a Phi we an split it normal or "inverted".
    // An inverted split makes the splits target the Phi's UP/DOWN
    // sense inverted; then the Phi is followed by a final def-side
    // split to invert back.  It changes which blocks the spill code
    // goes in.

    // Walk the predecessor blocks and assign the reaching def to the Phi.
    // Split Phi nodes by placing USE side splits wherever the reaching 
    // DEF has the wrong UP/DOWN value.  
    for( uint i = 1; i < b->num_preds(); i++ ) {
      // Get predecessor block pre-order number
      Block *pred = _cfg._bbs[b->pred(i)->_idx];
      pidx = pred->_pre_order;
      // Grab reaching def
      Node *def = Reaches[pidx][slidx];
      assert( def, "must have reaching def" );
      // If input up/down sense and reg-pressure DISagree
      if( def->rematerialize() ) { 
        def = split_Rematerialize( def, pred, pred->end_idx(), maxlrg, splits, slidx, lrg2reach, Reachblock, false );
        if( !def ) return 0;    // Bail out
      }
      // Update the Phi's input edge array
      phi->set_req(i,def);
      // Grab the UP/DOWN sense for the input
      u1 = UP[pidx][slidx];
      if( u1 != (phi_up != 0)) {
        maxlrg = split_USE(def, b, phi, i, maxlrg, !u1, false, splits,slidx);
        // If it wasn't split bail
        if (!maxlrg) {
          return 0;
        }
      }
    }  // End for all inputs to the Phi
  }  // End for all Phi Nodes
  // Update _maxlrg to save Union asserts
  _maxlrg = maxlrg;


  //----------PASS 3----------
  // Pass over all Phi's to union the live ranges
  for( insidx = 0; insidx < phis->size(); insidx++ ) {
    Node *phi = phis->at(insidx);
    assert(phi->is_Phi(),"This list must only contain Phi Nodes");
    // Walk all inputs to Phi and Union input live range with Phi live range
    for( uint i = 1; i < phi->req(); i++ ) {
      // Grab the input node
      Node *n = phi->in(i);
      assert( n, "" );
      uint lidx = Find(n);
      uint pidx = Find(phi);
      if( lidx < pidx )
        Union(n, phi);
      else if( lidx > pidx )
        Union(phi, n);
    }  // End for all inputs to the Phi Node
  }  // End for all Phi Nodes
  // Now union all two address instructions
  for( insidx = 0; insidx < defs->size(); insidx++ ) {
    // Grab the def
    n1 = defs->at(insidx);
    // Set new lidx for DEF & handle 2-addr instructions
    if( n1->is_Mach() && ((twoidx = n1->as_Mach()->two_adr()) != 0) ) {
      assert( Find(n1->in(twoidx)) < maxlrg,"Assigning bad live range index");
      // Union the input and output live ranges
      uint lr1 = Find(n1);
      uint lr2 = Find(n1->in(twoidx));
      if( lr1 < lr2 )
        Union(n1, n1->in(twoidx));
      else if( lr1 > lr2 ) 
        Union(n1->in(twoidx), n1);
    }  // End if two address
  }  // End for all defs
  // DEBUG
#ifdef ASSERT
  // Validate all live range index assignments
  for( bidx = 0; bidx < _cfg._num_blocks; bidx++ ) {
    b  = _cfg._blocks[bidx];
    for( insidx = 0; insidx <= b->end_idx(); insidx++ ) {
      Node *n = b->_nodes[insidx];
      uint defidx = Find(n);
      assert(defidx < _maxlrg,"Bad live range index in Split");
      assert(defidx < maxlrg,"Bad live range index in Split");
    }
  }
  // Issue a warning if splitting made no progress
  int noprogress = 0;
  for( slidx = 0; slidx < spill_cnt; slidx++ ) {
    if( PrintOpto && WizardMode && splits.at(slidx) == 0 ) {
      tty->print_cr("Failed to split live range %d", lidxs.at(slidx));
      //BREAKPOINT;
    }
    else {
      noprogress++;
    }
  }
  if(!noprogress) {
    tty->print_cr("Failed to make progress in Split");
    //BREAKPOINT;
  }
#endif
  // Return updated count of live ranges
  return maxlrg;
}<|MERGE_RESOLUTION|>--- conflicted
+++ resolved
@@ -574,7 +574,6 @@
           u3 = u2;
         }
       }  // End for all potential Phi inputs
-<<<<<<< HEAD
 
       // check block for appropriate phinode & update edges
       for( insidx = 1; insidx <= b->end_idx(); insidx++ ) {
@@ -600,31 +599,6 @@
 
       // If a phi is needed or exist, check for it
       if( needs_phi || has_phi ) {
-=======
-      
-      // If a phi is needed, check for it
-      if( needs_phi ) {
-        // check block for appropriate phinode & update edges
-        for( insidx = 1; insidx <= b->end_idx(); insidx++ ) {
-          n1 = b->_nodes[insidx];
-          // bail if this is not a phi
-          phi = n1->is_Phi() ? n1->as_Phi() : NULL;
-          if( phi == NULL ) {
-            // Keep track of index of first non-PhiNode instruction in block
-            non_phi = insidx;
-            // break out of the for loop as we have handled all phi nodes
-            break;
-          }
-          // must be looking at a phi
-          if( Find_id(n1) == lidxs.at(slidx) ) {
-            // found the necessary phi
-            needs_phi = false;
-            // initialize the Reaches entry for this LRG
-            Reachblock[slidx] = phi;
-            break;
-          }  // end if found correct phi
-        }  // end for all phi's
->>>>>>> 2571633a
         // add new phinode if one not already found
         if( needs_phi ) {
           // create a new phi node and insert it into the block
