--- conflicted
+++ resolved
@@ -1970,18 +1970,11 @@
       Node *n = call->in(TypeFunc::Parms);
       int nop = n->Opcode();
       // Clone shared simple arguments to uncommon calls, item (1).
-<<<<<<< HEAD
       if( n->outcnt() > 1 &&
           !n->is_Proj() &&
           nop != Op_CreateEx &&
           nop != Op_CheckCastPP &&
           nop != Op_DecodeN &&
-=======
-      if( n->outcnt() > 1 && 
-          !n->is_Proj() && 
-          nop != Op_CreateEx && 
-          nop != Op_CheckCastPP && 
->>>>>>> 2571633a
           !n->is_Mem() ) {
         Node *x = n->clone();
         call->set_req( TypeFunc::Parms, x );
@@ -2041,13 +2034,8 @@
   }
 
   case Op_AddP: {               // Assert sane base pointers
-<<<<<<< HEAD
     Node *addp = n->in(AddPNode::Address);
     assert( !addp->is_AddP() ||
-=======
-    const Node *addp = n->in(AddPNode::Address);
-    assert( !addp->is_AddP() || 
->>>>>>> 2571633a
             addp->in(AddPNode::Base)->is_top() || // Top OK for allocation
             addp->in(AddPNode::Base) == n->in(AddPNode::Base), 
             "Base pointers must match" );
@@ -2340,11 +2328,6 @@
   default: 
     assert( !n->is_Call(), "" );
     assert( !n->is_Mem(), "" );
-<<<<<<< HEAD
-=======
-    if( n->is_If() || n->is_PCTable() ) 
-      fpu._tests.push(n);       // Collect CFG split points
->>>>>>> 2571633a
     break;
   }
 
@@ -2489,13 +2472,8 @@
             // will not be populated.
             Node *arg0 = call->in(TypeFunc::Parms);
             if (arg0->is_Type() &&
-<<<<<<< HEAD
                 arg0->as_Type()->type()->higher_equal(TypePtr::NULL_PTR)) {
               required_outcnt--;
-=======
-                arg0->as_Type()->type()->higher_equal(TypePtr::NULL_PTR)) { 
-              expected_kids--;
->>>>>>> 2571633a
             }
           } else if (call->entry_point() == OptoRuntime::new_array_Java() &&
                      call->req() > TypeFunc::Parms+1 &&
