--- conflicted
+++ resolved
@@ -597,11 +597,7 @@
           assert(!(lrgs(r)._area < 0.0), "negative spill area" );
 
           // Insure high score for immediate-use spill copies so they get a color
-<<<<<<< HEAD
           if( n->is_SpillCopy()
-=======
-          if( n->is_SpillCopy()             
->>>>>>> 2571633a
               && lrgs(r).is_singledef()        // MultiDef live range can still split
               && n->outcnt() == 1              // and use must be in this block
               && _cfg._bbs[n->unique_out()->_idx] == b ) {
