#ifdef USE_PRAGMA_IDENT_SRC
#pragma ident "@(#)bytecodeInfo.cpp	1.122 07/05/05 17:06:12 JVM"
#endif
/*
 * Copyright 1998-2008 Sun Microsystems, Inc.  All Rights Reserved.
 * DO NOT ALTER OR REMOVE COPYRIGHT NOTICES OR THIS FILE HEADER.
 *
 * This code is free software; you can redistribute it and/or modify it
 * under the terms of the GNU General Public License version 2 only, as
 * published by the Free Software Foundation.
 *
 * This code is distributed in the hope that it will be useful, but WITHOUT
 * ANY WARRANTY; without even the implied warranty of MERCHANTABILITY or
 * FITNESS FOR A PARTICULAR PURPOSE.  See the GNU General Public License
 * version 2 for more details (a copy is included in the LICENSE file that
 * accompanied this code).
 *
 * You should have received a copy of the GNU General Public License version
 * 2 along with this work; if not, write to the Free Software Foundation,
 * Inc., 51 Franklin St, Fifth Floor, Boston, MA 02110-1301 USA.
 *
 * Please contact Sun Microsystems, Inc., 4150 Network Circle, Santa Clara,
 * CA 95054 USA or visit www.sun.com if you need additional information or
 * have any questions.
 *  
 */

#include "incls/_precompiled.incl"
#include "incls/_bytecodeInfo.cpp.incl"

//=============================================================================
//------------------------------InlineTree-------------------------------------
InlineTree::InlineTree( Compile* c, const InlineTree *caller_tree, ciMethod* callee, JVMState* caller_jvms, int caller_bci, float site_invoke_ratio )
: C(c), _caller_jvms(caller_jvms),
  _caller_tree((InlineTree*)caller_tree),
  _method(callee), _site_invoke_ratio(site_invoke_ratio), 
  _count_inline_bcs(method()->code_size()) {
  NOT_PRODUCT(_count_inlines = 0;)
  if (_caller_jvms != NULL) {
    // Keep a private copy of the caller_jvms:
    _caller_jvms = new (C) JVMState(caller_jvms->method(), caller_tree->caller_jvms());
    _caller_jvms->set_bci(caller_jvms->bci());
  }
  assert(_caller_jvms->same_calls_as(caller_jvms), "consistent JVMS");
  assert((caller_tree == NULL ? 0 : caller_tree->inline_depth() + 1) == inline_depth(), "correct (redundant) depth parameter");
  assert(caller_bci == this->caller_bci(), "correct (redundant) bci parameter");
  if (UseOldInlining) {
    // Update hierarchical counts, count_inline_bcs() and count_inlines()
    InlineTree *caller = (InlineTree *)caller_tree;
    for( ; caller != NULL; caller = ((InlineTree *)(caller->caller_tree())) ) {
      caller->_count_inline_bcs += count_inline_bcs();
      NOT_PRODUCT(caller->_count_inlines++;)
    }
  }
}

InlineTree::InlineTree(Compile* c, ciMethod* callee_method, JVMState* caller_jvms, float site_invoke_ratio)
: C(c), _caller_jvms(caller_jvms), _caller_tree(NULL),
  _method(callee_method), _site_invoke_ratio(site_invoke_ratio),
  _count_inline_bcs(method()->code_size()) {
  NOT_PRODUCT(_count_inlines = 0;)
  assert(!UseOldInlining, "do not use for old stuff");
}



static void print_indent(int depth) {
  tty->print("      ");
  for (int i = depth; i != 0; --i) tty->print("  ");
}

<<<<<<< HEAD
static bool is_init_with_ea(ciMethod* callee_method,
                            ciMethod* caller_method, Compile* C) {
  // True when EA is ON and a java constructor is called or
  // a super constructor is called from an inlined java constructor.
  return C->do_escape_analysis() && EliminateAllocations &&
         ( callee_method->is_initializer() ||
           (caller_method->is_initializer() &&
            caller_method != C->method() &&
            caller_method->holder()->is_subclass_of(callee_method->holder()))
         );
}

// positive filter: should send be inlined?  returns NULL, if yes, or rejection msg
const char* InlineTree::shouldInline(ciMethod* callee_method, ciMethod* caller_method, int caller_bci, ciCallProfile& profile, WarmCallInfo* wci_result) const {
=======
// positive filter: should send be inlined?  returns NULL, if yes, or rejection msg 
const char* InlineTree::shouldInline(ciMethod* callee_method, int caller_bci, ciCallProfile& profile, WarmCallInfo* wci_result) const {
>>>>>>> 2571633a
  // Allows targeted inlining
  if(callee_method->should_inline()) {
    *wci_result = *(WarmCallInfo::always_hot());
    if (PrintInlining && Verbose) {
      print_indent(inline_depth());
      tty->print_cr("Inlined method is hot: ");
    }
    return NULL;
  }

  // positive filter: should send be inlined?  returns NULL (--> yes)
  // or rejection msg
  int max_size = C->max_inline_size();
  int size     = callee_method->code_size();

  // Check for too many throws (and not too huge)
  if(callee_method->interpreter_throwout_count() > InlineThrowCount &&
     size < InlineThrowMaxSize ) {
    wci_result->set_profit(wci_result->profit() * 100);
    if (PrintInlining && Verbose) {
      print_indent(inline_depth());
      tty->print_cr("Inlined method with many throws (throws=%d):", callee_method->interpreter_throwout_count());
    }
    return NULL;
  }

  if (!UseOldInlining) {
    return NULL;  // size and frequency are represented in a new way
  }

  int call_site_count  = method()->scale_count(profile.count());
  int invoke_count     = method()->interpreter_invocation_count();
  assert( invoke_count != 0, "Require invokation count greater than zero");
  int freq = call_site_count/invoke_count;

  // bump the max size if the call is frequent
  if ((freq >= InlineFrequencyRatio) ||
      (call_site_count >= InlineFrequencyCount) ||
      is_init_with_ea(callee_method, caller_method, C)) {

    max_size = C->freq_inline_size();
    if (size <= max_size && TraceFrequencyInlining) {
      print_indent(inline_depth());
      tty->print_cr("Inlined frequent method (freq=%d count=%d):", freq, call_site_count);
      print_indent(inline_depth());
      callee_method->print();
      tty->cr();
    }
  } else {
    // Not hot.  Check for medium-sized pre-existing nmethod at cold sites.
<<<<<<< HEAD
    if (callee_method->has_compiled_code() &&
        callee_method->instructions_size() > InlineSmallCode/4)
=======
    if (callee_method->has_compiled_code() && callee_method->instructions_size() > InlineSmallCode/4) 
>>>>>>> 2571633a
      return "already compiled into a medium method";
  }
  if (size > max_size) {
    if (max_size > C->max_inline_size())
      return "hot method too big";
    return "too big";
  }
  return NULL;
}


<<<<<<< HEAD
// negative filter: should send NOT be inlined?  returns NULL, ok to inline, or rejection msg
const char* InlineTree::shouldNotInline(ciMethod *callee_method, ciMethod* caller_method, WarmCallInfo* wci_result) const {
  // negative filter: should send NOT be inlined?  returns NULL (--> inline) or rejection msg
=======
// negative filter: should send NOT be inlined?  returns NULL, ok to inline, or rejection msg 
const char* InlineTree::shouldNotInline(ciMethod *callee_method, WarmCallInfo* wci_result) const {
  // negative filter: should send NOT be inlined?  returns NULL (--> inline) or rejection msg 
>>>>>>> 2571633a
  if (!UseOldInlining) {
    const char* fail = NULL;
    if (callee_method->is_abstract())               fail = "abstract method";
    // note: we allow ik->is_abstract()
    if (!callee_method->holder()->is_initialized()) fail = "method holder not initialized";
    if (callee_method->is_native())                 fail = "native method";

    if (fail) {
      *wci_result = *(WarmCallInfo::always_cold());
      return fail;
    }

    if (callee_method->has_unloaded_classes_in_signature()) {
      wci_result->set_profit(wci_result->profit() * 0.1);
    }

    // don't inline exception code unless the top method belongs to an
    // exception class
    if (callee_method->holder()->is_subclass_of(C->env()->Throwable_klass())) {
      ciMethod* top_method = caller_jvms() ? caller_jvms()->of_depth(1)->method() : method();
      if (!top_method->holder()->is_subclass_of(C->env()->Throwable_klass())) {
        wci_result->set_profit(wci_result->profit() * 0.1);
      }
    }

    if (callee_method->has_compiled_code() && callee_method->instructions_size() > InlineSmallCode) {
      wci_result->set_profit(wci_result->profit() * 0.1);
      // %%% adjust wci_result->size()? 
    }

    return NULL;
  }

  // First check all inlining restrictions which are required for correctness
  if (callee_method->is_abstract())               return "abstract method";
  // note: we allow ik->is_abstract()
  if (!callee_method->holder()->is_initialized()) return "method holder not initialized";
  if (callee_method->is_native())                 return "native method"; 
  if (callee_method->has_unloaded_classes_in_signature()) return "unloaded signature classes";

  if (callee_method->should_inline()) {
    // ignore heuristic controls on inlining
    return NULL;
  }  

  // Now perform checks which are heuristic

  if( callee_method->has_compiled_code() && callee_method->instructions_size() > InlineSmallCode ) 
    return "already compiled into a big method";

  // don't inline exception code unless the top method belongs to an
  // exception class
  if (caller_tree() != NULL &&
      callee_method->holder()->is_subclass_of(C->env()->Throwable_klass())) {
    const InlineTree *top = this;
    while (top->caller_tree() != NULL) top = top->caller_tree();
    ciInstanceKlass* k = top->method()->holder();
    if (!k->is_subclass_of(C->env()->Throwable_klass()))
      return "exception method";
  }

  // use frequency-based objections only for non-trivial methods
<<<<<<< HEAD
  if (callee_method->code_size() <= MaxTrivialSize) return NULL;

  // don't use counts with -Xcomp or CTW
  if (UseInterpreter && !CompileTheWorld) {

    if (!callee_method->has_compiled_code() &&
        !callee_method->was_executed_more_than(0)) {
      return "never executed";
    }

    if (is_init_with_ea(callee_method, caller_method, C)) {

      // Escape Analysis: inline all executed constructors

    } else if (!callee_method->was_executed_more_than(MIN2(MinInliningThreshold,
                                                           CompileThreshold >> 1))) {
      return "executed < MinInliningThreshold times";
    }
=======
  if (callee_method->code_size() <= MaxTrivialSize) return NULL;    
  if (UseInterpreter && !CompileTheWorld) { // don't use counts with -Xcomp or CTW
    if (!callee_method->has_compiled_code() && !callee_method->was_executed_more_than(0)) return "never executed";
    if (!callee_method->was_executed_more_than(MIN2(MinInliningThreshold, CompileThreshold >> 1))) return "executed < MinInliningThreshold times";
>>>>>>> 2571633a
  }

  if (callee_method->should_not_inline()) {
    return "disallowed by CompilerOracle";
  }

  return NULL;
}

//-----------------------------try_to_inline-----------------------------------
// return NULL if ok, reason for not inlining otherwise
// Relocated from "InliningClosure::try_to_inline"
const char* InlineTree::try_to_inline(ciMethod* callee_method, ciMethod* caller_method, int caller_bci, ciCallProfile& profile, WarmCallInfo* wci_result) {

  // Old algorithm had funny accumulating BC-size counters
  if (UseOldInlining && ClipInlining
      && (int)count_inline_bcs() >= DesiredMethodLimit) {
    return "size > DesiredMethodLimit";
  }

  const char *msg = NULL;
  if ((msg = shouldInline(callee_method, caller_method, caller_bci,
                          profile, wci_result)) != NULL) {
    return msg;
  }
  if ((msg = shouldNotInline(callee_method, caller_method,
                             wci_result)) != NULL) {
    return msg;
  }

  bool is_accessor = InlineAccessors && callee_method->is_accessor();

  // suppress a few checks for accessors and trivial methods
  if (!is_accessor && callee_method->code_size() > MaxTrivialSize) {

    // don't inline into giant methods
    if (C->unique() > (uint)NodeCountInliningCutoff) {
      return "NodeCountInliningCutoff";
    }

    if ((!UseInterpreter || CompileTheWorld) &&
        is_init_with_ea(callee_method, caller_method, C)) {

      // Escape Analysis stress testing when running Xcomp or CTW:
      // inline constructors even if they are not reached.

    } else if (profile.count() == 0) {
      // don't inline unreached call sites
      return "call site not reached";
    }
  }

  if (!C->do_inlining() && InlineAccessors && !is_accessor) {
    return "not an accessor";
  }
  if( inline_depth() > MaxInlineLevel ) {
    return "inlining too deep";
  }
  if( method() == callee_method &&
      inline_depth() > MaxRecursiveInlineLevel ) {
    return "recursively inlining too deep";
  }

  int size = callee_method->code_size();

  if (UseOldInlining && ClipInlining
      && (int)count_inline_bcs() + size >= DesiredMethodLimit) {
    return "size > DesiredMethodLimit";
  } 
  
  // ok, inline this method
  return NULL;
}

//------------------------------pass_initial_checks----------------------------
bool pass_initial_checks(ciMethod* caller_method, int caller_bci, ciMethod* callee_method) {
  ciInstanceKlass *callee_holder = callee_method ? callee_method->holder() : NULL;
  // Check if a callee_method was suggested
  if( callee_method == NULL )            return false;
  // Check if klass of callee_method is loaded
  if( !callee_holder->is_loaded() )      return false;
  if( !callee_holder->is_initialized() ) return false;
  if( !UseInterpreter || CompileTheWorld /* running Xcomp or CTW */ ) {
    // Checks that constant pool's call site has been visited
    // stricter than callee_holder->is_initialized()
    ciBytecodeStream iter(caller_method);
    iter.force_bci(caller_bci);
    int index = iter.get_index_big();
    if( !caller_method->is_klass_loaded(index, true) ) {
      return false;
    }
    // Try to do constant pool resolution if running Xcomp
    Bytecodes::Code call_bc = iter.cur_bc();
    if( !caller_method->check_call(index, call_bc == Bytecodes::_invokestatic) ) {
      return false;
    }
  }
  // We will attempt to see if a class/field/etc got properly loaded.  If it
  // did not, it may attempt to throw an exception during our probing.  Catch
  // and ignore such exceptions and do not attempt to compile the method.
  if( callee_method->should_exclude() )  return false;

  return true;
}

#ifndef PRODUCT
//------------------------------print_inlining---------------------------------
// Really, the failure_msg can be a success message also.
void InlineTree::print_inlining(ciMethod *callee_method, int caller_bci, const char *failure_msg) const {
  print_indent(inline_depth());
  tty->print("@ %d  ", caller_bci);
  if( callee_method ) callee_method->print_short_name();
  else                tty->print(" callee not monotonic or profiled");
  tty->print("  %s", (failure_msg ? failure_msg : "inline"));
  if( Verbose && callee_method ) {
    const InlineTree *top = this;
    while( top->caller_tree() != NULL ) { top = top->caller_tree(); }
    tty->print("  bcs: %d+%d  invoked: %d", top->count_inline_bcs(), callee_method->code_size(), callee_method->interpreter_invocation_count());
  }
  tty->cr();
}
#endif

//------------------------------ok_to_inline-----------------------------------
WarmCallInfo* InlineTree::ok_to_inline(ciMethod* callee_method, JVMState* jvms, ciCallProfile& profile, WarmCallInfo* initial_wci) {
  assert(callee_method != NULL, "caller checks for optimized virtual!");
#ifdef ASSERT
  // Make sure the incoming jvms has the same information content as me.
  // This means that we can eventually make this whole class AllStatic.
  if (jvms->caller() == NULL) {
    assert(_caller_jvms == NULL, "redundant instance state");
  } else {
    assert(_caller_jvms->same_calls_as(jvms->caller()), "redundant instance state");
  }
  assert(_method == jvms->method(), "redundant instance state");
#endif
  const char *failure_msg   = NULL;
  int         caller_bci    = jvms->bci();
  ciMethod   *caller_method = jvms->method();

  if( !pass_initial_checks(caller_method, caller_bci, callee_method)) {
    if( PrintInlining ) {
      failure_msg = "failed_initial_checks";
      print_inlining( callee_method, caller_bci, failure_msg);
    }
    return NULL;
  }

  // Check if inlining policy says no.
  WarmCallInfo wci = *(initial_wci);
  failure_msg = try_to_inline(callee_method, caller_method, caller_bci, profile, &wci);
  if (failure_msg != NULL && C->log() != NULL) {
    C->log()->begin_elem("inline_fail reason='");
    C->log()->text("%s", failure_msg);
    C->log()->end_elem("'");
  }

#ifndef PRODUCT
  if (UseOldInlining && InlineWarmCalls
      && (PrintOpto || PrintOptoInlining || PrintInlining)) {
    bool cold = wci.is_cold();
    bool hot  = !cold && wci.is_hot();
    bool old_cold = (failure_msg != NULL);
    if (old_cold != cold || (Verbose || WizardMode)) {
      tty->print("   OldInlining= %4s : %s\n           WCI=",
                 old_cold ? "cold" : "hot", failure_msg ? failure_msg : "OK");
      wci.print();
    }
  }
#endif
  if (UseOldInlining) {
    if (failure_msg == NULL)
      wci = *(WarmCallInfo::always_hot());
    else
      wci = *(WarmCallInfo::always_cold());
  }
  if (!InlineWarmCalls) {
    if (!wci.is_cold() && !wci.is_hot()) {
      // Do not inline the warm calls.
      wci = *(WarmCallInfo::always_cold());
    }
  }

  if (!wci.is_cold()) {
    // In -UseOldInlining, the failure_msg may also be a success message.
    if (failure_msg == NULL)  failure_msg = "inline (hot)";

    // Inline!
    if( PrintInlining ) print_inlining( callee_method, caller_bci, failure_msg);
    if (UseOldInlining)
      build_inline_tree_for_callee(callee_method, jvms, caller_bci);
    if (InlineWarmCalls && !wci.is_hot())
      return new (C) WarmCallInfo(wci);  // copy to heap
    return WarmCallInfo::always_hot();
  }

  // Do not inline
  if (failure_msg == NULL)  failure_msg = "too cold to inline";
  if( PrintInlining ) print_inlining( callee_method, caller_bci, failure_msg);
  return NULL;
}

//------------------------------compute_callee_frequency-----------------------
float InlineTree::compute_callee_frequency( int caller_bci ) const {
  int count  = method()->interpreter_call_site_count(caller_bci);
  int invcnt = method()->interpreter_invocation_count();
  float freq = (float)count/(float)invcnt;
  // Call-site count / interpreter invocation count, scaled recursively.
  // Always between 0.0 and 1.0.  Represents the percentage of the method's
  // total execution time used at this call site.

  return freq;
}

//------------------------------build_inline_tree_for_callee-------------------
InlineTree *InlineTree::build_inline_tree_for_callee( ciMethod* callee_method, JVMState* caller_jvms, int caller_bci) {
  float recur_frequency = _site_invoke_ratio * compute_callee_frequency(caller_bci);
  // Attempt inlining.
  InlineTree* old_ilt = callee_at(caller_bci, callee_method);
  if (old_ilt != NULL) {
    return old_ilt;
  }
  InlineTree *ilt = new InlineTree( C, this, callee_method, caller_jvms, caller_bci, recur_frequency );
  _subtrees.append( ilt );

  NOT_PRODUCT( _count_inlines += 1; )

  return ilt;
}


//---------------------------------------callee_at-----------------------------
InlineTree *InlineTree::callee_at(int bci, ciMethod* callee) const {
  for (int i = 0; i < _subtrees.length(); i++) {
    InlineTree* sub = _subtrees.at(i);
    if (sub->caller_bci() == bci && callee == sub->method()) {
      return sub;
    }
  }
  return NULL;
}


//------------------------------build_inline_tree_root-------------------------
InlineTree *InlineTree::build_inline_tree_root() {
  Compile* C = Compile::current();

  // Root of inline tree
  InlineTree *ilt = new InlineTree(C, NULL, C->method(), NULL, -1, 1.0F);

  return ilt;
}


//-------------------------find_subtree_from_root-----------------------------
// Given a jvms, which determines a call chain from the root method,
// find the corresponding inline tree.
// Note: This method will be removed or replaced as InlineTree goes away.
InlineTree* InlineTree::find_subtree_from_root(InlineTree* root, JVMState* jvms, ciMethod* callee, bool create_if_not_found) {
  InlineTree* iltp = root;
  uint depth = jvms && jvms->has_method() ? jvms->depth() : 0;
  for (uint d = 1; d <= depth; d++) {
    JVMState* jvmsp  = jvms->of_depth(d);
    // Select the corresponding subtree for this bci.
    assert(jvmsp->method() == iltp->method(), "tree still in sync");
    ciMethod* d_callee = (d == depth) ? callee : jvms->of_depth(d+1)->method();
    InlineTree* sub = iltp->callee_at(jvmsp->bci(), d_callee);
    if (!sub) {
      if (create_if_not_found && d == depth) {
        return iltp->build_inline_tree_for_callee(d_callee, jvmsp, jvmsp->bci());
      }
      assert(sub != NULL, "should be a sub-ilt here");
      return NULL;
    }
    iltp = sub;
  }
  return iltp;
<<<<<<< HEAD
}
=======
}

// ----------------------------------------------------------------------------
#ifndef PRODUCT

static void per_method_stats() {
  // Compute difference between this method's cumulative totals and old totals
  int explicit_null_checks_cur = explicit_null_checks_inserted - explicit_null_checks_inserted_old;
  int elided_null_checks_cur = explicit_null_checks_elided - explicit_null_checks_elided_old;

  // Print differences
  if( explicit_null_checks_cur )
    tty->print_cr("XXX Explicit NULL checks inserted: %d", explicit_null_checks_cur);
  if( elided_null_checks_cur )
    tty->print_cr("XXX Explicit NULL checks removed at parse time: %d", elided_null_checks_cur);

  // Store the current cumulative totals
  nodes_created_old = nodes_created;
  methods_parsed_old = methods_parsed;
  methods_seen_old = methods_seen;
  explicit_null_checks_inserted_old = explicit_null_checks_inserted;
  explicit_null_checks_elided_old = explicit_null_checks_elided;
}  

#endif
>>>>>>> 2571633a
<|MERGE_RESOLUTION|>--- conflicted
+++ resolved
@@ -69,7 +69,6 @@
   for (int i = depth; i != 0; --i) tty->print("  ");
 }
 
-<<<<<<< HEAD
 static bool is_init_with_ea(ciMethod* callee_method,
                             ciMethod* caller_method, Compile* C) {
   // True when EA is ON and a java constructor is called or
@@ -84,10 +83,6 @@
 
 // positive filter: should send be inlined?  returns NULL, if yes, or rejection msg
 const char* InlineTree::shouldInline(ciMethod* callee_method, ciMethod* caller_method, int caller_bci, ciCallProfile& profile, WarmCallInfo* wci_result) const {
-=======
-// positive filter: should send be inlined?  returns NULL, if yes, or rejection msg 
-const char* InlineTree::shouldInline(ciMethod* callee_method, int caller_bci, ciCallProfile& profile, WarmCallInfo* wci_result) const {
->>>>>>> 2571633a
   // Allows targeted inlining
   if(callee_method->should_inline()) {
     *wci_result = *(WarmCallInfo::always_hot());
@@ -138,12 +133,8 @@
     }
   } else {
     // Not hot.  Check for medium-sized pre-existing nmethod at cold sites.
-<<<<<<< HEAD
     if (callee_method->has_compiled_code() &&
         callee_method->instructions_size() > InlineSmallCode/4)
-=======
-    if (callee_method->has_compiled_code() && callee_method->instructions_size() > InlineSmallCode/4) 
->>>>>>> 2571633a
       return "already compiled into a medium method";
   }
   if (size > max_size) {
@@ -155,15 +146,9 @@
 }
 
 
-<<<<<<< HEAD
 // negative filter: should send NOT be inlined?  returns NULL, ok to inline, or rejection msg
 const char* InlineTree::shouldNotInline(ciMethod *callee_method, ciMethod* caller_method, WarmCallInfo* wci_result) const {
   // negative filter: should send NOT be inlined?  returns NULL (--> inline) or rejection msg
-=======
-// negative filter: should send NOT be inlined?  returns NULL, ok to inline, or rejection msg 
-const char* InlineTree::shouldNotInline(ciMethod *callee_method, WarmCallInfo* wci_result) const {
-  // negative filter: should send NOT be inlined?  returns NULL (--> inline) or rejection msg 
->>>>>>> 2571633a
   if (!UseOldInlining) {
     const char* fail = NULL;
     if (callee_method->is_abstract())               fail = "abstract method";
@@ -226,7 +211,6 @@
   }
 
   // use frequency-based objections only for non-trivial methods
-<<<<<<< HEAD
   if (callee_method->code_size() <= MaxTrivialSize) return NULL;
 
   // don't use counts with -Xcomp or CTW
@@ -245,12 +229,6 @@
                                                            CompileThreshold >> 1))) {
       return "executed < MinInliningThreshold times";
     }
-=======
-  if (callee_method->code_size() <= MaxTrivialSize) return NULL;    
-  if (UseInterpreter && !CompileTheWorld) { // don't use counts with -Xcomp or CTW
-    if (!callee_method->has_compiled_code() && !callee_method->was_executed_more_than(0)) return "never executed";
-    if (!callee_method->was_executed_more_than(MIN2(MinInliningThreshold, CompileThreshold >> 1))) return "executed < MinInliningThreshold times";
->>>>>>> 2571633a
   }
 
   if (callee_method->should_not_inline()) {
@@ -528,32 +506,4 @@
     iltp = sub;
   }
   return iltp;
-<<<<<<< HEAD
-}
-=======
-}
-
-// ----------------------------------------------------------------------------
-#ifndef PRODUCT
-
-static void per_method_stats() {
-  // Compute difference between this method's cumulative totals and old totals
-  int explicit_null_checks_cur = explicit_null_checks_inserted - explicit_null_checks_inserted_old;
-  int elided_null_checks_cur = explicit_null_checks_elided - explicit_null_checks_elided_old;
-
-  // Print differences
-  if( explicit_null_checks_cur )
-    tty->print_cr("XXX Explicit NULL checks inserted: %d", explicit_null_checks_cur);
-  if( elided_null_checks_cur )
-    tty->print_cr("XXX Explicit NULL checks removed at parse time: %d", elided_null_checks_cur);
-
-  // Store the current cumulative totals
-  nodes_created_old = nodes_created;
-  methods_parsed_old = methods_parsed;
-  methods_seen_old = methods_seen;
-  explicit_null_checks_inserted_old = explicit_null_checks_inserted;
-  explicit_null_checks_elided_old = explicit_null_checks_elided;
-}  
-
-#endif
->>>>>>> 2571633a
+}