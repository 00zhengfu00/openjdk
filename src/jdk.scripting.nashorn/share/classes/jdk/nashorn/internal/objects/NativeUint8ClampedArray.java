/*
 * Copyright (c) 2010, 2013, Oracle and/or its affiliates. All rights reserved.
 * DO NOT ALTER OR REMOVE COPYRIGHT NOTICES OR THIS FILE HEADER.
 *
 * This code is free software; you can redistribute it and/or modify it
 * under the terms of the GNU General Public License version 2 only, as
 * published by the Free Software Foundation.  Oracle designates this
 * particular file as subject to the "Classpath" exception as provided
 * by Oracle in the LICENSE file that accompanied this code.
 *
 * This code is distributed in the hope that it will be useful, but WITHOUT
 * ANY WARRANTY; without even the implied warranty of MERCHANTABILITY or
 * FITNESS FOR A PARTICULAR PURPOSE.  See the GNU General Public License
 * version 2 for more details (a copy is included in the LICENSE file that
 * accompanied this code).
 *
 * You should have received a copy of the GNU General Public License version
 * 2 along with this work; if not, write to the Free Software Foundation,
 * Inc., 51 Franklin St, Fifth Floor, Boston, MA 02110-1301 USA.
 *
 * Please contact Oracle, 500 Oracle Parkway, Redwood Shores, CA 94065 USA
 * or visit www.oracle.com if you need additional information or have any
 * questions.
 */

package jdk.nashorn.internal.objects;

import static jdk.nashorn.internal.codegen.CompilerConstants.specialCall;
import static jdk.nashorn.internal.codegen.CompilerConstants.staticCall;
import static jdk.nashorn.internal.lookup.Lookup.MH;

import java.lang.invoke.MethodHandle;
import java.lang.invoke.MethodHandles;
import java.nio.ByteBuffer;
import jdk.nashorn.internal.objects.annotations.Attribute;
import jdk.nashorn.internal.objects.annotations.Constructor;
import jdk.nashorn.internal.objects.annotations.Function;
import jdk.nashorn.internal.objects.annotations.Property;
import jdk.nashorn.internal.objects.annotations.ScriptClass;
import jdk.nashorn.internal.objects.annotations.Where;
import jdk.nashorn.internal.runtime.JSType;
import jdk.nashorn.internal.runtime.PropertyMap;
import jdk.nashorn.internal.runtime.ScriptObject;
import jdk.nashorn.internal.runtime.arrays.ArrayData;
import jdk.nashorn.internal.runtime.arrays.TypedArrayData;

/**
 * Uint8 clamped array for TypedArray extension
 */
@ScriptClass("Uint8ClampedArray")
public final class NativeUint8ClampedArray extends ArrayBufferView {
    /**
     * The size in bytes of each element in the array.
     */
    @Property(attributes = Attribute.NOT_ENUMERABLE | Attribute.NOT_WRITABLE | Attribute.NOT_CONFIGURABLE, where = Where.CONSTRUCTOR)
    public static final int BYTES_PER_ELEMENT = 1;

    // initialized by nasgen
    @SuppressWarnings("unused")
    private static PropertyMap $nasgenmap$;

    private static final Factory FACTORY = new Factory(BYTES_PER_ELEMENT) {
        @Override
        public ArrayBufferView construct(final NativeArrayBuffer buffer, final int byteOffset, final int length) {
            return new NativeUint8ClampedArray(buffer, byteOffset, length);
        }

        @Override
        public Uint8ClampedArrayData createArrayData(final ByteBuffer nb, final int start, final int end) {
            return new Uint8ClampedArrayData(nb, start, end);
        }

        @Override
        public String getClassName() {
            return "Uint8ClampedArray";
        }
    };

    private static final class Uint8ClampedArrayData extends TypedArrayData<ByteBuffer> {

        private static final MethodHandle GET_ELEM = specialCall(MethodHandles.lookup(), Uint8ClampedArrayData.class, "getElem", int.class, int.class).methodHandle();
        private static final MethodHandle SET_ELEM = specialCall(MethodHandles.lookup(), Uint8ClampedArrayData.class, "setElem", void.class, int.class, int.class).methodHandle();
        private static final MethodHandle RINT_D   = staticCall(MethodHandles.lookup(), Uint8ClampedArrayData.class, "rint", double.class, double.class).methodHandle();
        private static final MethodHandle RINT_O   = staticCall(MethodHandles.lookup(), Uint8ClampedArrayData.class, "rint", Object.class, Object.class).methodHandle();
        private static final MethodHandle CLAMP_LONG = staticCall(MethodHandles.lookup(), Uint8ClampedArrayData.class, "clampLong", long.class, long.class).methodHandle();

        private Uint8ClampedArrayData(final ByteBuffer nb, final int start, final int end) {
<<<<<<< HEAD
            super((nb.position(start).limit(end)).slice(), end - start);
=======
            super(nb.position(start).limit(end).slice(), end - start);
>>>>>>> 2c58c80d
        }

        @Override
        protected MethodHandle getGetElem() {
            return GET_ELEM;
        }

        @Override
        protected MethodHandle getSetElem() {
            return SET_ELEM;
        }

        @Override
        public Class<?> getElementType() {
            return int.class;
        }

        @Override
        public Class<?> getBoxedElementType() {
            return int.class;
        }

        private int getElem(final int index) {
            try {
                return nb.get(index) & 0xff;
            } catch (final IndexOutOfBoundsException e) {
                throw new ClassCastException(); //force relink - this works for unoptimistic too
            }
        }

        @Override
        public MethodHandle getElementSetter(final Class<?> elementType) {
            final MethodHandle setter = super.getElementSetter(elementType); //getContinuousElementSetter(getClass(), setElem(), elementType);
            if (setter != null) {
                if (elementType == Object.class) {
                    return MH.filterArguments(setter, 2, RINT_O);
                } else if (elementType == double.class) {
                    return MH.filterArguments(setter, 2, RINT_D);
                } else if (elementType == long.class) {
                    return MH.filterArguments(setter, 2, CLAMP_LONG);
                }
            }
            return setter;
        }

        private void setElem(final int index, final int elem) {
            try {
                if (index < nb.limit()) {
                    final byte clamped;
                    if ((elem & 0xffff_ff00) == 0) {
                        clamped = (byte) elem;
                    } else {
                        clamped = elem < 0 ? 0 : (byte) 0xff;
                    }
                    nb.put(index, clamped);
                }
            } catch (final IndexOutOfBoundsException e) {
                throw new ClassCastException();
            }
        }

        @Override
        public boolean isClamped() {
            return true;
        }

        @Override
        public boolean isUnsigned() {
            return true;
        }

        @Override
        public int getInt(final int index) {
            return getElem(index);
        }

        @Override
        public int getIntOptimistic(final int index, final int programPoint) {
            return getElem(index);
        }

        @Override
        public long getLong(final int index) {
            return getInt(index);
        }

        @Override
        public long getLongOptimistic(final int index, final int programPoint) {
            return getElem(index);
        }

        @Override
        public double getDouble(final int index) {
            return getInt(index);
        }

        @Override
        public double getDoubleOptimistic(final int index, final int programPoint) {
            return getElem(index);
        }

        @Override
        public Object getObject(final int index) {
            return getInt(index);
        }

        @Override
        public ArrayData set(final int index, final Object value, final boolean strict) {
            return set(index, JSType.toNumber(value), strict);
        }

        @Override
        public ArrayData set(final int index, final int value, final boolean strict) {
            setElem(index, value);
            return this;
        }

        @Override
        public ArrayData set(final int index, final long value, final boolean strict) {
            return set(index, (int)value, strict);
        }

        @Override
        public ArrayData set(final int index, final double value, final boolean strict) {
            return set(index, rint(value), strict);
        }

        private static double rint(final double rint) {
            return (int)Math.rint(rint);
        }

        @SuppressWarnings("unused")
        private static Object rint(final Object rint) {
            return rint(JSType.toNumber(rint));
        }

        @SuppressWarnings("unused")
        private static long clampLong(final long l) {
            if(l < 0L) {
                return 0L;
            } else if(l > 0xffL) {
                return 0xffL;
            }
            return l;
        }
    }

    /**
     * Constructor
     *
     * @param newObj is this typed array instantiated with the new operator
     * @param self   self reference
     * @param args   args
     *
     * @return new typed array
     */
    @Constructor(arity = 1)
    public static NativeUint8ClampedArray constructor(final boolean newObj, final Object self, final Object... args) {
        return (NativeUint8ClampedArray)constructorImpl(newObj, args, FACTORY);
    }

    NativeUint8ClampedArray(final NativeArrayBuffer buffer, final int byteOffset, final int length) {
        super(buffer, byteOffset, length);
    }

    @Override
    protected Factory factory() {
        return FACTORY;
    }

    /**
     * Set values
     * @param self   self reference
     * @param array  multiple values of array's type to set
     * @param offset optional start index, interpreted  0 if undefined
     * @return undefined
     */
    @Function(attributes = Attribute.NOT_ENUMERABLE)
    protected static Object set(final Object self, final Object array, final Object offset) {
        return ArrayBufferView.setImpl(self, array, offset);
    }

    /**
     * Returns a new TypedArray view of the ArrayBuffer store for this TypedArray,
     * referencing the elements at begin, inclusive, up to end, exclusive. If either
     * begin or end is negative, it refers to an index from the end of the array,
     * as opposed to from the beginning.
     * <p>
     * If end is unspecified, the subarray contains all elements from begin to the end
     * of the TypedArray. The range specified by the begin and end values is clamped to
     * the valid index range for the current array. If the computed length of the new
     * TypedArray would be negative, it is clamped to zero.
     * <p>
     * The returned TypedArray will be of the same type as the array on which this
     * method is invoked.
     *
     * @param self self reference
     * @param begin begin position
     * @param end end position
     *
     * @return sub array
     */
    @Function(attributes = Attribute.NOT_ENUMERABLE)
    protected static NativeUint8ClampedArray subarray(final Object self, final Object begin, final Object end) {
        return (NativeUint8ClampedArray)ArrayBufferView.subarrayImpl(self, begin, end);
    }

    @Override
    protected ScriptObject getPrototype(final Global global) {
        return global.getUint8ClampedArrayPrototype();
    }
}<|MERGE_RESOLUTION|>--- conflicted
+++ resolved
@@ -85,11 +85,7 @@
         private static final MethodHandle CLAMP_LONG = staticCall(MethodHandles.lookup(), Uint8ClampedArrayData.class, "clampLong", long.class, long.class).methodHandle();
 
         private Uint8ClampedArrayData(final ByteBuffer nb, final int start, final int end) {
-<<<<<<< HEAD
-            super((nb.position(start).limit(end)).slice(), end - start);
-=======
             super(nb.position(start).limit(end).slice(), end - start);
->>>>>>> 2c58c80d
         }
 
         @Override
