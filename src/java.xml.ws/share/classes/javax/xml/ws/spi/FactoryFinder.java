/*
 * Copyright (c) 2005, 2015, Oracle and/or its affiliates. All rights reserved.
 * DO NOT ALTER OR REMOVE COPYRIGHT NOTICES OR THIS FILE HEADER.
 *
 * This code is free software; you can redistribute it and/or modify it
 * under the terms of the GNU General Public License version 2 only, as
 * published by the Free Software Foundation.  Oracle designates this
 * particular file as subject to the "Classpath" exception as provided
 * by Oracle in the LICENSE file that accompanied this code.
 *
 * This code is distributed in the hope that it will be useful, but WITHOUT
 * ANY WARRANTY; without even the implied warranty of MERCHANTABILITY or
 * FITNESS FOR A PARTICULAR PURPOSE.  See the GNU General Public License
 * version 2 for more details (a copy is included in the LICENSE file that
 * accompanied this code).
 *
 * You should have received a copy of the GNU General Public License version
 * 2 along with this work; if not, write to the Free Software Foundation,
 * Inc., 51 Franklin St, Fifth Floor, Boston, MA 02110-1301 USA.
 *
 * Please contact Oracle, 500 Oracle Parkway, Redwood Shores, CA 94065 USA
 * or visit www.oracle.com if you need additional information or have any
 * questions.
 */

package javax.xml.ws.spi;

import java.io.*;

import java.nio.file.Files;
import java.nio.file.Path;
import java.nio.file.Paths;
import java.util.Properties;
import java.util.logging.Level;
import java.util.logging.Logger;
import javax.xml.ws.WebServiceException;
import com.sun.xml.internal.ws.Modules;

class FactoryFinder {

<<<<<<< HEAD
    private static final Logger logger = Logger.getLogger("javax.xml.ws");

    private static final ServiceLoaderUtil.ExceptionHandler<WebServiceException> EXCEPTION_HANDLER =
            new ServiceLoaderUtil.ExceptionHandler<WebServiceException>() {
                @Override
                public WebServiceException createException(Throwable throwable, String message) {
                    return new WebServiceException(message, throwable);
                }
            };
=======
    /**
     * Creates an instance of the specified class using the specified
     * {@code ClassLoader} object.
     *
     * @exception WebServiceException if the given class could not be found
     *            or could not be instantiated
     */
    private static Object newInstance(String className,
                                      ClassLoader classLoader)
    {
        try {
            Class spiClass = safeLoadClass(className, classLoader);
            Modules.ensureReadable(FactoryFinder.class, spiClass);
            return spiClass.newInstance();
        } catch (ClassNotFoundException x) {
            throw new WebServiceException(
                "Provider " + className + " not found", x);
        } catch (Exception x) {
            throw new WebServiceException(
                "Provider " + className + " could not be instantiated: " + x,
                x);
        }
    }
>>>>>>> 3d1bfd7a

    /**
     * Finds the implementation {@code Class} object for the given
     * factory name, or if that fails, finds the {@code Class} object
     * for the given fallback class name. The arguments supplied MUST be
     * used in order. If using the first argument is successful, the second
     * one will not be used.
     * <P>
     * This method is package private so that this code can be shared.
     *
     * @return the {@code Class} object of the specified message factory;
     *         may not be {@code null}
     *
     * @param factoryClass          the name of the factory to find, which is
     *                              a system property
     * @param fallbackClassName     the implementation class name, which is
     *                              to be used only if nothing else
     *                              is found; {@code null} to indicate that
     *                              there is no fallback class name
     * @exception WebServiceException if there is an error
     */
    @SuppressWarnings("unchecked")
    static <T> T find(Class<T> factoryClass, String fallbackClassName) {
        ClassLoader classLoader = ServiceLoaderUtil.contextClassLoader(EXCEPTION_HANDLER);

        T provider = ServiceLoaderUtil.firstByServiceLoader(factoryClass, logger, EXCEPTION_HANDLER);
        if (provider != null) return provider;

        String factoryId = factoryClass.getName();

        // try to read from $java.home/lib/jaxws.properties
        provider = (T) fromJDKProperties(factoryId, fallbackClassName, classLoader);
        if (provider != null) return provider;

        // Use the system property
        provider = (T) fromSystemProperty(factoryId, fallbackClassName, classLoader);
        if (provider != null) return provider;

        // handling Glassfish (platform specific default)
        if (isOsgi()) {
            return (T) lookupUsingOSGiServiceLoader(factoryId);
        }

        if (fallbackClassName == null) {
            throw new WebServiceException(
                "Provider for " + factoryId + " cannot be found", null);
        }

        return (T) ServiceLoaderUtil.newInstance(fallbackClassName,
                fallbackClassName, classLoader, EXCEPTION_HANDLER);
    }

    private static Object fromSystemProperty(String factoryId,
                                             String fallbackClassName,
                                             ClassLoader classLoader) {
        try {
            String systemProp = System.getProperty(factoryId);
            if (systemProp != null) {
                return ServiceLoaderUtil.newInstance(systemProp,
                        fallbackClassName, classLoader, EXCEPTION_HANDLER);
            }
        } catch (SecurityException ignored) {
        }
        return null;
    }

    private static Object fromJDKProperties(String factoryId,
                                            String fallbackClassName,
                                            ClassLoader classLoader) {
        Path path = null;
        try {
            String JAVA_HOME = System.getProperty("java.home");
            path = Paths.get(JAVA_HOME, "conf", "jaxws.properties");

            // to ensure backwards compatibility
            if (!Files.exists(path)) {
                path = Paths.get(JAVA_HOME, "lib", "jaxws.properties");
            }

            if (!Files.exists(path)) {
                Properties props = new Properties();
                try (InputStream inStream = Files.newInputStream(path)) {
                    props.load(inStream);
                }
                String factoryClassName = props.getProperty(factoryId);
                return ServiceLoaderUtil.newInstance(factoryClassName,
                        fallbackClassName, classLoader, EXCEPTION_HANDLER);
            }
        } catch (Exception ignored) {
            logger.log(Level.SEVERE, "Error reading JAX-WS configuration from ["  + path +
                    "] file. Check it is accessible and has correct format.", ignored);
        }
        return null;
    }

    private static final String OSGI_SERVICE_LOADER_CLASS_NAME = "com.sun.org.glassfish.hk2.osgiresourcelocator.ServiceLoader";

    private static boolean isOsgi() {
        try {
            Class.forName(OSGI_SERVICE_LOADER_CLASS_NAME);
            return true;
        } catch (ClassNotFoundException ignored) {
        }
        return false;
    }

    private static Object lookupUsingOSGiServiceLoader(String factoryId) {
        try {
            // Use reflection to avoid having any dependendcy on ServiceLoader class
            Class serviceClass = Class.forName(factoryId);
            Class[] args = new Class[]{serviceClass};
            Class target = Class.forName(OSGI_SERVICE_LOADER_CLASS_NAME);
            java.lang.reflect.Method m = target.getMethod("lookupProviderInstances", Class.class);
            java.util.Iterator iter = ((Iterable) m.invoke(null, (Object[]) args)).iterator();
            return iter.hasNext() ? iter.next() : null;
        } catch (Exception ignored) {
            // log and continue
            return null;
        }
    }

}<|MERGE_RESOLUTION|>--- conflicted
+++ resolved
@@ -38,7 +38,6 @@
 
 class FactoryFinder {
 
-<<<<<<< HEAD
     private static final Logger logger = Logger.getLogger("javax.xml.ws");
 
     private static final ServiceLoaderUtil.ExceptionHandler<WebServiceException> EXCEPTION_HANDLER =
@@ -48,31 +47,6 @@
                     return new WebServiceException(message, throwable);
                 }
             };
-=======
-    /**
-     * Creates an instance of the specified class using the specified
-     * {@code ClassLoader} object.
-     *
-     * @exception WebServiceException if the given class could not be found
-     *            or could not be instantiated
-     */
-    private static Object newInstance(String className,
-                                      ClassLoader classLoader)
-    {
-        try {
-            Class spiClass = safeLoadClass(className, classLoader);
-            Modules.ensureReadable(FactoryFinder.class, spiClass);
-            return spiClass.newInstance();
-        } catch (ClassNotFoundException x) {
-            throw new WebServiceException(
-                "Provider " + className + " not found", x);
-        } catch (Exception x) {
-            throw new WebServiceException(
-                "Provider " + className + " could not be instantiated: " + x,
-                x);
-        }
-    }
->>>>>>> 3d1bfd7a
 
     /**
      * Finds the implementation {@code Class} object for the given
@@ -96,6 +70,9 @@
      */
     @SuppressWarnings("unchecked")
     static <T> T find(Class<T> factoryClass, String fallbackClassName) {
+
+        Modules.ensureReadable(FactoryFinder.class, factoryClass);
+
         ClassLoader classLoader = ServiceLoaderUtil.contextClassLoader(EXCEPTION_HANDLER);
 
         T provider = ServiceLoaderUtil.firstByServiceLoader(factoryClass, logger, EXCEPTION_HANDLER);
