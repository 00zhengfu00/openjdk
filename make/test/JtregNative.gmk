#
# Copyright (c) 2015, 2016, Oracle and/or its affiliates. All rights reserved.
# DO NOT ALTER OR REMOVE COPYRIGHT NOTICES OR THIS FILE HEADER.
#
# This code is free software; you can redistribute it and/or modify it
# under the terms of the GNU General Public License version 2 only, as
# published by the Free Software Foundation.  Oracle designates this
# particular file as subject to the "Classpath" exception as provided
# by Oracle in the LICENSE file that accompanied this code.
#
# This code is distributed in the hope that it will be useful, but WITHOUT
# ANY WARRANTY; without even the implied warranty of MERCHANTABILITY or
# FITNESS FOR A PARTICULAR PURPOSE.  See the GNU General Public License
# version 2 for more details (a copy is included in the LICENSE file that
# accompanied this code).
#
# You should have received a copy of the GNU General Public License version
# 2 along with this work; if not, write to the Free Software Foundation,
# Inc., 51 Franklin St, Fifth Floor, Boston, MA 02110-1301 USA.
#
# Please contact Oracle, 500 Oracle Parkway, Redwood Shores, CA 94065 USA
# or visit www.oracle.com if you need additional information or have any
# questions.
#

################################################################################
# This file builds the native component of the JTReg tests for Hotspot.
# It also covers the test-image part, where the built files are copied to the
# test image.
################################################################################

default: all

include $(SPEC)
include MakeBase.gmk
include TestFilesCompilation.gmk

################################################################################
# Targets for building the native tests themselves.
################################################################################

# Add more directories here when needed.
BUILD_HOTSPOT_JTREG_NATIVE_SRC := \
    $(HOTSPOT_TOPDIR)/test/native_sanity \
    $(HOTSPOT_TOPDIR)/test/runtime/jni/8025979 \
    $(HOTSPOT_TOPDIR)/test/runtime/jni/8033445 \
    $(HOTSPOT_TOPDIR)/test/runtime/jni/ToStringInInterfaceTest \
    $(HOTSPOT_TOPDIR)/test/runtime/modules/getModuleJNI \
    $(HOTSPOT_TOPDIR)/test/runtime/SameObject \
    $(HOTSPOT_TOPDIR)/test/runtime/BoolReturn \
    $(HOTSPOT_TOPDIR)/test/compiler/floatingpoint/ \
    $(HOTSPOT_TOPDIR)/test/compiler/calls \
    $(HOTSPOT_TOPDIR)/test/serviceability/jvmti/GetNamedModule \
    $(HOTSPOT_TOPDIR)/test/serviceability/jvmti/AddModuleReads \
    $(HOTSPOT_TOPDIR)/test/serviceability/jvmti/AddModuleExports \
    $(HOTSPOT_TOPDIR)/test/serviceability/jvmti/AddModuleUsesAndProvides \
    $(HOTSPOT_TOPDIR)/test/testlibrary/jvmti \
    $(HOTSPOT_TOPDIR)/test/compiler/jvmci/jdk.vm.ci.code.test \
    $(HOTSPOT_TOPDIR)/test/serviceability/jvmti/GetModulesInfo \
    #

# Add conditional directories here when needed.
ifeq ($(OPENJDK_TARGET_OS)-$(OPENJDK_TARGET_CPU_ARCH), solaris-sparc)
BUILD_HOTSPOT_JTREG_NATIVE_SRC += \
    $(HOTSPOT_TOPDIR)/test/runtime/libadimalloc.solaris.sparc \
    $(HOTSPOT_TOPDIR)/test/runtime/ThreadSignalMask
endif

ifeq ($(OPENJDK_TARGET_OS), linux)
BUILD_HOTSPOT_JTREG_NATIVE_SRC += \
    $(HOTSPOT_TOPDIR)/test/runtime/execstack \
    $(HOTSPOT_TOPDIR)/test/runtime/jsig \
    $(HOTSPOT_TOPDIR)/test/runtime/StackGuardPages
endif

ifeq ($(TOOLCHAIN_TYPE), solstudio)
<<<<<<< HEAD
    BUILD_HOTSPOT_JTREG_LIBRARIES_LIBS_liboverflow := -lc
    BUILD_HOTSPOT_JTREG_LIBRARIES_LIBS_libSimpleClassFileLoadHook := -lc
    BUILD_HOTSPOT_JTREG_LIBRARIES_LIBS_libGetNamedModuleTest := -lc
=======
    BUILD_HOTSPOT_JTREG_LIBRARIES_LDFLAGS_liboverflow := -lc
    BUILD_HOTSPOT_JTREG_LIBRARIES_LDFLAGS_libSimpleClassFileLoadHook := -lc
    BUILD_HOTSPOT_JTREG_LIBRARIES_LDFLAGS_libGetNamedModuleTest := -lc
    BUILD_HOTSPOT_JTREG_LIBRARIES_LDFLAGS_libAddModuleReadsTest := -lc
    BUILD_HOTSPOT_JTREG_LIBRARIES_LDFLAGS_libAddModuleExportsTest := -lc
    BUILD_HOTSPOT_JTREG_LIBRARIES_LDFLAGS_libAddModuleUsesAndProvidesTest := -lc
>>>>>>> 468799d4
endif

ifeq ($(OPENJDK_TARGET_OS), linux)
    BUILD_HOTSPOT_JTREG_LIBRARIES_LDFLAGS_libtest-rw := -z noexecstack
    BUILD_HOTSPOT_JTREG_LIBRARIES_LDFLAGS_libtest-rwx := -z execstack
    BUILD_HOTSPOT_JTREG_EXECUTABLES_LIBS_exeinvoke := -ljvm -lpthread
    BUILD_TEST_invoke_exeinvoke.c_OPTIMIZATION := NONE
endif

BUILD_HOTSPOT_JTREG_OUTPUT_DIR := $(BUILD_OUTPUT)/support/test/hotspot/jtreg/native

BUILD_HOTSPOT_JTREG_IMAGE_DIR := $(TEST_IMAGE_DIR)/hotspot/jtreg

$(eval $(call SetupTestFilesCompilation, BUILD_HOTSPOT_JTREG_LIBRARIES, \
    TYPE := LIBRARY, \
    SOURCE_DIRS := $(BUILD_HOTSPOT_JTREG_NATIVE_SRC), \
    OUTPUT_DIR := $(BUILD_HOTSPOT_JTREG_OUTPUT_DIR), \
))

$(eval $(call SetupTestFilesCompilation, BUILD_HOTSPOT_JTREG_EXECUTABLES, \
    TYPE := PROGRAM, \
    SOURCE_DIRS := $(BUILD_HOTSPOT_JTREG_NATIVE_SRC), \
    OUTPUT_DIR := $(BUILD_HOTSPOT_JTREG_OUTPUT_DIR), \
))

build-test-hotspot-jtreg-native: $(BUILD_HOTSPOT_JTREG_LIBRARIES) $(BUILD_HOTSPOT_JTREG_EXECUTABLES)

################################################################################
# Targets for building test-image.
################################################################################

# Copy to hotspot jtreg test image
$(eval $(call SetupCopyFiles,COPY_HOTSPOT_JTREG_NATIVE, \
    SRC := $(BUILD_HOTSPOT_JTREG_OUTPUT_DIR), \
    DEST := $(TEST_IMAGE_DIR)/hotspot/jtreg/native, \
    FILES := $(BUILD_HOTSPOT_JTREG_LIBRARIES) $(BUILD_HOTSPOT_JTREG_EXECUTABLES), \
    FLATTEN := true))

test-image-hotspot-jtreg-native: $(COPY_HOTSPOT_JTREG_NATIVE)

all: build-test-hotspot-jtreg-native
test-image: test-image-hotspot-jtreg-native

.PHONY: default all build-test-hotspot-jtreg-native test-image-hotspot-jtreg-native test-image<|MERGE_RESOLUTION|>--- conflicted
+++ resolved
@@ -74,18 +74,12 @@
 endif
 
 ifeq ($(TOOLCHAIN_TYPE), solstudio)
-<<<<<<< HEAD
     BUILD_HOTSPOT_JTREG_LIBRARIES_LIBS_liboverflow := -lc
     BUILD_HOTSPOT_JTREG_LIBRARIES_LIBS_libSimpleClassFileLoadHook := -lc
     BUILD_HOTSPOT_JTREG_LIBRARIES_LIBS_libGetNamedModuleTest := -lc
-=======
-    BUILD_HOTSPOT_JTREG_LIBRARIES_LDFLAGS_liboverflow := -lc
-    BUILD_HOTSPOT_JTREG_LIBRARIES_LDFLAGS_libSimpleClassFileLoadHook := -lc
-    BUILD_HOTSPOT_JTREG_LIBRARIES_LDFLAGS_libGetNamedModuleTest := -lc
     BUILD_HOTSPOT_JTREG_LIBRARIES_LDFLAGS_libAddModuleReadsTest := -lc
     BUILD_HOTSPOT_JTREG_LIBRARIES_LDFLAGS_libAddModuleExportsTest := -lc
     BUILD_HOTSPOT_JTREG_LIBRARIES_LDFLAGS_libAddModuleUsesAndProvidesTest := -lc
->>>>>>> 468799d4
 endif
 
 ifeq ($(OPENJDK_TARGET_OS), linux)
