--- conflicted
+++ resolved
@@ -47,14 +47,8 @@
 
 $(eval $(call SetupJavaCompilation,BUILD_CORBA, \
     SETUP := GENERATE_NEWBYTECODE, \
-<<<<<<< HEAD
     SRC := $(CORBA_SRC), \
-    EXCLUDES := com/sun/corba/se/PortableActivationIDL \
-        com/sun/tools/corba/se/logutil, \
-=======
-    SRC := $(CORBA_TOPDIR)/src/share/classes $(CORBA_OUTPUTDIR)/gensrc, \
     EXCLUDES := com/sun/corba/se/PortableActivationIDL, \
->>>>>>> 56f90b12
     EXCLUDE_FILES := com/sun/corba/se/impl/presentation/rmi/JNDIStateFactoryImpl.java \
         com/sun/corba/se/spi/presentation/rmi/StubWrapper.java \
         com/sun/org/omg/CORBA/IDLTypeOperations.java \
@@ -111,6 +105,6 @@
 ifeq ($(JIGSAW), true)
   all: $(BUILD_INTERIM_CORBA) $(IDL_TARGET_FILES)
 else
-  all: $(BUILD_CORBA) $(BUILD_INTERIM_CORBA) $(ARCHIVE_CORBA_SRC) \
-      $(CORBA_OUTPUTDIR)/dist/lib/bin.zip
+all: $(BUILD_CORBA) $(BUILD_INTERIM_CORBA) $(ARCHIVE_CORBA_SRC) \
+    $(CORBA_OUTPUTDIR)/dist/lib/bin.zip
 endif