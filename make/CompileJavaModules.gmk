#
# Copyright (c) 2014, 2015, Oracle and/or its affiliates. All rights reserved.
# DO NOT ALTER OR REMOVE COPYRIGHT NOTICES OR THIS FILE HEADER.
#
# This code is free software; you can redistribute it and/or modify it
# under the terms of the GNU General Public License version 2 only, as
# published by the Free Software Foundation.  Oracle designates this
# particular file as subject to the "Classpath" exception as provided
# by Oracle in the LICENSE file that accompanied this code.
#
# This code is distributed in the hope that it will be useful, but WITHOUT
# ANY WARRANTY; without even the implied warranty of MERCHANTABILITY or
# FITNESS FOR A PARTICULAR PURPOSE.  See the GNU General Public License
# version 2 for more details (a copy is included in the LICENSE file that
# accompanied this code).
#
# You should have received a copy of the GNU General Public License version
# 2 along with this work; if not, write to the Free Software Foundation,
# Inc., 51 Franklin St, Fifth Floor, Boston, MA 02110-1301 USA.
#
# Please contact Oracle, 500 Oracle Parkway, Redwood Shores, CA 94065 USA
# or visit www.oracle.com if you need additional information or have any
# questions.
#

# This must be the first rule
default: all

include $(SPEC)
include MakeBase.gmk
include Modules.gmk
include JavaCompilation.gmk
include SetupJavaCompilers.gmk

# Hook to include the corresponding custom file, if present.
$(eval $(call IncludeCustomExtension, , CompileJavaModules.gmk))

################################################################################
# Module specific build settings

java.activation_SETUP := GENERATE_JDKBYTECODE_NOWARNINGS

################################################################################

# TODO: This needs to be reenabled before integration into jdk9
#java.base_ADD_JAVAC_FLAGS := -Xdoclint:all/protected,-reference '-Xdoclint/package:java.*,javax.*'
java.base_COPY := .icu .dat .spp content-types.properties hijrah-config-islamic-umalqura.properties
java.base_CLEAN := intrinsic.properties

java.base_EXCLUDE_FILES += \
  $(JDK_TOPDIR)/src/java.base/share/classes/jdk/internal/module/ModuleLoaderMap.java

java.base_EXCLUDES += java/lang/doc-files

# Exclude BreakIterator classes that are just used in compile process to generate
# data files and shouldn't go in the product
java.base_EXCLUDE_FILES += sun/text/resources/BreakIteratorRules.java

ifeq ($(OPENJDK_TARGET_OS), macosx)
  java.base_EXCLUDE_FILES += sun/nio/fs/GnomeFileTypeDetector.java
endif

ifneq ($(OPENJDK_TARGET_OS), solaris)
  java.base_EXCLUDE_FILES += \
      SolarisLoginModule.java \
      SolarisSystem.java \
      #
endif

ifeq ($(filter $(OPENJDK_TARGET_OS), solaris macosx aix), )
  #
  # only solaris, macosx and aix
  #
  java.base_EXCLUDE_FILES += sun/nio/fs/PollingWatchService.java
endif

ifeq ($(OPENJDK_TARGET_OS), windows)
  java.base_EXCLUDE_FILES += \
      sun/nio/ch/AbstractPollSelectorImpl.java \
      sun/nio/ch/PollSelectorProvider.java \
      sun/nio/ch/SimpleAsynchronousFileChannelImpl.java \
      #
endif

################################################################################

# TODO: This needs to be reenabled before integration into jdk9
#java.compiler_ADD_JAVAC_FLAGS := -Xdoclint:all/protected,-reference '-Xdoclint/package:java.*,javax.*'

################################################################################

java.datatransfer_ADD_JAVAC_FLAGS := -Xdoclint:all/protected,-reference '-Xdoclint/package:java.*,javax.*'
java.datatransfer_COPY := flavormap.properties

################################################################################

java.desktop_ADD_JAVAC_FLAGS := -Xdoclint:all/protected,-reference '-Xdoclint/package:java.*,javax.*'
java.desktop_COPY := .gif .png .wav .txt .xml .css .pf
java.desktop_CLEAN := iio-plugin.properties cursors.properties

java.desktop_EXCLUDES += \
    java/awt/doc-files \
    javax/swing/doc-files \
    javax/swing/text/doc-files \
    javax/swing/plaf/synth/doc-files \
    javax/swing/undo/doc-files \
    sun/awt/X11/doc-files \
    #

# The exception handling of swing beaninfo
# These resources violates the convention of having code and resources together under
# $(JDK_TOPDIR)/src/.../classes directories
$(eval $(call SetupCopyFiles,COPY_BEANINFO, \
    SRC := $(JDK_TOPDIR)/make/data/swingbeaninfo/images, \
    DEST := $(JDK_OUTPUTDIR)/modules/java.desktop/javax/swing/beaninfo/images, \
    FILES := $(wildcard $(JDK_TOPDIR)/make/data/swingbeaninfo/images/*.gif)))

java.desktop_COPY_EXTRA += $(COPY_BEANINFO)

java.desktop_EXCLUDE_FILES += \
    javax/swing/plaf/nimbus/InternalFrameTitlePanePainter.java \
    javax/swing/plaf/nimbus/OptionPaneMessageAreaPainter.java \
    javax/swing/plaf/nimbus/ScrollBarPainter.java \
    javax/swing/plaf/nimbus/SliderPainter.java \
    javax/swing/plaf/nimbus/SpinnerPainter.java \
    javax/swing/plaf/nimbus/SplitPanePainter.java \
    javax/swing/plaf/nimbus/TabbedPanePainter.java \
    sun/awt/resources/security-icon-bw16.png \
    sun/awt/resources/security-icon-bw24.png \
    sun/awt/resources/security-icon-bw32.png \
    sun/awt/resources/security-icon-bw48.png \
    sun/awt/resources/security-icon-interim16.png \
    sun/awt/resources/security-icon-interim24.png \
    sun/awt/resources/security-icon-interim32.png \
    sun/awt/resources/security-icon-interim48.png \
    sun/awt/resources/security-icon-yellow16.png \
    sun/awt/resources/security-icon-yellow24.png \
    sun/awt/resources/security-icon-yellow32.png \
    sun/awt/resources/security-icon-yellow48.png \
    sun/awt/X11/java-icon16.png \
    sun/awt/X11/java-icon24.png \
    sun/awt/X11/java-icon32.png \
    sun/awt/X11/java-icon48.png \
    .template \
    #

ifeq ($(OPENJDK_TARGET_OS), macosx)
  # exclude all X11 on Mac.
  java.desktop_EXCLUDES += \
      sun/awt/X11 \
      sun/java2d/x11 \
      sun/java2d/jules \
      sun/java2d/xr \
      com/sun/java/swing/plaf/gtk \
      #
  java.desktop_EXCLUDE_FILES += \
      $(wildcard $(JDK_TOPDIR)/src/java.desktop/unix/classes/sun/java2d/*.java) \
      $(wildcard $(JDK_TOPDIR)/src/java.desktop/unix/classes/sun/java2d/opengl/*.java) \
      $(wildcard $(JDK_TOPDIR)/src/java.desktop/unix/classes/sun/awt/*.java) \
      $(wildcard $(JDK_TOPDIR)/src/java.desktop/unix/classes/sun/font/*.java) \
      #
else
  # TBD: figure out how to eliminate this long list
  java.desktop_EXCLUDE_FILES += \
      sun/awt/X11/ScreenFormat.java \
      sun/awt/X11/XArc.java \
      sun/awt/X11/XChar2b.java \
      sun/awt/X11/XCharStruct.java \
      sun/awt/X11/XClassHint.java \
      sun/awt/X11/XComposeStatus.java \
      sun/awt/X11/XExtCodes.java \
      sun/awt/X11/XFontProp.java \
      sun/awt/X11/XFontSetExtents.java \
      sun/awt/X11/XFontStruct.java \
      sun/awt/X11/XGCValues.java \
      sun/awt/X11/XHostAddress.java \
      sun/awt/X11/XIMCallback.java \
      sun/awt/X11/XIMHotKeyTrigger.java \
      sun/awt/X11/XIMHotKeyTriggers.java \
      sun/awt/X11/XIMPreeditCaretCallbackStruct.java \
      sun/awt/X11/XIMPreeditDrawCallbackStruct.java \
      sun/awt/X11/XIMPreeditStateNotifyCallbackStruct.java \
      sun/awt/X11/XIMStatusDrawCallbackStruct.java \
      sun/awt/X11/XIMStringConversionCallbackStruct.java \
      sun/awt/X11/XIMStringConversionText.java \
      sun/awt/X11/XIMStyles.java \
      sun/awt/X11/XIMText.java \
      sun/awt/X11/XIMValuesList.java \
      sun/awt/X11/XImage.java \
      sun/awt/X11/XKeyboardControl.java \
      sun/awt/X11/XKeyboardState.java \
      sun/awt/X11/XOMCharSetList.java \
      sun/awt/X11/XOMFontInfo.java \
      sun/awt/X11/XOMOrientation.java \
      sun/awt/X11/XPoint.java \
      sun/awt/X11/XRectangle.java \
      sun/awt/X11/XSegment.java \
      sun/awt/X11/XStandardColormap.java \
      sun/awt/X11/XTextItem.java \
      sun/awt/X11/XTextItem16.java \
      sun/awt/X11/XTextProperty.java \
      sun/awt/X11/XTimeCoord.java \
      sun/awt/X11/XWindowChanges.java \
      sun/awt/X11/XdbeSwapInfo.java \
      sun/awt/X11/XmbTextItem.java \
      sun/awt/X11/XwcTextItem.java
endif

ifeq ($(OPENJDK_TARGET_OS), windows)
  java.desktop_EXCLUDES += com/sun/java/swing/plaf/gtk
endif

ifdef BUILD_HEADLESS_ONLY
  java.desktop_EXCLUDES += sun/applet
endif

# Why is this in the open source tree?
ifdef OPENJDK
  java.desktop_EXCLUDES += sun/dc
endif

# Used on windows and macosx
ifeq ($(filter $(OPENJDK_TARGET_OS), windows macosx), )
  java.desktop_EXCLUDE_FILES += sun/awt/AWTCharset.java
endif

# These files do not appear in the build result of the old build. This
# is because they are generated sources, but the AUTO_JAVA_FILES won't
# pick them up since they aren't generated when the source dirs are
# searched and they aren't referenced by any other classes so they won't
# be picked up by implicit compilation. On a rebuild, they are picked up
# and compiled. Exclude them here to produce the same rt.jar as the old
# build does when building just once.
java.desktop_EXCLUDE_FILES += \
    javax/swing/plaf/nimbus/InternalFrameTitlePanePainter.java \
    javax/swing/plaf/nimbus/OptionPaneMessageAreaPainter.java \
    javax/swing/plaf/nimbus/ScrollBarPainter.java \
    javax/swing/plaf/nimbus/SliderPainter.java \
    javax/swing/plaf/nimbus/SpinnerPainter.java \
    javax/swing/plaf/nimbus/SplitPanePainter.java \
    javax/swing/plaf/nimbus/TabbedPanePainter.java \
    #

################################################################################

java.scripting_ADD_JAVAC_FLAGS := -Xdoclint:all/protected '-Xdoclint/package:java.*,javax.*'
java.scripting_COPY := .js
java.scripting_CLEAN := .properties

################################################################################

java.instrument_ADD_JAVAC_FLAGS := -Xdoclint:all/protected '-Xdoclint/package:java.*,javax.*'

################################################################################

java.logging_ADD_JAVAC_FLAGS := -Xdoclint:all/protected,-reference '-Xdoclint/package:java.*,javax.*'

################################################################################

java.management_ADD_JAVAC_FLAGS := -Xdoclint:all/protected,-reference '-Xdoclint/package:java.*,javax.*'

################################################################################

java.prefs_ADD_JAVAC_FLAGS := -Xdoclint:all/protected '-Xdoclint/package:java.*,javax.*'

################################################################################

java.transaction_ADD_JAVAC_FLAGS := -Xdoclint:all/protected '-Xdoclint/package:java.*,javax.*'

################################################################################

java.sql_ADD_JAVAC_FLAGS := -Xdoclint:all/protected '-Xdoclint/package:java.*,javax.*'
java.sql_SETUP := GENERATE_JDKBYTECODE_NOWARNINGS

################################################################################

java.sql.rowset_ADD_JAVAC_FLAGS := -Xdoclint:all/protected '-Xdoclint/package:java.*,javax.*'
java.sql.rowset_CLEAN_FILES := $(wildcard \
    $(JDK_TOPDIR)/src/java.sql.rowset/share/classes/com/sun/rowset/*.properties \
    $(JDK_TOPDIR)/src/java.sql.rowset/share/classes/javax/sql/rowset/*.properties)

################################################################################

# Exclude building of IIOP transport for RMI Connector

ifeq ($(RMICONNECTOR_IIOP), false)
  java.management_EXCLUDES += com/sun/jmx/remote/protocol/iiop
endif

################################################################################

java.rmi_ADD_JAVAC_FLAGS := -Xdoclint:all/protected '-Xdoclint/package:java.*,javax.*'
java.rmi_CLEAN_FILES := $(wildcard \
    $(JDK_TOPDIR)/src/java.rmi/share/classes/sun/rmi/registry/resources/*.properties \
    $(JDK_TOPDIR)/src/java.rmi/share/classes/sun/rmi/server/resources/*.properties)

################################################################################

java.corba_SETUP := GENERATE_JDKBYTECODE_NOWARNINGS

java.corba_COPY := .prp
java.corba_CLEAN := .properties

java.corba_EXCLUDES += \
    com/sun/corba/se/PortableActivationIDL \
    com/sun/tools/corba/se/logutil \
    #
java.corba_EXCLUDE_FILES += \
    com/sun/corba/se/impl/presentation/rmi/JNDIStateFactoryImpl.java \
    com/sun/corba/se/spi/presentation/rmi/StubWrapper.java \
    com/sun/org/omg/CORBA/IDLTypeOperations.java \
    com/sun/org/omg/CORBA/IRObjectOperations.java \
    org/omg/PortableInterceptor/UNKNOWN.java \
    com/sun/tools/corba/se/idl/ResourceBundleUtil.java \
    com/sun/corba/se/impl/presentation/rmi/jndi.properties \
    #

################################################################################

java.xml_SETUP := GENERATE_JDKBYTECODE_NOWARNINGS
java.xml_CLEAN := .properties

################################################################################

java.xml.bind_SETUP := GENERATE_JDKBYTECODE_NOWARNINGS
java.xml.bind_CLEAN := .properties

################################################################################

java.xml.soap_SETUP := GENERATE_JDKBYTECODE_NOWARNINGS
java.xml.soap_CLEAN := .properties

################################################################################

java.xml.ws_SETUP := GENERATE_JDKBYTECODE_NOWARNINGS
java.xml.ws_COPY := .xml
java.xml.ws_CLEAN := .properties

################################################################################

java.naming_ADD_JAVAC_FLAGS := -Xdoclint:all/protected '-Xdoclint/package:java.*,javax.*'
java.naming_CLEAN := jndiprovider.properties

################################################################################

java.security.saaj_ADD_JAVAC_FLAGS := -Xdoclint:all/protected '-Xdoclint/package:java.*,javax.*'
java.security.saaj_CLEAN := .properties

################################################################################

java.security.jgss_ADD_JAVAC_FLAGS := -Xdoclint:all/protected '-Xdoclint/package:java.*,javax.*'

################################################################################

java.smartcardio_ADD_JAVAC_FLAGS := -Xdoclint:all/protected '-Xdoclint/package:java.*,javax.*'

################################################################################

java.xml.crypto_ADD_JAVAC_FLAGS := -Xdoclint:all/protected '-Xdoclint/package:java.*,javax.*'
java.xml.crypto_COPY := .dtd .xml
java.xml.crypto_CLEAN := .properties

################################################################################

jdk.charsets_COPY := .dat

################################################################################

# TODO: This needs to be reenabled before integration into jdk9
#jdk.compiler_ADD_JAVAC_FLAGS := -Xdoclint:all/protected '-Xdoclint/package:-com.sun.tools.*'
jdk.compiler_COPY := javax.tools.JavaCompilerTool
jdk.compiler_CLEAN_FILES := $(wildcard \
    $(patsubst %, $(JDK_TOPDIR)/src/jdk.compiler/share/classes/%/*.properties, \
        sun/tools/serialver/resources))

################################################################################

jdk.jcmd_COPY := _options

################################################################################

jdk.javadoc_COPY := .xml .css .js

################################################################################

jdk.rmic_SETUP := GENERATE_JDKBYTECODE_NOWARNINGS
jdk.rmic_CLEAN := .properties

################################################################################

# No SCTP implementation on Mac OS X or AIX. These classes should be excluded.
SCTP_IMPL_CLASSES = \
    $(JDK_TOPDIR)/src/jdk.sctp/unix/classes/sun/nio/ch/sctp/AssociationChange.java \
    $(JDK_TOPDIR)/src/jdk.sctp/unix/classes/sun/nio/ch/sctp/AssociationImpl.java \
    $(JDK_TOPDIR)/src/jdk.sctp/unix/classes/sun/nio/ch/sctp/PeerAddrChange.java \
    $(JDK_TOPDIR)/src/jdk.sctp/unix/classes/sun/nio/ch/sctp/ResultContainer.java \
    $(JDK_TOPDIR)/src/jdk.sctp/unix/classes/sun/nio/ch/sctp/SctpChannelImpl.java \
    $(JDK_TOPDIR)/src/jdk.sctp/unix/classes/sun/nio/ch/sctp/SctpMultiChannelImpl.java \
    $(JDK_TOPDIR)/src/jdk.sctp/unix/classes/sun/nio/ch/sctp/SctpNet.java \
    $(JDK_TOPDIR)/src/jdk.sctp/unix/classes/sun/nio/ch/sctp/SctpNotification.java \
    $(JDK_TOPDIR)/src/jdk.sctp/unix/classes/sun/nio/ch/sctp/SctpServerChannelImpl.java \
    $(JDK_TOPDIR)/src/jdk.sctp/unix/classes/sun/nio/ch/sctp/SendFailed.java \
    $(JDK_TOPDIR)/src/jdk.sctp/unix/classes/sun/nio/ch/sctp/Shutdown.java

ifeq ($(OPENJDK_TARGET_OS), macosx)
  jdk.sctp_EXCLUDE_FILES += $(SCTP_IMPL_CLASSES)
endif

ifeq ($(OPENJDK_TARGET_OS),aix)
  jdk.sctp_EXCLUDE_FILES += $(SCTP_IMPL_CLASSES)
endif

################################################################################

jdk.jconsole_COPY := .gif .png

jdk.jconsole_CLEAN_FILES := $(wildcard \
    $(JDK_TOPDIR)/src/jdk.jconsole/share/classes/sun/tools/jconsole/resources/*.properties)

################################################################################

jdk.jdeps_CLEAN_FILES := $(wildcard \
    $(JDK_TOPDIR)/src/jdk.jdeps/share/classes/com/sun/tools/jdeps/resources/*.properties \
    $(JDK_TOPDIR)/src/jdk.jdeps/share/classes/com/sun/tools/javap/resources/*.properties)

################################################################################

jdk.jdi_EXCLUDES += \
    com/sun/tools/example/debug/bdi \
    com/sun/tools/example/debug/event \
    com/sun/tools/example/debug/gui \
    com/sun/jdi/doc-files \
    #

jdk.jdi_EXCLUDE_FILES += jdi-overview.html

################################################################################

jdk.dev_CLEAN_FILES := $(wildcard \
    $(patsubst %, $(JDK_TOPDIR)/src/jdk.dev/share/classes/%/*.properties, \
        com/sun/tools/script/shell))

jdk.dev_COPY := .js oqlhelp.html .txt

################################################################################

jdk.jvmstat_COPY := aliasmap

################################################################################

jdk.xml.bind_SETUP := GENERATE_JDKBYTECODE_NOWARNINGS
jdk.xml.bind_CLEAN := .properties
jdk.xml.bind_COPY := .xsd JAXBContextFactory.java ZeroOneBooleanAdapter.java

################################################################################

jdk.xml.ws_SETUP := GENERATE_JDKBYTECODE_NOWARNINGS
jdk.xml.ws_CLEAN := .properties

################################################################################

sun.charsets_COPY := .dat

################################################################################

jdk.localedata_COPY := _dict _th
# Exclude BreakIterator classes that are just used in compile process to generate
# data files and shouldn't go in the product
jdk.localedata_EXCLUDE_FILES += sun/text/resources/th/BreakIteratorRules_th.java

################################################################################
# Setup the compilation for the module
#
# Order src dirs in order of override with the most important first. Generated
# source before static source and platform specific source before shared.
#
GENERATED_SRC_DIRS += \
    $(SUPPORT_OUTPUTDIR)/gensrc \
    $(SUPPORT_OUTPUTDIR)/gensrc_no_docs \
    #

TOP_SRC_DIRS += \
    $(CORBA_TOPDIR)/src \
    $(JDK_TOPDIR)/src \
    $(LANGTOOLS_TOPDIR)/src \
    $(JAXP_TOPDIR)/src \
    $(JAXWS_TOPDIR)/src \
    $(NASHORN_TOPDIR)/src \
    #

SRC_SUBDIRS += $(OPENJDK_TARGET_OS)/classes
ifneq ($(OPENJDK_TARGET_OS), $(OPENJDK_TARGET_OS_TYPE))
  SRC_SUBDIRS += $(OPENJDK_TARGET_OS_TYPE)/classes
endif
SRC_SUBDIRS += share/classes

MODULE_SRC_DIRS := $(strip \
    $(addsuffix /$(MODULE), $(GENERATED_SRC_DIRS) $(IMPORT_MODULES_SRC)) \
    $(foreach sub, $(SRC_SUBDIRS), $(addsuffix /$(MODULE)/$(sub), $(TOP_SRC_DIRS))))

# The JDK_USER_DEFINED_FILTER is a poor man's incremental build: by specifying
# JDK_FILTER at the make command line, only a subset of the JDK java files will
# be recompiled. If multiple paths are separated by comma, convert that into a
# space separated list.
JDK_USER_DEFINED_FILTER := $(strip $(subst $(COMMA),$(SPACE), $(JDK_FILTER)))

# Use transitive deps for setting the classpath
DEPS := $(call FindTransitiveDepsForModule, $(MODULE))

# Rewrite the MODULE_SRC_DIRS with a wildcard for the module so that all module
# source dirs are available on the path.
MODULESOURCEPATH := $(subst $(SPACE),$(PATH_SEP),$(subst $(MODULE),*,$(MODULE_SRC_DIRS)))

# Add imported modules to the moduleclasspath
MODULECLASSPATH := $(subst $(SPACE),$(PATH_SEP), $(IMPORT_MODULES_CLASSES))

$(eval $(call SetupJavaCompilation,$(MODULE), \
    SETUP := $(if $($(MODULE)_SETUP), $($(MODULE)_SETUP), GENERATE_JDKBYTECODE), \
    MODULE := $(MODULE), \
    SRC := $(wildcard $(MODULE_SRC_DIRS)), \
<<<<<<< HEAD
    INCLUDES := $(JDK_USER_DEFINED_FILTER),\
    BIN := $(JDK_OUTPUTDIR)/modules, \
=======
    INCLUDES:=$(JDK_USER_DEFINED_FILTER),\
    BIN := $(if $($(MODULE)_BIN), $($(MODULE)_BIN), $(JDK_OUTPUTDIR)/modules), \
>>>>>>> 1b2b0d37
    HEADERS := $(SUPPORT_OUTPUTDIR)/headers, \
    ADD_JAVAC_FLAGS := \
        $($(MODULE)_ADD_JAVAC_FLAGS) \
        -modulesourcepath "$(MODULESOURCEPATH)" \
        $(if $(MODULECLASSPATH), -modulepath "$(MODULECLASSPATH)") \
        -systemmodulepath none, \
))

TARGETS += $($(MODULE)) $(COPY_EXTRA)

# Declare dependencies between java compilations of different modules.
# Since the other modules are declared in different invocations of this file,
# use the macro to find the correct target file to depend on.
<<<<<<< HEAD
# Only the javac compilation actually depends on other modules so limit
# dependency declaration to that by using the *_COMPILE_TARGET variable.
$($(MODULE)_COMPILE_TARGETS): $(foreach d, $(call FindDepsForModule, $(MODULE)), \
    $(call SetupJavaCompilationCompileTarget, $d, $(JDK_OUTPUTDIR)/modules))
=======
  # Only the javac compilation actually depends on other modules so limit
  # dependency declaration to that by using the *_COMPILE_TARGET variable.
$($(MODULE)_COMPILE_TARGETS): $(foreach d, $(call FindDepsForModule, $(MODULE)), \
    $(call SetupJavaCompilationCompileTarget, $d, $(JDK_OUTPUTDIR)/modules/$d))
>>>>>>> 1b2b0d37

################################################################################
# Copy zh_HK properties files from zh_TW

$(JDK_OUTPUTDIR)/modules/%_zh_HK.properties: $(JDK_OUTPUTDIR)/modules/%_zh_TW.properties
	$(install-file)

CreateHkTargets = \
    $(patsubst $(JDK_TOPDIR)/src/%, $(JDK_OUTPUTDIR)/modules, \
<<<<<<< HEAD
      $(subst /share/classes,, \
        $(subst _zh_TW,_zh_HK, $(filter %_zh_TW.properties, $1))))

ifeq ($(MODULE), java.sql.rowset)
  TARGETS += $(call CreateHkTargets, $(java.sql.rowset_CLEAN_FILES))
endif

ifeq ($(MODULE), java.rmi)
  TARGETS += $(call CreateHkTargets, $(java.rmi_CLEAN_FILES))
endif

################################################################################
# If this is an imported module, copy the pre built classes and resources into
# the modules output dir

=======
    $(subst /share/classes,, \
      $(subst _zh_TW,_zh_HK, $(filter %_zh_TW.properties, $1))))

ifeq ($(MODULE), java.sql.rowset)
  TARGETS += $(call CreateHkTargets, $(java.sql.rowset_CLEAN_FILES))
endif

ifeq ($(MODULE), java.rmi)
  TARGETS += $(call CreateHkTargets, $(java.rmi_CLEAN_FILES))
endif

################################################################################
# If this is an imported module, copy the pre built classes and resources into
# the modules output dir

>>>>>>> 1b2b0d37
ifneq ($(wildcard $(IMPORT_MODULES_CLASSES)/$(MODULE)), )
  $(JDK_OUTPUTDIR)/modules/$(MODULE)/_imported.marker: \
      $(call CacheFind, $(IMPORT_MODULES_CLASSES)/$(MODULE))
	$(RM) -r $(@D)
	$(MKDIR) -p $(@D)
	$(CP) -R $(IMPORT_MODULES_CLASSES)/$(MODULE)/* $(@D)/
	$(TOUCH) $@

  TARGETS += $(JDK_OUTPUTDIR)/modules/$(MODULE)/_imported.marker

  # Add this dependency to avoid a race between compiling module-info.java and
  # importing the classes.
  $($(MODULE)_COMPILE_TARGETS): $(JDK_OUTPUTDIR)/modules/$(MODULE)/_imported.marker
endif

################################################################################
<<<<<<< HEAD
=======

$(eval $(call IncludeCustomExtension, , CompileJavaModules-post.gmk))

################################################################################
>>>>>>> 1b2b0d37

all: $(TARGETS)

.PHONY: all<|MERGE_RESOLUTION|>--- conflicted
+++ resolved
@@ -518,13 +518,8 @@
     SETUP := $(if $($(MODULE)_SETUP), $($(MODULE)_SETUP), GENERATE_JDKBYTECODE), \
     MODULE := $(MODULE), \
     SRC := $(wildcard $(MODULE_SRC_DIRS)), \
-<<<<<<< HEAD
-    INCLUDES := $(JDK_USER_DEFINED_FILTER),\
-    BIN := $(JDK_OUTPUTDIR)/modules, \
-=======
     INCLUDES:=$(JDK_USER_DEFINED_FILTER),\
     BIN := $(if $($(MODULE)_BIN), $($(MODULE)_BIN), $(JDK_OUTPUTDIR)/modules), \
->>>>>>> 1b2b0d37
     HEADERS := $(SUPPORT_OUTPUTDIR)/headers, \
     ADD_JAVAC_FLAGS := \
         $($(MODULE)_ADD_JAVAC_FLAGS) \
@@ -538,17 +533,10 @@
 # Declare dependencies between java compilations of different modules.
 # Since the other modules are declared in different invocations of this file,
 # use the macro to find the correct target file to depend on.
-<<<<<<< HEAD
-# Only the javac compilation actually depends on other modules so limit
-# dependency declaration to that by using the *_COMPILE_TARGET variable.
-$($(MODULE)_COMPILE_TARGETS): $(foreach d, $(call FindDepsForModule, $(MODULE)), \
-    $(call SetupJavaCompilationCompileTarget, $d, $(JDK_OUTPUTDIR)/modules))
-=======
   # Only the javac compilation actually depends on other modules so limit
   # dependency declaration to that by using the *_COMPILE_TARGET variable.
 $($(MODULE)_COMPILE_TARGETS): $(foreach d, $(call FindDepsForModule, $(MODULE)), \
     $(call SetupJavaCompilationCompileTarget, $d, $(JDK_OUTPUTDIR)/modules/$d))
->>>>>>> 1b2b0d37
 
 ################################################################################
 # Copy zh_HK properties files from zh_TW
@@ -558,9 +546,8 @@
 
 CreateHkTargets = \
     $(patsubst $(JDK_TOPDIR)/src/%, $(JDK_OUTPUTDIR)/modules, \
-<<<<<<< HEAD
-      $(subst /share/classes,, \
-        $(subst _zh_TW,_zh_HK, $(filter %_zh_TW.properties, $1))))
+    $(subst /share/classes,, \
+      $(subst _zh_TW,_zh_HK, $(filter %_zh_TW.properties, $1))))
 
 ifeq ($(MODULE), java.sql.rowset)
   TARGETS += $(call CreateHkTargets, $(java.sql.rowset_CLEAN_FILES))
@@ -574,23 +561,6 @@
 # If this is an imported module, copy the pre built classes and resources into
 # the modules output dir
 
-=======
-    $(subst /share/classes,, \
-      $(subst _zh_TW,_zh_HK, $(filter %_zh_TW.properties, $1))))
-
-ifeq ($(MODULE), java.sql.rowset)
-  TARGETS += $(call CreateHkTargets, $(java.sql.rowset_CLEAN_FILES))
-endif
-
-ifeq ($(MODULE), java.rmi)
-  TARGETS += $(call CreateHkTargets, $(java.rmi_CLEAN_FILES))
-endif
-
-################################################################################
-# If this is an imported module, copy the pre built classes and resources into
-# the modules output dir
-
->>>>>>> 1b2b0d37
 ifneq ($(wildcard $(IMPORT_MODULES_CLASSES)/$(MODULE)), )
   $(JDK_OUTPUTDIR)/modules/$(MODULE)/_imported.marker: \
       $(call CacheFind, $(IMPORT_MODULES_CLASSES)/$(MODULE))
@@ -607,13 +577,10 @@
 endif
 
 ################################################################################
-<<<<<<< HEAD
-=======
 
 $(eval $(call IncludeCustomExtension, , CompileJavaModules-post.gmk))
 
 ################################################################################
->>>>>>> 1b2b0d37
 
 all: $(TARGETS)
 
