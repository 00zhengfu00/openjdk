#
# Copyright (c) 2011, 2015, Oracle and/or its affiliates. All rights reserved.
# DO NOT ALTER OR REMOVE COPYRIGHT NOTICES OR THIS FILE HEADER.
#
# This code is free software; you can redistribute it and/or modify it
# under the terms of the GNU General Public License version 2 only, as
# published by the Free Software Foundation.  Oracle designates this
# particular file as subject to the "Classpath" exception as provided
# by Oracle in the LICENSE file that accompanied this code.
#
# This code is distributed in the hope that it will be useful, but WITHOUT
# ANY WARRANTY; without even the implied warranty of MERCHANTABILITY or
# FITNESS FOR A PARTICULAR PURPOSE.  See the GNU General Public License
# version 2 for more details (a copy is included in the LICENSE file that
# accompanied this code).
#
# You should have received a copy of the GNU General Public License version
# 2 along with this work; if not, write to the Free Software Foundation,
# Inc., 51 Franklin St, Fifth Floor, Boston, MA 02110-1301 USA.
#
# Please contact Oracle, 500 Oracle Parkway, Redwood Shores, CA 94065 USA
# or visit www.oracle.com if you need additional information or have any
# questions.
#

################################################################################
# This is the main makefile containing most actual top level targets. It needs
# to be called with a SPEC file defined.
################################################################################

# Declare default target
default:

ifeq ($(wildcard $(SPEC)),)
  $(error Main.gmk needs SPEC set to a proper spec.gmk)
endif

# Now load the spec
include $(SPEC)

include $(SRC_ROOT)/make/MainSupport.gmk

# Load the vital tools for all the makefiles.
include $(SRC_ROOT)/make/common/MakeBase.gmk
# Explicitly generate module deps makefile data
include $(SRC_ROOT)/make/GenerateModuleDeps.gmk
include $(SRC_ROOT)/make/common/Modules.gmk

# Declare ALL_TARGETS as an immediate variable. This variable is a list of all
# valid top level targets. It's used to declare them all as PHONY and to
# generate the -only targets.
ALL_TARGETS :=

# Hook to include the corresponding custom file, if present.
$(eval $(call IncludeCustomExtension, , Main.gmk))

# All modules for the current target platform.
ALL_MODULES := $(call FindAllModules)

################################################################################
################################################################################
#
# Recipes for all targets. Only recipes, dependencies are declared later.
#
################################################################################

################################################################################
# Interim/build tools targets, compiling tools used during the build

buildtools-langtools:
	+($(CD) $(LANGTOOLS_TOPDIR)/make && $(MAKE) $(MAKE_ARGS) -f Tools.gmk)

interim-langtools:
	+($(CD) $(LANGTOOLS_TOPDIR)/make && $(MAKE) $(MAKE_ARGS) -f CompileInterim.gmk)

interim-rmic:
	+($(CD) $(JDK_TOPDIR)/make && $(MAKE) $(MAKE_ARGS) -f CompileInterimRmic.gmk)

interim-cldrconverter:
	+($(CD) $(JDK_TOPDIR)/make && $(MAKE) $(MAKE_ARGS) -f CopyInterimCLDRConverter.gmk)

buildtools-jdk:
	+($(CD) $(JDK_TOPDIR)/make && $(MAKE) $(MAKE_ARGS) -f CompileTools.gmk)

ALL_TARGETS += buildtools-langtools interim-langtools \
    interim-rmic interim-cldrconverter buildtools-jdk

################################################################################
# Special targets for certain modules

import-hotspot:
	+($(CD) $(JDK_TOPDIR)/make && $(MAKE) $(MAKE_ARGS) -f Import.gmk)

unpack-sec:
	+($(CD) $(JDK_TOPDIR)/make && $(MAKE) $(MAKE_ARGS) -f UnpackSecurity.gmk)

generate-exported-symbols:
	+($(CD) $(TOPDIR)/make && $(MAKE) $(MAKE_ARGS) -f BuildStatic.gmk)

ALL_TARGETS += import-hotspot unpack-sec generate-exported-symbols

################################################################################
# Gensrc targets, generating source before java compilation can be done
$(eval $(call DeclareRecipesForPhase, GENSRC, \
    TARGET_SUFFIX := gensrc, \
    FILE_PREFIX := Gensrc, \
    MAKE_SUBDIR := gensrc, \
    CHECK_MODULES := $(ALL_MODULES), \
    MULTIPLE_MAKEFILES := true))

JDK_GENSRC_TARGETS := $(filter %-gensrc-jdk, $(GENSRC_TARGETS))
LANGTOOLS_GENSRC_TARGETS := $(filter %-gensrc-langtools, $(GENSRC_TARGETS))
CORBA_GENSRC_TARGETS := $(filter %-gensrc-corba, $(GENSRC_TARGETS))
HOTSPOT_GENSRC_TARGETS := $(filter %-gensrc-hotspot, $(GENSRC_TARGETS))

GENSRC_MODULEINFO_MODULES := $(ALL_MODULES)
GENSRC_MODULEINFO_TARGETS := $(addsuffix -gensrc-moduleinfo, \
    $(GENSRC_MODULEINFO_MODULES))

GENSRC_MODULES := $(GENSRC_MODULEINFO_MODULES)
GENSRC_TARGETS += $(sort $(GENSRC_MODULEINFO_TARGETS) \
    $(addsuffix -gensrc, $(GENSRC_MODULES)))

define DeclareModuleInfoRecipe
  $1-gensrc-moduleinfo:
	+($(CD) $(SRC_ROOT)/make && $(MAKE) $(MAKE_ARGS) \
	    -f GensrcModuleInfo.gmk MODULE=$1)

  $1-gensrc: $1-gensrc-moduleinfo
endef

$(foreach m, $(GENSRC_MODULEINFO_MODULES), $(eval $(call DeclareModuleInfoRecipe,$m)))

ALL_TARGETS += $(GENSRC_TARGETS)

################################################################################
# Generate data targets
$(eval $(call DeclareRecipesForPhase, GENDATA, \
    TARGET_SUFFIX := gendata, \
    FILE_PREFIX := Gendata, \
    MAKE_SUBDIR := gendata, \
    CHECK_MODULES := $(ALL_MODULES), \
    USE_WRAPPER := true))

ALL_TARGETS += $(GENDATA_TARGETS)

################################################################################
# Copy files targets
$(eval $(call DeclareRecipesForPhase, COPY, \
    TARGET_SUFFIX := copy, \
    FILE_PREFIX := Copy, \
    MAKE_SUBDIR := copy, \
    CHECK_MODULES := $(ALL_MODULES), \
    USE_WRAPPER := true, \
    MULTIPLE_MAKEFILES := true))

ALL_COPY_MODULES += $(COPY_MODULES)
ALL_COPY_TARGETS += $(COPY_TARGETS)

IMPORT_COPY_MODULES := $(call FindImportedModules)
IMPORT_COPY_TARGETS := $(addsuffix -copy, $(IMPORT_COPY_MODULES))
ALL_COPY_MODULES += $(IMPORT_COPY_MODULES)
ALL_COPY_TARGETS += $(IMPORT_COPY_TARGETS)

define DeclareImportCopyRecipe
  $1-copy:
	+($(CD) $(SRC_ROOT)/make && $(MAKE) $(MAKE_ARGS) \
	    -f CopyImportModules.gmk MODULE=$1)
endef

$(foreach m, $(IMPORT_COPY_MODULES), $(eval $(call DeclareImportCopyRecipe,$m)))

ALL_TARGETS += $(ALL_COPY_TARGETS)

################################################################################
# Targets for compiling all java modules. Nashorn is treated separately.
JAVA_MODULES := $(ALL_MODULES)
JAVA_TARGETS := $(addsuffix -java, $(JAVA_MODULES))

define DeclareCompileJavaRecipe
  $1-java:
	+($(CD) $(SRC_ROOT)/make && $(MAKE) $(MAKE_ARGS) \
	    -f CompileJavaModules.gmk MODULE=$1)
endef

$(foreach m, $(filter-out jdk.scripting.nashorn, $(JAVA_MODULES)), \
    $(eval $(call DeclareCompileJavaRecipe,$m)))

# Build nashorn. Needs to be compiled separately from the rest of the modules
# due to nasgen.
jdk.scripting.nashorn-java:
	+($(CD) $(NASHORN_TOPDIR)/make && $(MAKE) $(MAKE_ARGS) \
	    -f BuildNashorn.gmk compile)

ALL_TARGETS += $(JAVA_TARGETS)

################################################################################
# Targets for running rmic.
$(eval $(call DeclareRecipesForPhase, RMIC, \
    TARGET_SUFFIX := rmic, \
    FILE_PREFIX := Rmic, \
    MAKE_SUBDIR := rmic, \
    CHECK_MODULES := $(ALL_MODULES)))

ALL_TARGETS += $(RMIC_TARGETS)

################################################################################
# Targets for compiling native libraries
$(eval $(call DeclareRecipesForPhase, LIBS, \
    TARGET_SUFFIX := libs, \
    FILE_PREFIX := Lib, \
    MAKE_SUBDIR := lib, \
    CHECK_MODULES := $(ALL_MODULES), \
    USE_WRAPPER := true))

ALL_TARGETS += $(LIBS_TARGETS)

################################################################################
# Targets for compiling native executables
$(eval $(call DeclareRecipesForPhase, LAUNCHER, \
    TARGET_SUFFIX := launchers, \
    FILE_PREFIX := Launcher, \
    MAKE_SUBDIR := launcher, \
    CHECK_MODULES := $(ALL_MODULES), \
    USE_WRAPPER := true))

ALL_TARGETS += $(LAUNCHER_TARGETS)

################################################################################
# Build hotspot target

ifeq ($(BUILD_HOTSPOT),true)
  hotspot:
	+($(CD) $(SRC_ROOT)/make && $(MAKE) $(MAKE_ARGS) -f HotspotWrapper.gmk)
endif

ALL_TARGETS += hotspot

################################################################################
# Build demos and samples targets

demos-jdk:
	+($(CD) $(JDK_TOPDIR)/make && $(MAKE) $(MAKE_ARGS) -f CompileDemos.gmk)

samples-jdk:
	+($(CD) $(JDK_TOPDIR)/make && $(MAKE) $(MAKE_ARGS) -f CopySamples.gmk)

ALL_TARGETS += demos-jdk samples-jdk

################################################################################
# Jigsaw specific data and analysis targets.

generate-summary:
	+($(CD) $(JDK_TOPDIR)/make && $(MAKE) -f GenerateModuleSummary.gmk)

ALL_TARGETS += generate-summary

################################################################################
# Strip binaries targets

STRIP_MODULES := $(sort $(LIBS_MODULES) $(LAUNCHER_MODULES) $(COPY_MODULES) \
    $(GENDATA_MODULES))
STRIP_TARGETS := $(addsuffix -strip, $(STRIP_MODULES))

define DeclareStripRecipe
  $1-strip:
	+($(CD) $(SRC_ROOT)/make && $(MAKE) $(MAKE_ARGS) -f StripBinaries.gmk \
	    MODULE=$1)
endef

$(foreach m, $(STRIP_MODULES), $(eval $(call DeclareStripRecipe,$m)))

ALL_TARGETS += $(STRIP_TARGETS)

################################################################################
# Jmod targets

JMOD_MODULES := $(ALL_MODULES)
JMOD_TARGETS := $(addsuffix -jmod, $(JMOD_MODULES))

define DeclareJmodRecipe
  $1-jmod:
	+($(CD) $(SRC_ROOT)/make && $(MAKE) $(MAKE_ARGS) -f CreateJmods.gmk \
	    MODULE=$1)
endef

$(foreach m, $(JMOD_MODULES), $(eval $(call DeclareJmodRecipe,$m)))

ALL_TARGETS += $(JMOD_TARGETS)

################################################################################
# Images targets

# Stores the tips for each repository. This file is be used when constructing the jdk image and can be
# used to track the exact sources used to build that image.
source-tips: $(SUPPORT_OUTPUTDIR)/source_tips
$(SUPPORT_OUTPUTDIR)/source_tips: FRC
<<<<<<< HEAD
	@$(MKDIR) -p $(@D)
=======
	$(call MakeDir, $(@D))
	@$(RM) $@
>>>>>>> 6876f570
	@$(call GetSourceTips)

BOOTCYCLE_TARGET := product-images
bootcycle-images:
	@$(ECHO) Boot cycle build step 2: Building a new JDK image using previously built image
	+$(MAKE) -f $(SRC_ROOT)/make/Init.gmk PARALLEL_TARGETS=$(BOOTCYCLE_TARGET) \
	    JOBS= SPEC=$(dir $(SPEC))bootcycle-spec.gmk main

zip-security:
	+($(CD) $(SRC_ROOT)/make && $(MAKE) $(MAKE_ARGS) -f ZipSecurity.gmk)

zip-source:
	+($(CD) $(SRC_ROOT)/make && $(MAKE) $(MAKE_ARGS) -f ZipSource.gmk)

jrtfs-jar:
	+($(CD) $(SRC_ROOT)/make && $(MAKE) $(MAKE_ARGS) -f JrtfsJar.gmk)

jimages:
	+($(CD) $(SRC_ROOT)/make && $(MAKE) $(MAKE_ARGS) -f Images.gmk jimages)

profiles:
	+($(CD) $(SRC_ROOT)/make && $(MAKE) $(MAKE_ARGS) -f Images.gmk profiles)

mac-bundles-jdk:
	+($(CD) $(SRC_ROOT)/make && $(MAKE) $(MAKE_ARGS) -f MacBundles.gmk)

ALL_TARGETS += source-tips bootcycle-images zip-security zip-source \
    jrtfs-jar jimages profiles mac-bundles-jdk

################################################################################
# Docs targets

docs-javadoc:
	+($(CD) $(SRC_ROOT)/make && $(MAKE) $(MAKE_ARGS) -f Javadoc.gmk docs)

docs-jvmtidoc:
	+($(CD) $(SRC_ROOT)/make && $(MAKE) $(MAKE_ARGS) -f Javadoc.gmk jvmtidocs)

ALL_TARGETS += docs-javadoc docs-jvmtidoc

################################################################################
# Cross compilation support

ifeq ($(CREATE_BUILDJDK), true)
  # This target is only called by the recursive call below.
  create-buildjdk-compile-hotspot-helper: hotspot
  create-buildjdk-compile-modules-helper: jdk.jlink-launchers java.base-copy
endif

create-buildjdk-copy:
	+($(CD) $(SRC_ROOT)/make && $(MAKE) $(MAKE_ARGS) -f CreateBuildJdkCopy.gmk)

create-buildjdk-compile-hotspot create-buildjdk-compile-modules:
	+($(CD) $(SRC_ROOT)/make && $(MAKE) $(MAKE_ARGS) -f Main.gmk \
	    $@-helper \
	    SPEC=$(dir $(SPEC))buildjdk-spec.gmk \
	    HOTSPOT_SPEC=$(dir $(SPEC))buildjdk-spec.gmk \
	    CREATING_BUILDJDK=true)

ALL_TARGETS += create-buildjdk-copy create-buildjdk-compile-hotspot \
    create-buildjdk-compile-modules

################################################################################
# Build tests
#

prepare-test-image:
	$(MKDIR) -p $(TEST_IMAGE_DIR)
	$(ECHO) > $(TEST_IMAGE_DIR)/Readme.txt 'JDK test image'

build-test-hotspot-jtreg-native:
	+($(CD) $(HOTSPOT_TOPDIR)/make/test && $(MAKE) $(MAKE_ARGS) -f JtregNative.gmk \
	    build-test-hotspot-jtreg-native)

test-image-hotspot-jtreg-native:
	+($(CD) $(HOTSPOT_TOPDIR)/make/test && $(MAKE) $(MAKE_ARGS) -f JtregNative.gmk \
	    test-image-hotspot-jtreg-native)

build-test-jdk-jtreg-native:
	+($(CD) $(JDK_TOPDIR)/make/test && $(MAKE) $(MAKE_ARGS) -f JtregNative.gmk \
	    build-test-jdk-jtreg-native)

test-image-jdk-jtreg-native:
	+($(CD) $(JDK_TOPDIR)/make/test && $(MAKE) $(MAKE_ARGS) -f JtregNative.gmk \
	    test-image-jdk-jtreg-native)

build-test-lib:
	+($(CD) $(TOPDIR)/make/test && $(MAKE) $(MAKE_ARGS) -f BuildTestLib.gmk)

ALL_TARGETS += prepare-test-image build-test-hotspot-jtreg-native \
    test-image-hotspot-jtreg-native build-test-jdk-jtreg-native \
    test-image-jdk-jtreg-native build-test-lib

################################################################################
# Run tests

# Run tests specified by $(TEST), or the default test set.
test:
	$(call RunTests, $(TEST))

test-hotspot-jtreg:
	$(call RunTests, "hotspot_all")

test-hotspot-jtreg-native:
	$(call RunTests, "hotspot_native_sanity")

test-hotspot-internal:
	$(call RunTests, "hotspot_internal")

test-jdk-jtreg-native:
	$(call RunTests, "jdk_native_sanity")

test-make:
	($(CD) $(SRC_ROOT)/test/make && $(MAKE) $(MAKE_ARGS) -f TestMake.gmk $(TEST_TARGET))

ALL_TARGETS += test test-hotspot-jtreg test-hotspot-jtreg-native \
    test-hotspot-internal test-jdk-jtreg-native test-make

################################################################################
# Install targets

install:
	+($(CD) $(SRC_ROOT)/make && $(MAKE) $(MAKE_ARGS) -f Install.gmk)

ALL_TARGETS += install

################################################################################
#
# Dependency declarations between targets.
#
# These are declared in two groups. First all dependencies between targets that
# have recipes above as these dependencies may be disabled. Then the aggregator
# targets that do not have recipes of their own, which will never have their
# dependencies disabled.
#
################################################################################
# Targets with recipes above

# If running an *-only target, parallel execution and dependencies between
# recipe targets are disabled. This makes it possible to run a select set of
# recipe targets in order. It's the responsibility of the user to make sure
# all prerequisites are fulfilled.
ifneq ($(findstring -only, $(MAKECMDGOALS)), )
  .NOTPARALLEL:
else
  $(LANGTOOLS_GENSRC_TARGETS): buildtools-langtools

  interim-langtools: $(LANGTOOLS_GENSRC_TARGETS)

  buildtools-jdk: interim-langtools interim-cldrconverter

  $(CORBA_GENSRC_TARGETS): interim-langtools

  $(HOTSPOT_GENSRC_TARGETS): interim-langtools

  $(JDK_GENSRC_TARGETS): interim-langtools buildtools-jdk

  $(GENSRC_MODULEINFO_TARGETS): buildtools-jdk

  $(GENDATA_TARGETS): interim-langtools buildtools-jdk

  interim-rmic: interim-langtools

  $(RMIC_TARGETS): interim-langtools interim-rmic

  $(JAVA_TARGETS): interim-langtools

  import-hotspot: hotspot

  generate-exported-symbols: java.base-libs jdk.jdwp.agent-libs

  $(LIBS_TARGETS): import-hotspot

  $(LAUNCHER_TARGETS): java.base-libs

  ifeq ($(STATIC_BUILD), true)
    $(LAUNCHER_TARGETS): generate-exported-symbols
  endif

  # The demos are currently linking to libjvm and libjava, just like all other
  # jdk libs, even though they don't need to. To avoid warnings, make sure they
  # aren't built until after libjava and libjvm are available to link to.
  demos-jdk: $(JAVA_TARGETS)

  # Declare dependency from <module>-java to <module>-gensrc
  $(foreach m, $(GENSRC_MODULES), $(eval $m-java: $m-gensrc))

  # Declare dependencies between java modules
  $(foreach m, $(JAVA_MODULES), \
      $(eval $m-java: $(addsuffix -java, $(filter $(JAVA_MODULES), \
      $(call FindDepsForModule,$m)))))

  # Declare dependencies between <module>-rmic to <module>-java
  $(foreach m, $(RMIC_MODULES), $(eval $m-rmic: $m-java))

  # Declare dependencies from <module>-lib to <module>-java
  # Skip modules that do not have java source. When creating a BUILD_JDK, the
  # java compilation has already been done by the normal build and copied in.
  ifneq ($(CREATING_BUILDJDK), true)
    $(foreach m, $(filter $(JAVA_MODULES), $(LIBS_MODULES)), $(eval $m-libs: $m-java))
  endif

  # Declare dependencies from all other <module>-lib to java.base-lib
  $(foreach t, $(filter-out java.base-libs, $(LIBS_TARGETS)), \
      $(eval $t: java.base-libs))
  # Declare the special case dependency for jdk.deploy.osx where libosx
  # links against libosxapp.
  jdk.deploy.osx-libs: java.desktop-libs

  # jdk.accessibility depends on java.desktop
  jdk.accessibility-libs: java.desktop-libs

  # This dependency needs to be explicitly declared. jdk.jdi-gensrc generates a
  # header file used by jdk.jdwp.agent-libs. The jdk.jdwp.agent-gensrc is a
  # virtual target.
  jdk.jdwp.agent-libs: jdk.jdwp.agent-gensrc

  # Until the classes in the hotspot agent is compiled along with the other
  # modules, compiling the module-info.java for that module needs to wait
  # for hotspot to be imported.
  jdk.hotspot.agent-java: import-hotspot

  # The swing beans need to have java base properly generated to avoid errors
  # in javadoc.
  java.desktop-gensrc-jdk: java.base-gensrc

  # The annotation processing for jdk.vm.ci needs java.base classes from the
  # current JDK.
  jdk.vm.ci-gensrc-hotspot: java.base-java 

  # Explicitly add dependencies for special targets
  java.base-java: unpack-sec

  # The copy target copies files generated by gensrc
  java.base-copy-hotspot: java.base-gensrc-hotspot

  jdk.jdeps-gendata: java rmic

  # Declare dependencies from <module>-strip to libs, launchers, gendata and copy
  $(foreach m, $(LIBS_MODULES), $(eval $m-strip: $m-libs))
  $(foreach m, $(LAUNCHER_MODULES), $(eval $m-strip: $m-launchers))
  $(foreach m, $(GENDATA_MODULES), $(eval $m-strip: $m-gendata))
  $(foreach m, $(COPY_MODULES), $(eval $m-strip: $m-copy))

  # Declare dependencies between jmod targets
  $(foreach m, $(JMOD_MODULES), \
      $(eval $m-jmod: $(addsuffix -jmod, $(call FindDepsForModule,$m))))

  # Declare dependencies from <module>-jmod to all other module targets
  $(foreach m, $(STRIP_MODULES), $(eval $m-jmod: $m-strip))
  $(foreach m, $(JAVA_MODULES), $(eval $m-jmod: $m-java))
  $(foreach m, $(GENDATA_MODULES), $(eval $m-jmod: $m-gendata))
  $(foreach m, $(RMIC_MODULES), $(eval $m-jmod: $m-rmic))
  $(foreach m, $(LIBS_MODULES), $(eval $m-jmod: $m-libs))
  $(foreach m, $(LAUNCHER_MODULES), $(eval $m-jmod: $m-launchers))
  $(foreach m, $(COPY_MODULES), $(eval $m-jmod: $m-copy))

  # Jmods cannot be created until we have the jlink tool ready to run, which requires
  # all java modules to be compiled and jdk.jlink-launchers.
  $(JMOD_TARGETS): java java.base-libs jdk.jlink-launchers

  ifeq ($(CREATE_BUILDJDK), true)
    $(JMOD_TARGETS): create-buildjdk
  endif

  zip-security: java.base-java java.security.jgss-java java.security.jgss-libs \
      $(filter jdk.crypto%, $(JAVA_TARGETS))

  zip-source: gensrc rmic

  jrtfs-jar: interim-langtools

  jimages: jmods zip-source source-tips demos samples jrtfs-jar

  profiles: jmods zip-source source-tips jrtfs-jar

  mac-bundles-jdk: jimages

  bootcycle-images: jimages

  docs-javadoc: $(GENSRC_TARGETS) rmic

  docs-jvmtidoc: hotspot

  test: jimages test-image

  create-buildjdk-copy: jdk.jlink-java java.base-gendata

  create-buildjdk-compile-modules: create-buildjdk-copy create-buildjdk-compile-hotspot

  test-make: clean-test-make

  build-test-lib: java

  build-test-hotspot-jtreg-native: buildtools-jdk

  build-test-jdk-jtreg-native: buildtools-jdk

  test-image-hotspot-jtreg-native: build-test-hotspot-jtreg-native

  test-image-jdk-jtreg-native: build-test-jdk-jtreg-native

  test-hotspot-internal: exploded-image

  test-hotspot-jtreg: jimages test-image

  install: product-images

  generate-summary: jmods

endif

################################################################################
# Virtual targets without recipes

buildtools: buildtools-langtools interim-langtools interim-rmic \
    buildtools-jdk

gensrc: $(GENSRC_TARGETS)

gendata: $(GENDATA_TARGETS)

copy: $(ALL_COPY_TARGETS)

java: $(JAVA_TARGETS)

rmic: $(RMIC_TARGETS)

libs: $(LIBS_TARGETS)

launchers: $(LAUNCHER_TARGETS)

jmods: $(JMOD_TARGETS)

strip-binaries: $(STRIP_TARGETS)

# Explicitly declare dependency for virtual target jdk.jdwp.agent-gensrc which
# is actually handled by jdk.jdi-gensrc
jdk.jdwp.agent-gensrc: jdk.jdi-gensrc

# Declare dependencies from <module> to all the individual targets specific
# to that module <module>-*, that are needed for the exploded image.
$(foreach m, $(GENSRC_MODULES), $(eval $m: $m-gensrc))
$(foreach m, $(JAVA_MODULES), $(eval $m: $m-java))
$(foreach m, $(GENDATA_MODULES), $(eval $m: $m-gendata))
$(foreach m, $(RMIC_MODULES), $(eval $m: $m-rmic))
$(foreach m, $(LIBS_MODULES), $(eval $m: $m-libs))
$(foreach m, $(LAUNCHER_MODULES), $(eval $m: $m-launchers))
$(foreach m, $(ALL_COPY_MODULES), $(eval $m: $m-copy))
demos: demos-jdk

samples: samples-jdk

# The "exploded image" is a locally runnable JDK in $(BUILD_OUTPUT)/jdk.
exploded-image: $(ALL_MODULES)

create-buildjdk: create-buildjdk-compile-modules create-buildjdk-copy \
    create-buildjdk-compile-hotspot

mac-bundles: mac-bundles-jdk

# The $(BUILD_OUTPUT)/images directory contain the resulting deliverables,
# and in line with this, our targets for creating these are named *-image[s].

# This target builds the product images, e.g. the JRE and JDK image
# (and possibly other, more specific versions)
product-images: jimages demos samples zip-security exploded-image

# When cross compiling and building a partial BUILDJDK for the build host,
# the summary generation cannot be run.
ifneq ($(CREATE_BUILDJDK), true)
  product-images: generate-summary
endif

ifeq ($(OPENJDK_TARGET_OS), macosx)
  product-images: mac-bundles
endif

# This target builds the documentation image
docs-image: docs-javadoc docs-jvmtidoc

# This target builds the test image
test-image: prepare-test-image test-image-hotspot-jtreg-native \
    test-image-jdk-jtreg-native

# all-images is the top-most target, it builds all our deliverables ("images").
all-images: product-images test-image docs-image

ALL_TARGETS += buildtools gensrc gendata copy java rmic libs launchers jmods \
    jdk.jdwp.agent-gensrc $(ALL_MODULES) demos samples exploded-image \
    create-buildjdk mac-bundles product-images docs-image test-image all-images

################################################################################

# Traditional targets typically run by users.
# These can be considered aliases for the targets now named by a more
# "modern" naming scheme.
default: $(DEFAULT_MAKE_TARGET)
jdk: exploded-image
images: product-images
docs: docs-image
all: all-images

ALL_TARGETS += default jdk images docs all

################################################################################
################################################################################
#
# Clean targets
#
################################################################################
# Clean targets are automatically run serially by the Makefile calling this
# file.

CLEAN_DIRS += hotspot jdk bootcycle-build test buildtools support \
    images make-support test-make bundles buildjdk
CLEAN_DIR_TARGETS := $(addprefix clean-, $(CLEAN_DIRS))
CLEAN_SUPPORT_DIRS += demos
CLEAN_SUPPORT_DIR_TARGETS := $(addprefix clean-, $(CLEAN_SUPPORT_DIRS))
CLEAN_TESTS += hotspot-jtreg-native jdk-jtreg-native lib
CLEAN_TEST_TARGETS += $(addprefix clean-test-, $(CLEAN_TESTS))
CLEAN_PHASES := gensrc java native include docs
CLEAN_PHASE_TARGETS := $(addprefix clean-, $(CLEAN_PHASES))
CLEAN_MODULE_TARGETS := $(addprefix clean-, $(ALL_MODULES))
# Construct targets of the form clean-$module-$phase
CLEAN_MODULE_PHASE_TARGETS := $(addprefix clean-, $(foreach m, $(ALL_MODULES), \
    $(addprefix $m-, $(CLEAN_PHASES))))

# Remove everything, except the output from configure.
clean: $(CLEAN_DIR_TARGETS)
	($(CD) $(OUTPUT_ROOT) && $(RM) -r build*.log*)
	$(ECHO) Cleaned all build artifacts.

$(CLEAN_DIR_TARGETS):
	$(call CleanDir,$(patsubst clean-%, %, $@))

$(CLEAN_SUPPORT_DIR_TARGETS):
	$(call CleanSupportDir,$(patsubst clean-%, %, $@))

$(CLEAN_TEST_TARGETS):
	$(call CleanTest,$(patsubst clean-test-%, %, $@))

$(CLEAN_PHASE_TARGETS):
	$(call Clean-$(patsubst clean-%,%, $@))

$(CLEAN_MODULE_TARGETS):
	$(call CleanModule,$(patsubst clean-%, %, $@))

$(CLEAN_MODULE_PHASE_TARGETS):
	$(call Clean-$(word 3, $(subst -,$(SPACE),$@)), \
	    $(word 2, $(subst -,$(SPACE),$@)))

# When removing the support dir, we must also remove jdk. Building classes has
# the side effect of generating native headers. The headers end up in support
# while classes and touch files end up in jdk.
clean-support: clean-jdk

# Remove everything, including configure configuration. If the output
# directory was created by configure and now becomes empty, remove it as well.
dist-clean: clean
	($(CD) $(OUTPUT_ROOT) && \
	    $(RM) -r *spec.gmk $(CONFIGURESUPPORT_OUTPUTDIR) Makefile compare.sh ide)
	$(if $(filter $(CONF_NAME),$(notdir $(OUTPUT_ROOT))), \
	  if test "x`$(LS) $(OUTPUT_ROOT)`" != x; then \
	    $(ECHO) "Warning: Not removing non-empty configuration directory for '$(CONF_NAME)'" ; \
	  else \
	    ($(CD) $(SRC_ROOT) && $(ECHO) "Removing configuration directory for '$(CONF_NAME)'" \
	        && $(RM) -r $(OUTPUT_ROOT)) \
	  fi \
	)
	$(ECHO) Cleaned everything, you will have to re-run configure.

ALL_TARGETS += clean dist-clean $(CLEAN_DIR_TARGETS) $(CLEAN_SUPPORT_DIR_TARGETS) \
    $(CLEAN_TEST_TARGETS) $(CLEAN_PHASE_TARGETS) $(CLEAN_MODULE_TARGETS) \
    $(CLEAN_MODULE_PHASE_TARGETS)

################################################################################
# Declare *-only targets for each normal target
$(foreach t, $(ALL_TARGETS), $(eval $(t)-only: $(t)))

ALL_TARGETS += $(addsuffix -only, $(filter-out dist-clean clean%, $(ALL_TARGETS)))

################################################################################

# Include JPRT targets
include $(SRC_ROOT)/make/Jprt.gmk

################################################################################

# The following targets are intentionally not added to ALL_TARGETS since they
# are internal only, to support Init.gmk.

print-targets:
	  @$(ECHO) $(sort $(ALL_TARGETS))

print-modules:
	  @$(ECHO) $(sort $(ALL_MODULES))

create-main-targets-include:
	  $(call LogInfo, Generating main target list)
	  @$(ECHO) ALL_MAIN_TARGETS := $(sort $(ALL_TARGETS)) > \
	      $(MAKESUPPORT_OUTPUTDIR)/main-targets.gmk

################################################################################

.PHONY: $(ALL_TARGETS)

FRC: # Force target<|MERGE_RESOLUTION|>--- conflicted
+++ resolved
@@ -42,8 +42,6 @@
 
 # Load the vital tools for all the makefiles.
 include $(SRC_ROOT)/make/common/MakeBase.gmk
-# Explicitly generate module deps makefile data
-include $(SRC_ROOT)/make/GenerateModuleDeps.gmk
 include $(SRC_ROOT)/make/common/Modules.gmk
 
 # Declare ALL_TARGETS as an immediate variable. This variable is a list of all
@@ -295,12 +293,8 @@
 # used to track the exact sources used to build that image.
 source-tips: $(SUPPORT_OUTPUTDIR)/source_tips
 $(SUPPORT_OUTPUTDIR)/source_tips: FRC
-<<<<<<< HEAD
-	@$(MKDIR) -p $(@D)
-=======
 	$(call MakeDir, $(@D))
 	@$(RM) $@
->>>>>>> 6876f570
 	@$(call GetSourceTips)
 
 BOOTCYCLE_TARGET := product-images
@@ -500,7 +494,7 @@
   # Skip modules that do not have java source. When creating a BUILD_JDK, the
   # java compilation has already been done by the normal build and copied in.
   ifneq ($(CREATING_BUILDJDK), true)
-    $(foreach m, $(filter $(JAVA_MODULES), $(LIBS_MODULES)), $(eval $m-libs: $m-java))
+  $(foreach m, $(filter $(JAVA_MODULES), $(LIBS_MODULES)), $(eval $m-libs: $m-java))
   endif
 
   # Declare dependencies from all other <module>-lib to java.base-lib
