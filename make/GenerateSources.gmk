#
# Copyright (c) 2011, 2013, Oracle and/or its affiliates. All rights reserved.
# DO NOT ALTER OR REMOVE COPYRIGHT NOTICES OR THIS FILE HEADER.
#
# This code is free software; you can redistribute it and/or modify it
# under the terms of the GNU General Public License version 2 only, as
# published by the Free Software Foundation.  Oracle designates this
# particular file as subject to the "Classpath" exception as provided
# by Oracle in the LICENSE file that accompanied this code.
#
# This code is distributed in the hope that it will be useful, but WITHOUT
# ANY WARRANTY; without even the implied warranty of MERCHANTABILITY or
# FITNESS FOR A PARTICULAR PURPOSE.  See the GNU General Public License
# version 2 for more details (a copy is included in the LICENSE file that
# accompanied this code).
#
# You should have received a copy of the GNU General Public License version
# 2 along with this work; if not, write to the Free Software Foundation,
# Inc., 51 Franklin St, Fifth Floor, Boston, MA 02110-1301 USA.
#
# Please contact Oracle, 500 Oracle Parkway, Redwood Shores, CA 94065 USA
# or visit www.oracle.com if you need additional information or have any
# questions.
#

default: all

include $(SPEC)
include JigsawSpecMod.gmk
include MakeBase.gmk
include JavaCompilation.gmk
include NativeCompilation.gmk

# Setup the java compilers for the JDK build.
include Setup.gmk
# We need the tools.
include Tools.gmk

# Now include all the rules that generate Java sources.
# The Java sources are written into the gensrc_.... directories.

include gensrc/GensrcProperties.gmk
GENSRC += $(GENSRC_PROPERTIES)

include gensrc/GensrcLocaleDataMetaInfo.gmk
GENSRC += $(GENSRC_LOCALEDATAMETAINFO)

include gensrc/GensrcCharacterData.gmk
GENSRC += $(GENSRC_CHARACTERDATA)

include gensrc/GensrcJDWP.gmk
GENSRC += $(GENSRC_JDWP)

include gensrc/GensrcMisc.gmk
GENSRC += $(GENSRC_MISC)

include gensrc/GensrcCharsetMapping.gmk
GENSRC += $(GENSRC_CHARSETMAPPING)

include gensrc/GensrcCharsetCoder.gmk
GENSRC += $(GENSRC_CHARSETCODER)

include gensrc/GensrcBuffer.gmk
GENSRC += $(GENSRC_BUFFER)

include gensrc/GensrcExceptions.gmk
GENSRC += $(GENSRC_EXCEPTIONS)

ifneq ($(OPENJDK_TARGET_OS), windows)
  include gensrc/GensrcIcons.gmk
  GENSRC += $(GENSRC_AWT_ICONS)

  ifeq ($(OPENJDK_TARGET_OS), macosx)
    GENSRC += $(GENSRC_OSX_ICONS)
  endif

  ifneq ($(OPENJDK_TARGET_OS), macosx)
    include gensrc/GensrcX11Wrappers.gmk
    GENSRC += $(GENSRC_X11WRAPPERS)
  endif
endif

include gensrc/GensrcCLDR.gmk
GENSRC += $(GENSRC_CLDR)

include gensrc/GensrcSwing.gmk
GENSRC += $(GENSRC_SWING_BEANINFO) $(GENSRC_SWING_NIMBUS)

<<<<<<< HEAD
$(GENSRC): $(BUILD_TOOLS)
=======
ifeq ($(OPENJDK_TARGET_OS), macosx)
  include gensrc/GensrcJObjC.gmk
  GENSRC += $(GENSRC_JOBJC)
endif

ifneq ($(JIGSAW), true)
  $(GENSRC): $(BUILD_TOOLS)
endif
>>>>>>> f1f34f7e

all: $(GENSRC)

.PHONY: all<|MERGE_RESOLUTION|>--- conflicted
+++ resolved
@@ -86,18 +86,7 @@
 include gensrc/GensrcSwing.gmk
 GENSRC += $(GENSRC_SWING_BEANINFO) $(GENSRC_SWING_NIMBUS)
 
-<<<<<<< HEAD
 $(GENSRC): $(BUILD_TOOLS)
-=======
-ifeq ($(OPENJDK_TARGET_OS), macosx)
-  include gensrc/GensrcJObjC.gmk
-  GENSRC += $(GENSRC_JOBJC)
-endif
-
-ifneq ($(JIGSAW), true)
-  $(GENSRC): $(BUILD_TOOLS)
-endif
->>>>>>> f1f34f7e
 
 all: $(GENSRC)
 
