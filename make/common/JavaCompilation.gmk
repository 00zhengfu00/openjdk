--- conflicted
+++ resolved
@@ -175,10 +175,10 @@
   # .class and .prp) that are newer than the jar-file, ie the new content to be put into the jar.
   # NOTICE: please leave the parentheses space separated otherwise the AIX build will break!
   $1_CAPTURE_CONTENTS=$$(foreach src,$$($1_SRCS), \
-      (($(FIND) $$(src) -type f -a \( $$($1_FIND_PATTERNS) \) -a -newer $$@ $$($1_GREP_INCLUDES) \
+      ( ( $(FIND) $$(src) -type f -a \( $$($1_FIND_PATTERNS) \) -a -newer $$@ $$($1_GREP_INCLUDES) \
           $$($1_GREP_EXCLUDES) | $(SED) 's|$$(src)/||g' && \
-      $(ECHO) $$(subst $$(src)/,,$$($1_EXTRA_FILES))) > \
-      $$(src)/_the.$$($1_JARNAME)_contents) $$(NEWLINE))
+      $(ECHO) $$(subst $$(src)/,,$$($1_EXTRA_FILES) ) ) > \
+      $$(src)/_the.$$($1_JARNAME)_contents) $$(NEWLINE) )
   # The capture metainf macro finds all files below the META-INF directory that are newer than the jar-file.
   ifeq (,$$($1_SKIP_METAINF))
     $1_CAPTURE_METAINF =$$(foreach src,$$($1_SRCS),($(FIND) $$(src)/META-INF -type f -a -newer $$@ 2> /dev/null | $(SED) 's|$$(src)/||g' >> $$(src)/_the.$$($1_JARNAME)_contents ) $$(NEWLINE))
@@ -197,10 +197,10 @@
   # The s-variants of the above macros are used when the jar is created from scratch.
   # NOTICE: please leave the parentheses space separated otherwise the AIX build will break!
   $1_SCAPTURE_CONTENTS=$$(foreach src,$$($1_SRCS), \
-      (($(FIND) $$(src) -type f -a \( $$($1_FIND_PATTERNS) \) $$($1_GREP_INCLUDES) \
+      ( ( $(FIND) $$(src) -type f -a \( $$($1_FIND_PATTERNS) \) $$($1_GREP_INCLUDES) \
           $$($1_GREP_EXCLUDES) | $(SED) 's|$$(src)/||g' && \
-      $$(subst $$(src)/,,$(ECHO) $$($1_EXTRA_FILES))) > \
-      $$(src)/_the.$$($1_JARNAME)_contents) $$(NEWLINE))
+      $$(subst $$(src)/,,$(ECHO) $$($1_EXTRA_FILES) ) ) > \
+      $$(src)/_the.$$($1_JARNAME)_contents) $$(NEWLINE) )
 
   ifeq (,$$($1_SKIP_METAINF))
     $1_SCAPTURE_METAINF=$$(foreach src,$$($1_SRCS), \
@@ -314,7 +314,7 @@
   # dir is very small.
   # If zip has nothing to do, it returns 12 and would fail the build. Check for 12
   # and only fail if it's not.
-  $$($1_ZIP): $$($1_ALL_SRCS) $$($1_EXTRA_DEPS)
+  $$($1_ZIP) : $$($1_ALL_SRCS) $$($1_EXTRA_DEPS)
 	$(MKDIR) -p $$(@D)
 	$(ECHO) Updating $$($1_NAME)
 	$$(foreach i,$$($1_SRC),(cd $$i && $(ZIP) -qru $$@ . $$($1_ZIP_INCLUDES) $$($1_ZIP_EXCLUDES) -x \*_the.\* $$(addprefix -x$(SPACE),$$(patsubst $$i/%,%,$$($1_EXCLUDE_FILES))) || test "$$$$?" = "12" )$$(NEWLINE)) true
@@ -334,14 +334,14 @@
   # already has one
   ifeq ($$(findstring $$($2_TARGET), $$($1_COPY_LIST)), )
     $1_COPY_LIST += $$($2_TARGET)
-    # Now we can setup the depency that will trigger the copying.
-    $$($1_BIN)$$($2_TARGET): $2
+  # Now we can setup the depency that will trigger the copying.
+  $$($1_BIN)$$($2_TARGET) : $2
 	$(MKDIR) -p $$(@D)
 	$(CP) $$< $$@
 	$(CHMOD) -f ug+w $$@
 
-    # And do not forget this target
-    $1_ALL_COPY_TARGETS += $$($1_BIN)$$($2_TARGET)
+  # And do not forget this target
+  $1_ALL_COPY_TARGETS += $$($1_BIN)$$($2_TARGET)
   endif
 endef
 
@@ -371,7 +371,7 @@
   # Remove the source prefix.
   $$(foreach i,$$($1_SRC),$$(eval $$(call remove_string,$$i,$2_TARGET)))
   # Now we can setup the depency that will trigger the copying.
-  $$($1_BIN)$$($2_TARGET): $2
+  $$($1_BIN)$$($2_TARGET) : $2
 	$(MKDIR) -p $$(@D)
 	$(CAT) $$< | $(SED) -e 's/\([^\\]\):/\1\\:/g' -e 's/\([^\\]\)=/\1\\=/g' \
 	        -e 's/\([^\\]\)!/\1\\!/g' -e 's/#.*/#/g' \
@@ -488,17 +488,12 @@
       $1_ALL_COPIES := $$(filter-out $$($1_EXCLUDE_FILES_PATTERN),$$($1_ALL_COPIES))
     endif
   endif
-<<<<<<< HEAD
-  # All files below META-INF are always copied.
-  $1_ALL_COPIES += $$(filter $$(addsuffix /META-INF%,$$($1_SRC)),$$($1_ALL_SRCS))
-=======
->>>>>>> 049f94b3
-  ifneq (,$$($1_ALL_COPIES))
-    # Yep, there are files to be copied!
-    $1_ALL_COPY_TARGETS:=
-        $$(foreach i,$$($1_ALL_COPIES),$$(eval $$(call add_file_to_copy,$1,$$i)))
-    # Now we can depend on $$($1_ALL_COPY_TARGETS) to copy all files!
-  endif
+    ifneq (,$$($1_ALL_COPIES))
+      # Yep, there are files to be copied!
+      $1_ALL_COPY_TARGETS:=
+          $$(foreach i,$$($1_ALL_COPIES),$$(eval $$(call add_file_to_copy,$1,$$i)))
+      # Now we can depend on $$($1_ALL_COPY_TARGETS) to copy all files!
+    endif
 
   # Find all property files to be copied and cleaned from source to bin.
   ifneq (,$$($1_CLEAN)$$($1_CLEAN_FILES))
@@ -579,11 +574,11 @@
       $$($1_HEADERS)/_the.$1_headers: $$($1_BIN)/_the.$1_batch
 		$(MKDIR) -p $$(@D)
 		if [ -d "$$($1_HEADERS).$1.tmp" ]; then \
-		  for f in `ls $$($1_HEADERS).$1.tmp`; do \
+		for f in `ls $$($1_HEADERS).$1.tmp`; do \
 		    if [ ! -f "$$($1_HEADERS)/$$$$f" ] \
 		        || [ "`$(DIFF) $$($1_HEADERS)/$$$$f $$($1_HEADERS).$1.tmp/$$$$f`" != "" ]; then \
-		      $(CP) -f $$($1_HEADERS).$1.tmp/$$$$f $$($1_HEADERS)/$$$$f; \
-		    fi; \
+		    $(CP) -f $$($1_HEADERS).$1.tmp/$$$$f $$($1_HEADERS)/$$$$f; \
+		  fi; \
 		  done; \
 		fi
 		$(RM) -r $$($1_HEADERS).$1.tmp
