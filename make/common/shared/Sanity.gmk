--- conflicted
+++ resolved
@@ -220,14 +220,8 @@
 	sane-ant_version \
 	sane-zip_version \
 	sane-unzip_version \
-<<<<<<< HEAD
 	sane-msvcrt_path \
-        sane-freetype \
-        sane-build_modules
-=======
- 	sane-msvcrt_path \
         sane-freetype
->>>>>>> 19be146e
 
 ######################################################
 # check for COPYRIGHT_YEAR variable
