/*
 * Copyright (c) 2017, 2018, Oracle and/or its affiliates. All rights reserved.
 * DO NOT ALTER OR REMOVE COPYRIGHT NOTICES OR THIS FILE HEADER.
 *
 * This code is free software; you can redistribute it and/or modify it
 * under the terms of the GNU General Public License version 2 only, as
 * published by the Free Software Foundation.  Oracle designates this
 * particular file as subject to the "Classpath" exception as provided
 * by Oracle in the LICENSE file that accompanied this code.
 *
 * This code is distributed in the hope that it will be useful, but WITHOUT
 * ANY WARRANTY; without even the implied warranty of MERCHANTABILITY or
 * FITNESS FOR A PARTICULAR PURPOSE.  See the GNU General Public License
 * version 2 for more details (a copy is included in the LICENSE file that
 * accompanied this code).
 *
 * You should have received a copy of the GNU General Public License version
 * 2 along with this work; if not, write to the Free Software Foundation,
 * Inc., 51 Franklin St, Fifth Floor, Boston, MA 02110-1301 USA.
 *
 * Please contact Oracle, 500 Oracle Parkway, Redwood Shores, CA 94065 USA
 * or visit www.oracle.com if you need additional information or have any
 * questions.
 */

package build.tools.taglet;

import java.util.EnumSet;
import java.util.List;
import java.util.Set;
import javax.lang.model.element.Element;
import javax.lang.model.element.ModuleElement;
import com.sun.source.doctree.DocTree;
import jdk.javadoc.doclet.Taglet;
import static jdk.javadoc.doclet.Taglet.Location.*;

/**
 * A block tag to optionally insert a reference to a module graph.
 */
public class ModuleGraph implements Taglet {
    private static final boolean enableModuleGraph =
        Boolean.getBoolean("enableModuleGraph");

    /** Returns the set of locations in which a taglet may be used. */
    @Override
    public Set<Location> getAllowedLocations() {
        return EnumSet.of(MODULE);
    }

    @Override
    public boolean isInlineTag() {
        return false;
    }

    @Override
    public String getName() {
        return "moduleGraph";
    }

    @Override
    public String toString(List<? extends DocTree> tags, Element element) {
        if (!enableModuleGraph) {
            return "";
        }

        String moduleName = ((ModuleElement) element).getQualifiedName().toString();
<<<<<<< HEAD
        String imageFile = moduleName + "/module-graph.png";
=======
        String imageFile = "module-graph.png";
>>>>>>> 3952fb03
        int thumbnailHeight = -1;
        String hoverImage = "";
        if (!moduleName.equals("java.base")) {
            thumbnailHeight = 100; // also appears in the stylesheet
            hoverImage = "<span>"
                + getImage(moduleName, imageFile, -1, true)
                + "</span>";
        }
        return "<dt>"
            + "<span class=\"simpleTagLabel\">Module Graph:</span>\n"
            + "</dt>"
            + "<dd>"
            + "<a class=moduleGraph href=\"" + imageFile + "\">"
            + getImage(moduleName, imageFile, thumbnailHeight, false)
            + hoverImage
            + "</a>"
            + "</dd>";
    }

    private static final String VERTICAL_ALIGN = "vertical-align:top";
    private static final String BORDER = "border: solid lightgray 1px;";

    private String getImage(String moduleName, String file, int height, boolean useBorder) {
        return String.format("<img style=\"%s\" alt=\"Module graph for %s\" src=\"%s\"%s>",
                             useBorder ? BORDER + " " + VERTICAL_ALIGN : VERTICAL_ALIGN,
                             moduleName,
                             file,
                             (height <= 0 ? "" : " height=\"" + height + "\""));
    }
}<|MERGE_RESOLUTION|>--- conflicted
+++ resolved
@@ -64,11 +64,7 @@
         }
 
         String moduleName = ((ModuleElement) element).getQualifiedName().toString();
-<<<<<<< HEAD
-        String imageFile = moduleName + "/module-graph.png";
-=======
         String imageFile = "module-graph.png";
->>>>>>> 3952fb03
         int thumbnailHeight = -1;
         String hoverImage = "";
         if (!moduleName.equals("java.base")) {
