#
# Copyright (c) 2011, 2015, Oracle and/or its affiliates. All rights reserved.
# DO NOT ALTER OR REMOVE COPYRIGHT NOTICES OR THIS FILE HEADER.
#
# This code is free software; you can redistribute it and/or modify it
# under the terms of the GNU General Public License version 2 only, as
# published by the Free Software Foundation.  Oracle designates this
# particular file as subject to the "Classpath" exception as provided
# by Oracle in the LICENSE file that accompanied this code.
#
# This code is distributed in the hope that it will be useful, but WITHOUT
# ANY WARRANTY; without even the implied warranty of MERCHANTABILITY or
# FITNESS FOR A PARTICULAR PURPOSE.  See the GNU General Public License
# version 2 for more details (a copy is included in the LICENSE file that
# accompanied this code).
#
# You should have received a copy of the GNU General Public License version
# 2 along with this work; if not, write to the Free Software Foundation,
# Inc., 51 Franklin St, Fifth Floor, Boston, MA 02110-1301 USA.
#
# Please contact Oracle, 500 Oracle Parkway, Redwood Shores, CA 94065 USA
# or visit www.oracle.com if you need additional information or have any
# questions.
#

include LibCommon.gmk

ifeq ($(OPENJDK_TARGET_OS), macosx)

  ################################################################################

  LIBAPPLESCRIPTENGINE_SRC := $(JDK_TOPDIR)/src/jdk.deploy.osx/macosx/native/libapplescriptengine

  $(eval $(call SetupNativeCompilation,BUILD_LIBAPPLESCRIPTENGINE, \
      LIBRARY := AppleScriptEngine, \
      OUTPUT_DIR := $(INSTALL_LIBRARIES_HERE), \
      SRC := $(LIBAPPLESCRIPTENGINE_SRC), \
      OPTIMIZATION := LOW, \
      CFLAGS := $(CFLAGS_JDKLIB) \
          -I$(LIBAPPLESCRIPTENGINE_SRC) \
          -I$(HEADERS_OUTPUTDIR)/jdk.deploy.osx, \
      DISABLED_WARNINGS_clang := implicit-function-declaration format, \
      LDFLAGS := $(LDFLAGS_JDKLIB) \
          $(call SET_SHARED_LIBRARY_ORIGIN), \
      LIBS := -framework Cocoa \
          -framework Carbon \
          -framework JavaNativeFoundation \
<<<<<<< HEAD
          $(JDKLIB_LIBS), \
      OBJECT_DIR := $(SUPPORT_OUTPUTDIR)/native/$(MODULE)/libAppleScriptEngine, \
=======
          $(LDFLAGS_JDKLIB_SUFFIX), \
      OBJECT_DIR := $(NATIVE_OUTPUTDIR)/$(MODULE)/libAppleScriptEngine, \
>>>>>>> 2cfb11f6
      DEBUG_SYMBOLS := $(DEBUG_ALL_BINARIES)))

  $(BUILD_LIBAPPLESCRIPTENGINE): $(call FindLib, java.base, java)

  TARGETS += $(BUILD_LIBAPPLESCRIPTENGINE)

  ################################################################################

  LIBOSX_DIRS := $(JDK_TOPDIR)/src/jdk.deploy.osx/macosx/native/libosx
  LIBOSX_CFLAGS := -I$(LIBOSX_DIRS) \
      -I$(JDK_TOPDIR)/src/java.desktop/macosx/native/libosxapp \
      $(LIBJAVA_HEADER_FLAGS) \
      -I$(HEADERS_OUTPUTDIR)/java.desktop \
      -I$(HEADERS_OUTPUTDIR)/jdk.deploy.osx \
      #

  $(eval $(call SetupNativeCompilation,BUILD_LIBOSX, \
      LIBRARY := osx, \
      OUTPUT_DIR := $(INSTALL_LIBRARIES_HERE), \
      SRC := $(LIBOSX_DIRS), \
      OPTIMIZATION := LOW, \
      CFLAGS := $(CFLAGS_JDKLIB) \
          $(LIBOSX_CFLAGS), \
      DISABLED_WARNINGS_clang := deprecated-declarations, \
      LDFLAGS := $(LDFLAGS_JDKLIB) \
          -L$(MODULES_LIBS_OUTPUTDIR)/java.desktop \
          $(call SET_SHARED_LIBRARY_ORIGIN), \
      LIBS := \
          -losxapp \
          -framework Cocoa \
          -framework ApplicationServices \
          -framework JavaNativeFoundation \
          -framework JavaRuntimeSupport \
          -framework SystemConfiguration \
<<<<<<< HEAD
          $(JDKLIB_LIBS), \
      OBJECT_DIR := $(SUPPORT_OUTPUTDIR)/native/$(MODULE)/libosx, \
=======
          $(LDFLAGS_JDKLIB_SUFFIX), \
      OBJECT_DIR := $(NATIVE_OUTPUTDIR)/$(MODULE)/libosx, \
>>>>>>> 2cfb11f6
      DEBUG_SYMBOLS := $(DEBUG_ALL_BINARIES)))

  TARGETS += $(BUILD_LIBOSX)

  $(BUILD_LIBOSX): $(call FindLib, java.desktop, osxapp)

  $(BUILD_LIBOSX): $(call FindLib, java.base, java)

  ################################################################################

endif<|MERGE_RESOLUTION|>--- conflicted
+++ resolved
@@ -45,13 +45,8 @@
       LIBS := -framework Cocoa \
           -framework Carbon \
           -framework JavaNativeFoundation \
-<<<<<<< HEAD
           $(JDKLIB_LIBS), \
-      OBJECT_DIR := $(SUPPORT_OUTPUTDIR)/native/$(MODULE)/libAppleScriptEngine, \
-=======
-          $(LDFLAGS_JDKLIB_SUFFIX), \
       OBJECT_DIR := $(NATIVE_OUTPUTDIR)/$(MODULE)/libAppleScriptEngine, \
->>>>>>> 2cfb11f6
       DEBUG_SYMBOLS := $(DEBUG_ALL_BINARIES)))
 
   $(BUILD_LIBAPPLESCRIPTENGINE): $(call FindLib, java.base, java)
@@ -86,13 +81,8 @@
           -framework JavaNativeFoundation \
           -framework JavaRuntimeSupport \
           -framework SystemConfiguration \
-<<<<<<< HEAD
           $(JDKLIB_LIBS), \
-      OBJECT_DIR := $(SUPPORT_OUTPUTDIR)/native/$(MODULE)/libosx, \
-=======
-          $(LDFLAGS_JDKLIB_SUFFIX), \
       OBJECT_DIR := $(NATIVE_OUTPUTDIR)/$(MODULE)/libosx, \
->>>>>>> 2cfb11f6
       DEBUG_SYMBOLS := $(DEBUG_ALL_BINARIES)))
 
   TARGETS += $(BUILD_LIBOSX)
