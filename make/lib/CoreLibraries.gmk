--- conflicted
+++ resolved
@@ -146,11 +146,7 @@
     OPTIMIZATION := HIGH, \
     CFLAGS := $(CFLAGS_JDKLIB) \
         $(LIBJAVA_CFLAGS), \
-<<<<<<< HEAD
     DISABLED_WARNINGS_gcc := unused-result, \
-=======
-    DISABLED_WARNINGS_solstudio := E_STATEMENT_NOT_REACHED, \
->>>>>>> 881bc186
     MAPFILE := $(JDK_TOPDIR)/make/mapfiles/libjava/mapfile-vers, \
     LDFLAGS := $(LDFLAGS_JDKLIB) \
         $(call SET_SHARED_LIBRARY_ORIGIN), \
