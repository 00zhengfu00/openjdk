#
# Copyright (c) 2011, 2013, Oracle and/or its affiliates. All rights reserved.
# DO NOT ALTER OR REMOVE COPYRIGHT NOTICES OR THIS FILE HEADER.
#
# This code is free software; you can redistribute it and/or modify it
# under the terms of the GNU General Public License version 2 only, as
# published by the Free Software Foundation.  Oracle designates this
# particular file as subject to the "Classpath" exception as provided
# by Oracle in the LICENSE file that accompanied this code.
#
# This code is distributed in the hope that it will be useful, but WITHOUT
# ANY WARRANTY; without even the implied warranty of MERCHANTABILITY or
# FITNESS FOR A PARTICULAR PURPOSE.  See the GNU General Public License
# version 2 for more details (a copy is included in the LICENSE file that
# accompanied this code).
#
# You should have received a copy of the GNU General Public License version
# 2 along with this work; if not, write to the Free Software Foundation,
# Inc., 51 Franklin St, Fifth Floor, Boston, MA 02110-1301 USA.
#
# Please contact Oracle, 500 Oracle Parkway, Redwood Shores, CA 94065 USA
# or visit www.oracle.com if you need additional information or have any
# questions.
#

WIN_VERIFY_LIB := $(JDK_OUTPUTDIR)/objs/libverify/verify.lib

##########################################################################################

BUILD_LIBFDLIBM_OPTIMIZATION := HIGH

ifneq ($(OPENJDK_TARGET_OS), solaris)
  BUILD_LIBFDLIBM_OPTIMIZATION := NONE
endif

ifeq ($(JIGSAW), true)
  LIBFDLIBM_SRC := $(JDK_TOPDIR)/$(SRC_SUBDIR)/share/native/libfdlibm
  LIBFDLIBM_CFLAGS := -I$(LIBFDLIBM_SRC)
else
  LIBFDLIBM_SRC := $(JDK_TOPDIR)/src/share/native/java/lang/fdlibm/src
  LIBFDLIBM_CFLAGS := -I$(JDK_TOPDIR)/src/share/native/java/lang/fdlibm/include
endif

ifneq ($(OPENJDK_TARGET_OS), macosx)
  $(eval $(call SetupNativeCompilation,BUILD_LIBFDLIBM, \
      STATIC_LIBRARY := fdlibm, \
      OUTPUT_DIR := $(JDK_OUTPUTDIR)/objs, \
      SRC := $(LIBFDLIBM_SRC), \
      LANG := C, \
      OPTIMIZATION := $(BUILD_LIBFDLIBM_OPTIMIZATION), \
      CFLAGS := $(CFLAGS_JDKLIB) $(LIBFDLIBM_CFLAGS), \
      CFLAGS_windows_debug := -DLOGGING, \
      CFLAGS_aix := -qfloat=nomaf, \
      ARFLAGS := $(ARFLAGS), \
      OBJECT_DIR := $(JDK_OUTPUTDIR)/objs/libfdlibm, \
      DEBUG_SYMBOLS := $(DEBUG_ALL_BINARIES)))

else

  # On macosx the old build does partial (incremental) linking of fdlibm instead of
  # a plain static library.
  $(eval $(call SetupNativeCompilation,BUILD_LIBFDLIBM_MAC, \
      LIBRARY := fdlibm, \
      OUTPUT_DIR := $(JDK_OUTPUTDIR)/objs/libfdlibm, \
      SRC := $(LIBFDLIBM_SRC), \
      LANG := C, \
      CFLAGS := $(CFLAGS_JDKLIB) $(LIBFDLIBM_CFLAGS), \
      LDFLAGS := -nostdlib -r -arch x86_64, \
      OBJECT_DIR := $(JDK_OUTPUTDIR)/objs/libfdlibm, \
      DEBUG_SYMBOLS := $(DEBUG_ALL_BINARIES)))

  BUILD_LIBFDLIBM := $(JDK_OUTPUTDIR)/objs/$(LIBRARY_PREFIX)fdlibm$(STATIC_LIBRARY_SUFFIX)
  $(BUILD_LIBFDLIBM): $(BUILD_LIBFDLIBM_MAC)
	$(call install-file)

endif

##########################################################################################

ifeq ($(JIGSAW), true)
  LIBVERIFY_SRC := $(JDK_TOPDIR)/$(SRC_SUBDIR)/share/native/libverify
else
  LIBVERIFY_SRC := $(JDK_TOPDIR)/src/share/native/common
  BUILD_LIBVERIFY_INCLUDE := check_code.c check_format.c
endif

ifeq ($(OPENJDK_TARGET_OS), solaris)
  ifneq ($(OPENJDK_TARGET_CPU), x86_64)
    BUILD_LIBVERIFY_REORDER := $(JDK_TOPDIR)/make/mapfiles/libverify/reorder-$(OPENJDK_TARGET_CPU)
  endif
endif

LIBVERIFY_OPTIMIZATION := HIGH
ifneq ($(findstring $(OPENJDK_TARGET_OS), solaris linux), )
  ifeq ($(ENABLE_DEBUG_SYMBOLS), true)
    LIBVERIFY_OPTIMIZATION := LOW
  endif
endif

$(eval $(call SetupNativeCompilation,BUILD_LIBVERIFY, \
    LIBRARY := verify, \
    OUTPUT_DIR := $(INSTALL_LIBRARIES_HERE), \
    SRC := $(LIBVERIFY_SRC), \
    INCLUDE_FILES := $(BUILD_LIBVERIFY_INCLUDE), \
    LANG := C, \
    OPTIMIZATION := $(LIBVERIFY_OPTIMIZATION), \
    CFLAGS := $(CFLAGS_JDKLIB), \
    MAPFILE := $(JDK_TOPDIR)/make/mapfiles/libverify/mapfile-vers, \
    LDFLAGS := $(LDFLAGS_JDKLIB) \
        $(call SET_SHARED_LIBRARY_ORIGIN), \
    LDFLAGS_SUFFIX_posix := -ljvm -lc, \
    LDFLAGS_SUFFIX_windows := jvm.lib, \
    VERSIONINFO_RESOURCE := $(JDK_TOPDIR)/src/windows/resource/version.rc, \
    RC_FLAGS := $(RC_FLAGS) \
        -D "JDK_FNAME=verify.dll" \
        -D "JDK_INTERNAL_NAME=verify" \
        -D "JDK_FTYPE=0x2L", \
    REORDER := $(BUILD_LIBVERIFY_REORDER), \
    OBJECT_DIR := $(JDK_OUTPUTDIR)/objs/libverify, \
    DEBUG_SYMBOLS := true))

BASE_LIBRARIES += $(BUILD_LIBVERIFY)

##########################################################################################

ifeq ($(JIGSAW), true)
  ifeq ($(OPENJDK_TARGET_OS), macosx)
    LIBJAVA_SRC_DIRS += $(JDK_TOPDIR)/$(SRC_SUBDIR)/macosx/native/libjava
    LIBJAVA_EXCLUDE_FILES += $(JDK_TOPDIR)/$(SRC_SUBDIR)/solaris/native/libjava/HostLocaleProviderAdapter_md.c
  endif

  LIBJAVA_SRC_DIRS += $(JDK_TOPDIR)/$(SRC_SUBDIR)/$(OPENJDK_TARGET_OS_API_DIR)/native/libjava \
      $(JDK_TOPDIR)/$(SRC_SUBDIR)/share/native/libjava

  LIBJAVA_CFLAGS := $(foreach dir, $(LIBJAVA_SRC_DIRS), -I$(dir)) \
      -I$(JDK_TOPDIR)/$(SRC_SUBDIR)/share/native/libfdlibm \
      -I$(JDK_OUTPUTDIR)/gensrc_headers/java.base \
      -DARCHPROPNAME='"$(OPENJDK_TARGET_CPU_OSARCH)"'
else
  LIBJAVA_SRC_DIRS := $(JDK_TOPDIR)/src/$(OPENJDK_TARGET_OS_API_DIR)/native/java/lang \
    $(JDK_TOPDIR)/src/share/native/java/lang \
    $(JDK_TOPDIR)/src/share/native/java/lang/reflect \
    $(JDK_TOPDIR)/src/share/native/java/io \
    $(JDK_TOPDIR)/src/$(OPENJDK_TARGET_OS_API_DIR)/native/java/io \
    $(JDK_TOPDIR)/src/share/native/java/nio \
    $(JDK_TOPDIR)/src/share/native/java/security \
    $(JDK_TOPDIR)/src/share/native/common \
    $(JDK_TOPDIR)/src/share/native/sun/misc \
    $(JDK_TOPDIR)/src/share/native/sun/reflect \
    $(JDK_TOPDIR)/src/share/native/java/util \
    $(JDK_TOPDIR)/src/share/native/java/util/concurrent/atomic \
    $(JDK_TOPDIR)/src/$(OPENJDK_TARGET_OS_API_DIR)/native/common \
    $(JDK_TOPDIR)/src/$(OPENJDK_TARGET_OS_API_DIR)/native/java/util

  ifneq ($(OPENJDK_TARGET_OS), macosx)
    LIBJAVA_SRC_DIRS += $(JDK_TOPDIR)/src/$(OPENJDK_TARGET_OS_API_DIR)/native/sun/util/locale/provider
  else
    LIBJAVA_SRC_DIRS += $(JDK_TOPDIR)/src/macosx/native/sun/util/locale/provider
  endif

  ifeq ($(OPENJDK_TARGET_OS), windows)
    LIBJAVA_SRC_DIRS += $(JDK_TOPDIR)/src/$(OPENJDK_TARGET_OS_API_DIR)/native/sun/security/provider \
      $(JDK_TOPDIR)/src/$(OPENJDK_TARGET_OS_API_DIR)/native/sun/io
  endif

    LIBJAVA_EXCLUDE_FILES := check_code.c check_format.c jspawnhelper.c

  LIBJAVA_CFLAGS := $(foreach dir, $(LIBJAVA_SRC_DIRS), -I$(dir)) \
    -I$(JDK_TOPDIR)/src/share/native/java/lang/fdlibm/include \
    -DARCHPROPNAME='"$(OPENJDK_TARGET_CPU_OSARCH)"'
endif

LIBJAVA_CFLAGS += -DJDK_MAJOR_VERSION='"$(JDK_MAJOR_VERSION)"' \
    -DJDK_MINOR_VERSION='"$(JDK_MINOR_VERSION)"' \
    -DJDK_MICRO_VERSION='"$(JDK_MICRO_VERSION)"' \
     -DJDK_BUILD_NUMBER='"$(JDK_BUILD_NUMBER)"'

ifneq (, $(JDK_UPDATE_VERSION))
  LIBJAVA_CFLAGS += -DJDK_UPDATE_VERSION='"$(JDK_UPDATE_VERSION)"'
endif

ifneq ($(OPENJDK_TARGET_OS), macosx)
  LIBJAVA_EXCLUDE_FILES += java_props_macosx.c
else
  BUILD_LIBJAVA_java_props_md.c_CFLAGS := -x objective-c
  BUILD_LIBJAVA_java_props_macosx.c_CFLAGS := -x objective-c
endif

ifeq ($(OPENJDK_TARGET_OS), solaris)
  ifneq ($(OPENJDK_TARGET_CPU), x86_64)
    LIBJAVA_REORDER := $(JDK_TOPDIR)/make/mapfiles/libjava/reorder-$(OPENJDK_TARGET_CPU)
  endif
endif

$(eval $(call SetupNativeCompilation,BUILD_LIBJAVA, \
    LIBRARY := java, \
    OUTPUT_DIR := $(INSTALL_LIBRARIES_HERE), \
    SRC := $(LIBJAVA_SRC_DIRS), \
    EXCLUDES := fdlibm/src zip, \
    EXCLUDE_FILES := $(LIBJAVA_EXCLUDE_FILES), \
    LANG := C, \
    OPTIMIZATION := HIGH, \
    CFLAGS := $(CFLAGS_JDKLIB) \
        $(LIBJAVA_CFLAGS), \
    MAPFILE := $(JDK_TOPDIR)/make/mapfiles/libjava/mapfile-vers, \
    LDFLAGS := $(LDFLAGS_JDKLIB) \
        $(call SET_SHARED_LIBRARY_ORIGIN), \
    LDFLAGS_SUFFIX_posix := -ljvm -lverify, \
    LDFLAGS_SUFFIX_solaris := -lsocket -lnsl -lscf $(LIBDL) $(BUILD_LIBFDLIBM) -lc, \
    LDFLAGS_SUFFIX_linux := $(LIBDL) $(BUILD_LIBFDLIBM), \
    LDFLAGS_SUFFIX_aix := $(LIBDL) $(BUILD_LIBFDLIBM) -lm,\
    LDFLAGS_SUFFIX_macosx := -L$(JDK_OUTPUTDIR)/objs/ -lfdlibm \
        -framework CoreFoundation \
        -framework Foundation \
        -framework Security -framework SystemConfiguration, \
    LDFLAGS_SUFFIX_windows := -export:winFileHandleOpen -export:handleLseek \
        jvm.lib $(BUILD_LIBFDLIBM) $(WIN_VERIFY_LIB) \
        shell32.lib delayimp.lib -DELAYLOAD:shell32.dll \
        advapi32.lib, \
    VERSIONINFO_RESOURCE := $(JDK_TOPDIR)/src/windows/resource/version.rc, \
    RC_FLAGS := $(RC_FLAGS) \
        -D "JDK_FNAME=java.dll" \
        -D "JDK_INTERNAL_NAME=java" \
        -D "JDK_FTYPE=0x2L", \
    REORDER := $(LIBJAVA_REORDER), \
    OBJECT_DIR := $(JDK_OUTPUTDIR)/objs/libjava, \
    DEBUG_SYMBOLS := $(DEBUG_ALL_BINARIES)))

BASE_LIBRARIES += $(BUILD_LIBJAVA)

$(BUILD_LIBJAVA): $(BUILD_LIBVERIFY)

$(BUILD_LIBJAVA): $(BUILD_LIBFDLIBM)

##########################################################################################

ifeq ($(JIGSAW), true)
  LIBZIP_SRC := $(JDK_TOPDIR)/$(SRC_SUBDIR)/share/native/libzip
  LIBZIP_CPPFLAGS := -I$(JDK_TOPDIR)/$(SRC_SUBDIR)/share/native/libjava \
      -I$(JDK_TOPDIR)/$(SRC_SUBDIR)/$(OPENJDK_TARGET_OS_API_DIR)/native/libjava \
      -I$(JDK_OUTPUTDIR)/gensrc_headers/java.base
else
  LIBZIP_SRC := $(JDK_TOPDIR)/src/share/native/java/util/zip
  LIBZIP_CPPFLAGS := -I$(JDK_TOPDIR)/src/share/native/java/io \
      -I$(JDK_TOPDIR)/src/$(OPENJDK_TARGET_OS_API_DIR)/native/java/io
endif

BUILD_LIBZIP_EXCLUDES :=
ifeq ($(USE_EXTERNAL_LIBZ), true)
  LIBZ := -lz
  LIBZIP_EXCLUDES += zlib-1.2.5
else
  ifeq ($(JIGSAW), true)
    ZLIB_CPPFLAGS := -I$(JDK_TOPDIR)/$(SRC_SUBDIR)/share/native/libzip/zlib-1.2.5
  else
    ZLIB_CPPFLAGS := -I$(JDK_TOPDIR)/src/share/native/java/util/zip/zlib-1.2.5
  endif
endif

BUILD_LIBZIP_REORDER :=
ifeq ($(OPENJDK_TARGET_OS), solaris)
  ifneq ($(OPENJDK_TARGET_CPU), x86_64)
    BUILD_LIBZIP_REORDER := $(JDK_TOPDIR)/make/mapfiles/libzip/reorder-$(OPENJDK_TARGET_CPU)
  endif
endif

ifeq ($(LIBZIP_CAN_USE_MMAP), true)
  BUILD_LIBZIP_MMAP := -DUSE_MMAP
endif

$(eval $(call SetupNativeCompilation,BUILD_LIBZIP, \
    LIBRARY := zip, \
    OUTPUT_DIR := $(INSTALL_LIBRARIES_HERE), \
    LANG := C, \
    OPTIMIZATION := LOW, \
    SRC := $(LIBZIP_SRC), \
    EXCLUDES := $(LIBZIP_EXCLUDES), \
    CFLAGS := $(CFLAGS_JDKLIB) \
        $(ZLIB_CPPFLAGS) \
        $(LIBZIP_CPPFLAGS), \
    CFLAGS_posix := $(BUILD_LIBZIP_MMAP) -UDEBUG, \
    MAPFILE := $(JDK_TOPDIR)/make/mapfiles/libzip/mapfile-vers, \
    REORDER := $(BUILD_LIBZIP_REORDER), \
    LDFLAGS := $(LDFLAGS_JDKLIB) \
        $(call SET_SHARED_LIBRARY_ORIGIN) \
        $(EXPORT_ZIP_FUNCS), \
    LDFLAGS_windows := -export:ZIP_Open -export:ZIP_Close -export:ZIP_FindEntry \
        -export:ZIP_ReadEntry -export:ZIP_GetNextEntry jvm.lib \
        $(WIN_JAVA_LIB), \
    LDFLAGS_SUFFIX_linux := -ljvm -ljava $(LIBZ), \
    LDFLAGS_SUFFIX_solaris := -ljvm -ljava $(LIBZ) -lc, \
    LDFLAGS_SUFFIX_aix := -ljvm -ljava $(LIBZ),\
    LDFLAGS_SUFFIX_macosx := $(LIBZ) -ljava -ljvm, \
    VERSIONINFO_RESOURCE := $(JDK_TOPDIR)/src/windows/resource/version.rc, \
    RC_FLAGS := $(RC_FLAGS) \
        -D "JDK_FNAME=zip.dll" \
        -D "JDK_INTERNAL_NAME=zip" \
        -D "JDK_FTYPE=0x2L", \
    OBJECT_DIR := $(JDK_OUTPUTDIR)/objs/libzip, \
    DEBUG_SYMBOLS := $(DEBUG_ALL_BINARIES)))


$(BUILD_LIBZIP): $(BUILD_LIBJAVA)

BASE_LIBRARIES += $(BUILD_LIBZIP)

##########################################################################################

ifeq ($(JIGSAW), true)
  LIBUNPACK_SRC := $(JDK_TOPDIR)/$(SRC_SUBDIR)/share/native/libunpack \
      $(JDK_TOPDIR)/$(SRC_SUBDIR)/share/native/common-unpack
  LIBUNPACK_CPPFLAGS := -I$(JDK_OUTPUTDIR)/gensrc_headers/java.base \
      -I$(JDK_TOPDIR)/$(SRC_SUBDIR)/share/native/common-unpack \
      $(addprefix -I, $(BUILD_LIBJAVA_SRC)) \
      #
else
  LIBUNPACK_SRC := $(JDK_TOPDIR)/src/share/native/com/sun/java/util/jar/pack
  LIBUNPACK_EXFILES := main.cpp
endif

$(eval $(call SetupNativeCompilation,BUILD_LIBUNPACK, \
    LIBRARY := unpack, \
    OUTPUT_DIR := $(INSTALL_LIBRARIES_HERE), \
    SRC := $(LIBUNPACK_SRC), \
    EXCLUDE_FILES := $(LIBUNPACK_EXFILES), \
    LANG := C++, \
    OPTIMIZATION := LOW, \
    CFLAGS := $(CXXFLAGS_JDKLIB) \
        -DNO_ZLIB -DUNPACK_JNI -DFULL \
        $(LIBUNPACK_CPPFLAGS), \
    CFLAGS_release := -DPRODUCT, \
    MAPFILE := $(JDK_TOPDIR)/make/mapfiles/libunpack/mapfile-vers, \
    LDFLAGS := $(LDFLAGS_JDKLIB) $(LDFLAGS_CXX_JDK) \
        $(call SET_SHARED_LIBRARY_ORIGIN), \
    LDFLAGS_windows := -map:$(JDK_OUTPUTDIR)/objs/unpack.map -debug \
        jvm.lib $(WIN_JAVA_LIB), \
    LDFLAGS_SUFFIX_posix := -ljvm $(LIBCXX) -ljava -lc, \
    OBJECT_DIR := $(JDK_OUTPUTDIR)/objs/libunpack, \
    VERSIONINFO_RESOURCE := $(JDK_TOPDIR)/src/windows/resource/version.rc, \
    RC_FLAGS := $(RC_FLAGS) \
        -D "JDK_FNAME=unpack.dll" \
        -D "JDK_INTERNAL_NAME=unpack" \
        -D "JDK_FTYPE=0x2L", \
    DEBUG_SYMBOLS := $(DEBUG_ALL_BINARIES)))

$(BUILD_LIBUNPACK): $(BUILD_LIBJAVA)

UNPACK_LIBRARIES += $(BUILD_LIBUNPACK)

##########################################################################################

ifeq ($(JIGSAW), true)
  BUILD_LIBJLI_SRC_DIRS := $(JDK_TOPDIR)/$(SRC_SUBDIR)/share/native/libjli \
      $(JDK_TOPDIR)/$(SRC_SUBDIR)/$(OPENJDK_TARGET_OS_API_DIR)/native/libjli
else
  BUILD_LIBJLI_SRC_DIRS := $(JDK_TOPDIR)/src/share/bin \
      $(JDK_TOPDIR)/src/$(OPENJDK_TARGET_OS_API_DIR)/bin
endif

LIBJLI_CFLAGS := $(CFLAGS_JDKLIB)

BUILD_LIBJLI_FILES := \
    java.c \
    splashscreen_stubs.c \
    parse_manifest.c \
    version_comp.c \
    wildcard.c \
    jli_util.c

ifeq ($(JVM_VARIANT_ZERO), true)
  ERGO_FAMILY := zero
else
  ifeq ($(OPENJDK_TARGET_CPU_ARCH), x86)
    ERGO_FAMILY := i586
  else
    ERGO_FAMILY := $(OPENJDK_TARGET_CPU_ARCH)
  endif
endif

ifeq ($(OPENJDK_TARGET_OS), macosx)
  ifeq ($(JIGSAW), true)
    BUILD_LIBJLI_SRC_DIRS += $(JDK_TOPDIR)/$(SRC_SUBDIR)/macosx/native/libjli
  else
    BUILD_LIBJLI_SRC_DIRS += $(JDK_TOPDIR)/src/macosx/bin
    LIBJLI_CFLAGS += -I$(JDK_TOPDIR)/src/macosx/bin
  endif
  BUILD_LIBJLI_FILES += java_md_common.c java_md_macosx.c

  BUILD_LIBJLI_java_md_macosx.c_CFLAGS := -x objective-c
  BUILD_LIBJLI_STATIC_java_md_macosx.c_CFLAGS := -x objective-c
endif

ifeq ($(OPENJDK_TARGET_OS), windows)
  BUILD_LIBJLI_FILES += java_md.c \
      cmdtoargs.c
  # Staticically link with c runtime on windows.
  LIBJLI_CFLAGS := $(filter-out -MD, $(LIBJLI_CFLAGS))
else ifneq ($(OPENJDK_TARGET_OS), macosx)

  BUILD_LIBJLI_FILES += java_md_common.c
  BUILD_LIBJLI_FILES += java_md_solinux.c ergo.c

  ERGO_ARCH_FILE = ergo_$(ERGO_FAMILY).c

  # if the architecture specific ergo file exists then
  # use it, else use the generic definitions from ergo.c
  ifneq ($(wildcard $(JDK_TOPDIR)/src/$(OPENJDK_TARGET_OS_API_DIR)/bin/$(ERGO_ARCH_FILE)), )
    BUILD_LIBJLI_FILES += $(ERGO_ARCH_FILE)
  else # !ERGO_ARCH_FILE
    LIBJLI_CFLAGS += -DUSE_GENERIC_ERGO
  endif # ERGO_ARCH_FILE
endif #WINDOWS

LIBJLI_CFLAGS += $(foreach dir, $(BUILD_LIBJLI_SRC_DIRS), -I$(dir))

# Append defines depending on target platform
LIBJLI_CFLAGS += $(OPENJDK_TARGET_CPU_JLI_CFLAGS)

ifeq ($(OPENJDK_TARGET_OS), macosx)
  LIBJLI_CFLAGS += -DPACKAGE_PATH=\"$(PACKAGE_PATH)\"
endif

ifneq ($(USE_EXTERNAL_LIBZ), true)
  ifeq ($(JIGSAW), true)
    BUILD_LIBJLI_SRC_DIRS += $(JDK_TOPDIR)/$(SRC_SUBDIR)/share/native/libzip/zlib-1.2.5
  else
    BUILD_LIBJLI_SRC_DIRS += $(JDK_TOPDIR)/src/share/native/java/util/zip/zlib-1.2.5
  endif
  LIBJLI_CFLAGS += $(ZLIB_CPPFLAGS)
  BUILD_LIBJLI_FILES += \
      inflate.c \
      inftrees.c \
      inffast.c \
      zadler32.c \
      zcrc32.c \
      zutil.c
endif

ifeq ($(OPENJDK_TARGET_OS), windows)
  LIBJLI_OUTPUT_DIR := $(INSTALL_LIBRARIES_HERE)
else
  LIBJLI_OUTPUT_DIR := $(INSTALL_LIBRARIES_HERE)/jli
endif

$(eval $(call SetupNativeCompilation,BUILD_LIBJLI, \
    LIBRARY := jli, \
    OUTPUT_DIR := $(LIBJLI_OUTPUT_DIR), \
    SRC := $(BUILD_LIBJLI_SRC_DIRS), \
    INCLUDE_FILES := $(BUILD_LIBJLI_FILES), \
    LANG := C, \
    OPTIMIZATION := HIGH, \
    CFLAGS := $(LIBJLI_CFLAGS), \
    MAPFILE := $(JDK_TOPDIR)/make/mapfiles/libjli/mapfile-vers, \
    LDFLAGS := $(LDFLAGS_JDKLIB) \
        $(call SET_SHARED_LIBRARY_ORIGIN), \
    LDFLAGS_linux := $(call SET_SHARED_LIBRARY_ORIGIN,/..), \
    LDFLAGS_solaris := $(call SET_SHARED_LIBRARY_ORIGIN,/..), \
    LDFLAGS_macosx := -framework Cocoa -framework Security -framework ApplicationServices, \
    LDFLAGS_SUFFIX_solaris := $(LIBZ) $(LIBDL) -lc, \
    LDFLAGS_SUFFIX_linux := $(LIBZ) $(LIBDL) -lc -lpthread, \
    LDFLAGS_SUFFIX_aix := $(LIBZ) $(LIBDL),\
    LDFLAGS_SUFFIX_macosx := $(LIBZ), \
    LDFLAGS_SUFFIX_windows := \
        -export:JLI_Launch \
        -export:JLI_ManifestIterate \
        -export:JLI_SetTraceLauncher \
        -export:JLI_ReportErrorMessage \
        -export:JLI_ReportErrorMessageSys \
        -export:JLI_ReportMessage \
        -export:JLI_ReportExceptionDescription \
        -export:JLI_MemAlloc \
        -export:JLI_CmdToArgs \
        -export:JLI_GetStdArgc \
        -export:JLI_GetStdArgs \
        advapi32.lib \
        comctl32.lib \
        user32.lib, \
    VERSIONINFO_RESOURCE := $(JDK_TOPDIR)/src/windows/resource/version.rc, \
    RC_FLAGS := $(RC_FLAGS) \
        -D "JDK_FNAME=jli.dll" \
        -D "JDK_INTERNAL_NAME=jli" \
        -D "JDK_FTYPE=0x2L", \
    OBJECT_DIR := $(JDK_OUTPUTDIR)/objs/libjli, \
    DEBUG_SYMBOLS := $(DEBUG_ALL_BINARIES)))

BASE_LIBRARIES += $(BUILD_LIBJLI)

# On windows, the static library has the same suffix as the import library created by
# with the shared library, so the static library is given a different name. No harm
# in doing it for all platform to reduce complexity.
ifeq ($(OPENJDK_TARGET_OS), windows)
  $(eval $(call SetupNativeCompilation,BUILD_LIBJLI_STATIC, \
      STATIC_LIBRARY := jli_static, \
      OUTPUT_DIR := $(JDK_OUTPUTDIR)/objs, \
      SRC := $(BUILD_LIBJLI_SRC_DIRS), \
      INCLUDE_FILES := $(BUILD_LIBJLI_FILES), \
      LANG := C, \
      OPTIMIZATION := HIGH, \
      CFLAGS := $(STATIC_LIBRARY_FLAGS) $(LIBJLI_CFLAGS), \
      ARFLAGS := $(ARFLAGS), \
      OBJECT_DIR := $(JDK_OUTPUTDIR)/objs/libjli_static, \
      DEBUG_SYMBOLS := $(DEBUG_ALL_BINARIES)))

else ifeq ($(OPENJDK_TARGET_OS), macosx)
  #
  # On macosx they do partial (incremental) linking of libjli_static.a
  # code it here...rather than add support to NativeCompilation
  # as this is first time I see it
  $(eval $(call SetupNativeCompilation,BUILD_LIBJLI_STATIC, \
      LIBRARY := jli_static, \
      OUTPUT_DIR := $(JDK_OUTPUTDIR)/objs, \
      SRC := $(BUILD_LIBJLI_SRC_DIRS), \
      INCLUDE_FILES := $(BUILD_LIBJLI_FILES), \
      LANG := C, \
      OPTIMIZATION := HIGH, \
      CFLAGS := $(CFLAGS_JDKLIB) $(LIBJLI_CFLAGS), \
      LDFLAGS := -nostdlib -r, \
      OBJECT_DIR := $(JDK_OUTPUTDIR)/objs/libjli_static, \
      DEBUG_SYMBOLS := $(DEBUG_ALL_BINARIES)))

  $(JDK_OUTPUTDIR)/objs/libjli_static.a: $(BUILD_LIBJLI_STATIC)
	$(call install-file)

<<<<<<< HEAD
  BUILD_LIBRARIES += $(JDK_OUTPUTDIR)/objs/libjli_static.a

else ifeq ($(OPENJDK_TARGET_OS), aix)
  # AIX also requires a static libjli because the compiler doesn't support '-rpath'
  $(eval $(call SetupNativeCompilation,BUILD_LIBJLI_STATIC,\
      STATIC_LIBRARY:=jli_static,\
      OUTPUT_DIR:=$(JDK_OUTPUTDIR)/objs,\
      SRC:=$(BUILD_LIBJLI_SRC_DIRS),\
      INCLUDE_FILES:=$(BUILD_LIBJLI_FILES),\
      LANG:=C,\
      OPTIMIZATION:=HIGH, \
      CFLAGS:=$(STATIC_LIBRARY_FLAGS) $(LIBJLI_CFLAGS),\
      ARFLAGS:=$(ARFLAGS),\
      OBJECT_DIR:=$(JDK_OUTPUTDIR)/objs/libjli_static))

  BUILD_LIBRARIES += $(JDK_OUTPUTDIR)/objs/libjli_static.a

=======
>>>>>>> 5479aad1
endif

##########################################################################################

ifeq ($(JIGSAW), true)
  LIBNPT_SUBDIR := native/libnpt
else
  LIBNPT_SUBDIR := npt
endif

$(eval $(call SetupNativeCompilation,BUILD_LIBNPT, \
    LIBRARY := npt, \
    OUTPUT_DIR := $(INSTALL_LIBRARIES_HERE), \
    SRC := $(JDK_TOPDIR)/$(SRC_SUBDIR)/share/$(LIBNPT_SUBDIR) \
         $(JDK_TOPDIR)/$(SRC_SUBDIR)/$(OPENJDK_TARGET_OS_API_DIR)/$(LIBNPT_SUBDIR), \
    LANG := C, \
    OPTIMIZATION := LOW, \
    CFLAGS := $(CFLAGS_JDKLIB) \
        -I$(JDK_TOPDIR)/$(SRC_SUBDIR)/share/$(LIBNPT_SUBDIR) \
        -I$(JDK_TOPDIR)/$(SRC_SUBDIR)/$(OPENJDK_TARGET_OS_API_DIR)/$(LIBNPT_SUBDIR), \
    MAPFILE := $(JDK_TOPDIR)/make/mapfiles/libnpt/mapfile-vers, \
    LDFLAGS := $(LDFLAGS_JDKLIB) \
        $(call SET_SHARED_LIBRARY_ORIGIN), \
    LDFLAGS_macosx := -liconv, \
    LDFLAGS_SUFFIX_windows := -export:nptInitialize -export:nptTerminate, \
    LDFLAGS_SUFFIX_solaris := -lc, \
    VERSIONINFO_RESOURCE := $(JDK_TOPDIR)/src/windows/resource/version.rc, \
    RC_FLAGS := $(RC_FLAGS) \
        -D "JDK_FNAME=npt.dll" \
        -D "JDK_INTERNAL_NAME=npt" \
        -D "JDK_FTYPE=0x2L", \
    OBJECT_DIR := $(JDK_OUTPUTDIR)/objs/libnpt, \
    DEBUG_SYMBOLS := true))

BASE_LIBRARIES += $(BUILD_LIBNPT)<|MERGE_RESOLUTION|>--- conflicted
+++ resolved
@@ -137,7 +137,7 @@
       -I$(JDK_OUTPUTDIR)/gensrc_headers/java.base \
       -DARCHPROPNAME='"$(OPENJDK_TARGET_CPU_OSARCH)"'
 else
-  LIBJAVA_SRC_DIRS := $(JDK_TOPDIR)/src/$(OPENJDK_TARGET_OS_API_DIR)/native/java/lang \
+LIBJAVA_SRC_DIRS := $(JDK_TOPDIR)/src/$(OPENJDK_TARGET_OS_API_DIR)/native/java/lang \
     $(JDK_TOPDIR)/src/share/native/java/lang \
     $(JDK_TOPDIR)/src/share/native/java/lang/reflect \
     $(JDK_TOPDIR)/src/share/native/java/io \
@@ -152,20 +152,20 @@
     $(JDK_TOPDIR)/src/$(OPENJDK_TARGET_OS_API_DIR)/native/common \
     $(JDK_TOPDIR)/src/$(OPENJDK_TARGET_OS_API_DIR)/native/java/util
 
-  ifneq ($(OPENJDK_TARGET_OS), macosx)
-    LIBJAVA_SRC_DIRS += $(JDK_TOPDIR)/src/$(OPENJDK_TARGET_OS_API_DIR)/native/sun/util/locale/provider
-  else
-    LIBJAVA_SRC_DIRS += $(JDK_TOPDIR)/src/macosx/native/sun/util/locale/provider
-  endif
-
-  ifeq ($(OPENJDK_TARGET_OS), windows)
-    LIBJAVA_SRC_DIRS += $(JDK_TOPDIR)/src/$(OPENJDK_TARGET_OS_API_DIR)/native/sun/security/provider \
+ifneq ($(OPENJDK_TARGET_OS), macosx)
+  LIBJAVA_SRC_DIRS += $(JDK_TOPDIR)/src/$(OPENJDK_TARGET_OS_API_DIR)/native/sun/util/locale/provider
+else
+  LIBJAVA_SRC_DIRS += $(JDK_TOPDIR)/src/macosx/native/sun/util/locale/provider
+endif
+
+ifeq ($(OPENJDK_TARGET_OS), windows)
+  LIBJAVA_SRC_DIRS += $(JDK_TOPDIR)/src/$(OPENJDK_TARGET_OS_API_DIR)/native/sun/security/provider \
       $(JDK_TOPDIR)/src/$(OPENJDK_TARGET_OS_API_DIR)/native/sun/io
-  endif
+endif
 
     LIBJAVA_EXCLUDE_FILES := check_code.c check_format.c jspawnhelper.c
 
-  LIBJAVA_CFLAGS := $(foreach dir, $(LIBJAVA_SRC_DIRS), -I$(dir)) \
+LIBJAVA_CFLAGS := $(foreach dir, $(LIBJAVA_SRC_DIRS), -I$(dir)) \
     -I$(JDK_TOPDIR)/src/share/native/java/lang/fdlibm/include \
     -DARCHPROPNAME='"$(OPENJDK_TARGET_CPU_OSARCH)"'
 endif
@@ -253,8 +253,8 @@
   ifeq ($(JIGSAW), true)
     ZLIB_CPPFLAGS := -I$(JDK_TOPDIR)/$(SRC_SUBDIR)/share/native/libzip/zlib-1.2.5
   else
-    ZLIB_CPPFLAGS := -I$(JDK_TOPDIR)/src/share/native/java/util/zip/zlib-1.2.5
-  endif
+  ZLIB_CPPFLAGS := -I$(JDK_TOPDIR)/src/share/native/java/util/zip/zlib-1.2.5
+endif
 endif
 
 BUILD_LIBZIP_REORDER :=
@@ -382,7 +382,7 @@
     BUILD_LIBJLI_SRC_DIRS += $(JDK_TOPDIR)/$(SRC_SUBDIR)/macosx/native/libjli
   else
     BUILD_LIBJLI_SRC_DIRS += $(JDK_TOPDIR)/src/macosx/bin
-    LIBJLI_CFLAGS += -I$(JDK_TOPDIR)/src/macosx/bin
+  LIBJLI_CFLAGS += -I$(JDK_TOPDIR)/src/macosx/bin
   endif
   BUILD_LIBJLI_FILES += java_md_common.c java_md_macosx.c
 
@@ -424,7 +424,7 @@
   ifeq ($(JIGSAW), true)
     BUILD_LIBJLI_SRC_DIRS += $(JDK_TOPDIR)/$(SRC_SUBDIR)/share/native/libzip/zlib-1.2.5
   else
-    BUILD_LIBJLI_SRC_DIRS += $(JDK_TOPDIR)/src/share/native/java/util/zip/zlib-1.2.5
+  BUILD_LIBJLI_SRC_DIRS += $(JDK_TOPDIR)/src/share/native/java/util/zip/zlib-1.2.5
   endif
   LIBJLI_CFLAGS += $(ZLIB_CPPFLAGS)
   BUILD_LIBJLI_FILES += \
@@ -521,8 +521,6 @@
   $(JDK_OUTPUTDIR)/objs/libjli_static.a: $(BUILD_LIBJLI_STATIC)
 	$(call install-file)
 
-<<<<<<< HEAD
-  BUILD_LIBRARIES += $(JDK_OUTPUTDIR)/objs/libjli_static.a
 
 else ifeq ($(OPENJDK_TARGET_OS), aix)
   # AIX also requires a static libjli because the compiler doesn't support '-rpath'
@@ -539,8 +537,6 @@
 
   BUILD_LIBRARIES += $(JDK_OUTPUTDIR)/objs/libjli_static.a
 
-=======
->>>>>>> 5479aad1
 endif
 
 ##########################################################################################
