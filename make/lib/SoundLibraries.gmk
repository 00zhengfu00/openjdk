--- conflicted
+++ resolved
@@ -171,13 +171,8 @@
       MAPFILE := $(JDK_TOPDIR)/make/mapfiles/libjsoundalsa/mapfile-vers, \
       LDFLAGS := $(LDFLAGS_JDKLIB) \
           $(call SET_SHARED_LIBRARY_ORIGIN), \
-<<<<<<< HEAD
       LIBS := $(ALSA_LIBS) -ljava -ljvm, \
-      OBJECT_DIR := $(SUPPORT_OUTPUTDIR)/native/$(MODULE)/libjsoundalsa, \
-=======
-      LDFLAGS_SUFFIX := $(ALSA_LIBS) -ljava -ljvm, \
       OBJECT_DIR := $(NATIVE_OUTPUTDIR)/$(MODULE)/libjsoundalsa, \
->>>>>>> 2cfb11f6
       DEBUG_SYMBOLS := $(DEBUG_ALL_BINARIES)))
 
   $(BUILD_LIBJSOUNDALSA): $(BUILD_LIBJAVA)
