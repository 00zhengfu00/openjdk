--- conflicted
+++ resolved
@@ -47,28 +47,7 @@
     SRC := $(JAXP_TOPDIR)/src, \
     CLEAN := .properties, \
     BIN := $(JAXP_OUTPUTDIR)/classes, \
-<<<<<<< HEAD
-    SRCZIP := $(JAXP_OUTPUTDIR)/dist/lib/src.zip))
-
-# Imitate the property cleaning mechanism in the old build. This will likely be replaced
-# by the unified functionality in JavaCompilation.gmk, but keep it the same as old build
-# for now, even though it actually breaks properties containing # in the value.
-# Using nawk to avoid solaris sed.
-$(JAXP_OUTPUTDIR)/classes/%.properties: $(JAXP_TOPDIR)/src/%.properties
-	$(MKDIR) -p $(@D)
-	$(RM) $@ $@.tmp
-	$(CAT) $< | LANG=C $(NAWK) '{ sub(/#.*$$/,"#"); print }' > $@.tmp
-	$(MV) $@.tmp $@
-
-SRC_PROP_FILES := $(shell $(FIND) $(JAXP_TOPDIR)/src -name share -prune -o -name "*.properties" -print)
-TARGET_PROP_FILES := $(patsubst $(JAXP_TOPDIR)/src/%, $(JAXP_OUTPUTDIR)/classes/%, $(SRC_PROP_FILES))
-
-$(eval $(call SetupArchive,ARCHIVE_JAXP, $(BUILD_JAXP) $(TARGET_PROP_FILES), \
-    SRCS := $(JAXP_OUTPUTDIR)/classes, \
-    SUFFIXES := .class .properties, \
-=======
     SRCZIP := $(JAXP_OUTPUTDIR)/dist/lib/src.zip, \
->>>>>>> 53a814f4
     JAR := $(JAXP_OUTPUTDIR)/dist/lib/classes.jar))
 
 all: $(BUILD_JAXP)
