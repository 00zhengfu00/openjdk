--- conflicted
+++ resolved
@@ -75,9 +75,6 @@
   margin: 1.5ex 0pt 1ex 0pt;
 }
 
-<<<<<<< HEAD
-a { text-decoration: none }
-=======
 .subtitle {
     font-style: italic;
     font-weight: bold;
@@ -87,7 +84,8 @@
 h1.title + .subtitle {
     margin-top: -1em;
 }
->>>>>>> 3b650c1d
+
+a { text-decoration: none }
 
 a:link {
   color: #4A6782;
