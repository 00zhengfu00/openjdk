#
# Copyright (c) 2014, 2015, Oracle and/or its affiliates. All rights reserved.
# DO NOT ALTER OR REMOVE COPYRIGHT NOTICES OR THIS FILE HEADER.
#
# This code is free software; you can redistribute it and/or modify it
# under the terms of the GNU General Public License version 2 only, as
# published by the Free Software Foundation.  Oracle designates this
# particular file as subject to the "Classpath" exception as provided
# by Oracle in the LICENSE file that accompanied this code.
#
# This code is distributed in the hope that it will be useful, but WITHOUT
# ANY WARRANTY; without even the implied warranty of MERCHANTABILITY or
# FITNESS FOR A PARTICULAR PURPOSE.  See the GNU General Public License
# version 2 for more details (a copy is included in the LICENSE file that
# accompanied this code).
#
# You should have received a copy of the GNU General Public License version
# 2 along with this work; if not, write to the Free Software Foundation,
# Inc., 51 Franklin St, Fifth Floor, Boston, MA 02110-1301 USA.
#
# Please contact Oracle, 500 Oracle Parkway, Redwood Shores, CA 94065 USA
# or visit www.oracle.com if you need additional information or have any
# questions.
#

default: all

include $(SPEC)
include MakeBase.gmk
include Modules.gmk

TOOL_TARGETS :=
JDK_TARGETS :=
JRE_TARGETS :=

# Hook to include the corresponding custom file, if present.
$(eval $(call IncludeCustomExtension, , Images-pre.gmk))

############################################################################

MAIN_MODULES += java.se java.smartcardio jdk.httpserver jdk.sctp \
               jdk.security.auth jdk.security.jgss jdk.pack200 jdk.xml.dom \
               jdk.accessibility jdk.internal.le jdk.dynalink \
               jdk.scripting.nashorn jdk.scripting.nashorn.shell \
               jdk.vm.ci jdk.management

# providers
PROVIDER_MODULES += jdk.charsets jdk.crypto.ec jdk.crypto.pkcs11 jdk.jvmstat jdk.jvmstat.rmi \
               jdk.localedata jdk.naming.dns jdk.naming.rmi jdk.zipfs

# tools
TOOLS_MODULES += jdk.attach jdk.compiler \
               jdk.javadoc jdk.jcmd jdk.jconsole jdk.hotspot.agent jdk.jartool \
               jdk.jdeps jdk.jdi jdk.jdwp.agent jdk.jlink jdk.jshell \
               jdk.policytool jdk.rmic jdk.xml.bind jdk.xml.ws jdk.internal.opt

ifeq ($(OPENJDK_TARGET_OS), windows)
  PROVIDER_MODULES += jdk.crypto.mscapi
endif

ifeq ($(OPENJDK_TARGET_OS), solaris)
  PROVIDER_MODULES += jdk.crypto.ucrypto
endif

ifeq ($(OPENJDK_TARGET_OS), macosx)
  MAIN_MODULES += jdk.deploy.osx
endif

JRE_MODULES := $(filter-out $(MODULES_FILTER), $(MAIN_MODULES) $(PROVIDER_MODULES))
JDK_MODULES := $(filter-out $(MODULES_FILTER), $(JRE_MODULES) $(TOOLS_MODULES))

# Param 1 - Name of module
define ReadImportMetaData
  ifneq ($$(wildcard $(IMPORT_MODULES_MAKE)/$$(strip $1)/build.properties), )
    include_in_jre :=
    include_in_jdk :=
    include $(IMPORT_MODULES_MAKE)/$$(strip $1)/build.properties
    ifeq ($$(include_in_jre), true)
      JRE_MODULES += $1
    endif
    ifeq ($$(include_in_jdk), true)
      JDK_MODULES += $1
    endif
  else
    # Default to include in all
    JRE_MODULES += $1
    JDK_MODULES += $1
  endif
endef

IMPORTED_MODULES := $(call FindImportedModules)
$(foreach m, $(IMPORTED_MODULES), $(eval $(call ReadImportMetaData, $m)))

# Compact builds have additional modules
COMPACT_EXTRA_MODULES := jdk.localedata jdk.crypto.pkcs11 jdk.crypto.ec
JRE_COMPACT1_MODULES := $(COMPACT_EXTRA_MODULES) java.compact1
JRE_COMPACT2_MODULES := $(JRE_COMPACT1_MODULES) java.compact2 jdk.xml.dom jdk.httpserver
JRE_COMPACT3_MODULES := $(JRE_COMPACT2_MODULES) java.compact3 java.smartcardio jdk.management \
                        jdk.naming.dns jdk.naming.rmi jdk.sctp jdk.security.auth

# Replacing double-comma with a single comma is to workaround the issue
# with some version of make on windows that doesn't substitute spaces
# with one comma properly as with make 4.0
SubstComma = \
    $(strip \
        $(subst $(COMMA)$(COMMA),$(COMMA),$(subst $(SPACE),$(COMMA),$(strip $1))) \
    )

JRE_MODULES_LIST := $(call SubstComma, $(JRE_MODULES))
JDK_MODULES_LIST := $(call SubstComma, $(JDK_MODULES))
JRE_COMPACT1_MODULES_LIST := $(call SubstComma, $(JRE_COMPACT1_MODULES))
JRE_COMPACT2_MODULES_LIST := $(call SubstComma, $(JRE_COMPACT2_MODULES))
JRE_COMPACT3_MODULES_LIST := $(call SubstComma, $(JRE_COMPACT3_MODULES))

################################################################################
# Release file

BASE_RELEASE_FILE := $(JDK_OUTPUTDIR)/release

# Common way to emit a line into the release or info file
define info-file-item # name value
  $(PRINTF) '%s="%s"\n' $1 $2 >> $@
endef

# Param 1 - The file containing the MODULES list
define create-info-file
  $(call info-file-item, "JAVA_VERSION", "$(VERSION_NUMBER)")
  $(call info-file-item, "JAVA_FULL_VERSION", "$(VERSION_STRING)")
  $(call info-file-item, "OS_NAME", "$(REQUIRED_OS_NAME)")
  $(call info-file-item, "OS_VERSION", "$(REQUIRED_OS_VERSION)")
  $(call info-file-item, "OS_ARCH", "$(OPENJDK_TARGET_CPU_LEGACY)")
  $(if $(JDK_ARCH_ABI_PROP_NAME), \
    $(call info-file-item, "SUN_ARCH_ABI", "$(JDK_ARCH_ABI_PROP_NAME)"))
  $(call info-file-item, "SOURCE", "$(strip $(ALL_SOURCE_TIPS))")
endef

# Param 1 - The file containing the MODULES list
define prepare-info-file
  $(ECHO) $(LOG_INFO) Generating $(patsubst $(OUTPUT_ROOT)/%,%,$@)
  $(MKDIR) -p $(@D)
  $(RM) $@
endef

define info-file
  $(call prepare-info-file)
  $(call create-info-file)
endef

# Create a variable dependency file common for all release info files.
INFO_FILE_VARDEPS := $(call DependOnVariable, create-info-file)

ALL_SOURCE_TIPS = $(shell \
    if [ -f $(SUPPORT_OUTPUTDIR)/source_tips ] ; then \
      $(CAT) $(SUPPORT_OUTPUTDIR)/source_tips ; \
    fi)

$(BASE_RELEASE_FILE): $(INFO_FILE_VARDEPS) $(SUPPORT_OUTPUTDIR)/source_tips
	$(info-file)

################################################################################

JMODS := $(wildcard $(IMAGES_OUTPUTDIR)/jmods/*.jmod)

# Use this file inside the image as target for make rule
JIMAGE_TARGET_FILE := bin/java$(EXE_SUFFIX)

JLINK_TOOL := $(JLINK) --modulepath $(IMAGES_OUTPUTDIR)/jmods \
              --endian $(OPENJDK_BUILD_CPU_ENDIAN)

$(JDK_IMAGE_DIR)/$(JIMAGE_TARGET_FILE): $(JMODS) \
    $(call DependOnVariable, JDK_MODULES_LIST) $(BASE_RELEASE_FILE)
	$(ECHO) Creating jdk jimage
	$(RM) -r $(JDK_IMAGE_DIR)
	$(JLINK_TOOL) --output $(JDK_IMAGE_DIR) \
	    --addmods $(JDK_MODULES_LIST)
	$(TOUCH) $@

$(JRE_IMAGE_DIR)/$(JIMAGE_TARGET_FILE): $(JMODS) \
    $(call DependOnVariable, JRE_MODULES_LIST) $(BASE_RELEASE_FILE)
	$(ECHO) Creating jre jimage
	$(RM) -r $(JRE_IMAGE_DIR)
	$(JLINK_TOOL) --output $(JRE_IMAGE_DIR) \
	    --addmods $(JRE_MODULES_LIST)
	$(TOUCH) $@

JRE_COMPACT1_IMAGE_DIR := $(JRE_IMAGE_DIR)-compact1
JRE_COMPACT2_IMAGE_DIR := $(JRE_IMAGE_DIR)-compact2
JRE_COMPACT3_IMAGE_DIR := $(JRE_IMAGE_DIR)-compact3

$(JRE_COMPACT1_IMAGE_DIR)/$(JIMAGE_TARGET_FILE): $(JMODS) \
    $(call DependOnVariable, JRE_COMPACT1_MODULES_LIST) $(BASE_RELEASE_FILE)
	$(ECHO) Creating jre compact1 jimage
	$(RM) -r $(JRE_COMPACT1_IMAGE_DIR)
	$(JLINK_TOOL) --addmods $(JRE_COMPACT1_MODULES_LIST) \
	    --output $(JRE_COMPACT1_IMAGE_DIR)
	$(TOUCH) $@

$(JRE_COMPACT2_IMAGE_DIR)/$(JIMAGE_TARGET_FILE): $(JMODS) \
    $(call DependOnVariable, JRE_COMPACT2_MODULES_LIST) $(BASE_RELEASE_FILE)
	$(ECHO) Creating jre compact2 jimage
	$(RM) -r $(JRE_COMPACT2_IMAGE_DIR)
	$(JLINK_TOOL) --addmods $(JRE_COMPACT2_MODULES_LIST) \
	    --output $(JRE_COMPACT2_IMAGE_DIR)
	$(TOUCH) $@

$(JRE_COMPACT3_IMAGE_DIR)/$(JIMAGE_TARGET_FILE): $(JMODS) \
    $(call DependOnVariable, JRE_COMPACT3_MODULES_LIST) $(BASE_RELEASE_FILE)
	$(ECHO) Creating jre compact3 jimage
	$(RM) -r $(JRE_COMPACT3_IMAGE_DIR)
	$(JLINK_TOOL) --addmods $(JRE_COMPACT3_MODULES_LIST) \
	    --output $(JRE_COMPACT3_IMAGE_DIR)
	$(TOUCH) $@

TOOL_JRE_TARGETS := $(JRE_IMAGE_DIR)/$(JIMAGE_TARGET_FILE)
TOOL_JDK_TARGETS := $(JDK_IMAGE_DIR)/$(JIMAGE_TARGET_FILE)
TOOL_JRE_COMPACT1_TARGETS := $(JRE_COMPACT1_IMAGE_DIR)/$(JIMAGE_TARGET_FILE)
TOOL_JRE_COMPACT2_TARGETS := $(JRE_COMPACT2_IMAGE_DIR)/$(JIMAGE_TARGET_FILE)
TOOL_JRE_COMPACT3_TARGETS := $(JRE_COMPACT3_IMAGE_DIR)/$(JIMAGE_TARGET_FILE)

################################################################################
# /man dir
#
# All variables in this section are assigned with simple =, without :, to enable
# more selective overriding from the custom version of this file.
#
# Avoid evaluating this whole section on windows for speed and stability
ifneq ($(OPENJDK_TARGET_OS), windows)
  JRE_MAN_PAGES += \
      java.1 \
      jjs.1 \
      keytool.1 \
      orbd.1 \
      pack200.1 \
      rmid.1 \
      rmiregistry.1 \
      servertool.1 \
      tnameserv.1 \
      unpack200.1

  ifndef OPENJDK
    ifneq ($(OPENJDK_TARGET_OS), solaris)
      JRE_MAN_PAGES += javaws.1
    endif
  endif

  JDK_MAN_PAGES += \
      $(JRE_MAN_PAGES) \
      appletviewer.1 \
      idlj.1 \
      jar.1 \
      jarsigner.1 \
      javac.1 \
      javadoc.1 \
      javah.1 \
      javap.1 \
      jconsole.1 \
      jcmd.1 \
      jdb.1 \
      jdeps.1 \
      jinfo.1 \
      jmap.1 \
      jps.1 \
      jrunscript.1 \
      jsadebugd.1 \
      jstack.1 \
      jstat.1 \
      jstatd.1 \
      policytool.1 \
      rmic.1 \
      schemagen.1 \
      serialver.1 \
      wsgen.1 \
      wsimport.1 \
      xjc.1

  # This variable is potentially overridden in the closed makefile.
  MAN_SRC_BASEDIR ?= $(JDK_TOPDIR)/src

  ifeq ($(OPENJDK_TARGET_OS), linux)
    MAN_SRC_DIR = $(MAN_SRC_BASEDIR)/linux/doc
    MAN1_SUBDIR = man
  endif
  ifeq ($(OPENJDK_TARGET_OS), solaris)
    MAN_SRC_DIR = $(MAN_SRC_BASEDIR)/solaris/doc
    MAN1_SUBDIR = sun/man/man1
  endif
  ifeq ($(OPENJDK_TARGET_OS), macosx)
    MAN_SRC_DIR = $(MAN_SRC_BASEDIR)/bsd/doc
    MAN1_SUBDIR = man
  endif

  $(JRE_IMAGE_DIR)/man/man1/%: $(MAN_SRC_DIR)/$(MAN1_SUBDIR)/%
	$(call LogInfo, Copying $(patsubst $(OUTPUT_ROOT)/%,%,$@))
	$(install-file)

  $(JDK_IMAGE_DIR)/man/man1/%: $(MAN_SRC_DIR)/$(MAN1_SUBDIR)/%
	$(call LogInfo, Copying $(patsubst $(OUTPUT_ROOT)/%,%,$@))
	$(install-file)

  $(JRE_IMAGE_DIR)/man/ja_JP.UTF-8/man1/%: $(MAN_SRC_DIR)/$(MAN1_SUBDIR)/ja/%
	$(call LogInfo, Copying $(patsubst $(OUTPUT_ROOT)/%,%,$@))
	$(install-file)

  $(JDK_IMAGE_DIR)/man/ja_JP.UTF-8/man1/%: $(MAN_SRC_DIR)/$(MAN1_SUBDIR)/ja/%
	$(call LogInfo, Copying $(patsubst $(OUTPUT_ROOT)/%,%,$@))
	$(install-file)

  ifeq ($(OPENJDK_TARGET_OS), solaris)
    $(JRE_IMAGE_DIR)/man/ja/man1/%: $(MAN_SRC_DIR)/$(MAN1_SUBDIR)/ja/%
	$(call LogInfo, Converting $(patsubst $(OUTPUT_ROOT)/%,%,$@))
	$(install-file)

    $(JDK_IMAGE_DIR)/man/ja/man1/%: $(MAN_SRC_DIR)/$(MAN1_SUBDIR)/ja/%
	$(call LogInfo, Converting $(patsubst $(OUTPUT_ROOT)/%,%,$@))
	$(install-file)
  endif

  ifneq ($(findstring $(OPENJDK_TARGET_OS), linux macosx), )
    $(JRE_IMAGE_DIR)/man/ja:
	$(call LogInfo, Creating $(patsubst $(OUTPUT_ROOT)/%,%,$@))
	$(CD) $(@D) && $(RM) ja && $(LN) -s ja_JP.UTF-8 ja

    $(JDK_IMAGE_DIR)/man/ja:
	$(call LogInfo, Creating $(patsubst $(OUTPUT_ROOT)/%,%,$@))
	$(CD) $(@D) && $(RM) ja && $(LN) -s ja_JP.UTF-8 ja
  endif

  ifeq ($(OPENJDK_TARGET_OS), solaris)
    JRE_MAN_PAGE_LIST = $(addprefix $(JRE_IMAGE_DIR)/man/man1/, $(JRE_MAN_PAGES)) \
        $(addprefix $(JRE_IMAGE_DIR)/man/ja/man1/, $(JRE_MAN_PAGES)) \
        $(addprefix $(JRE_IMAGE_DIR)/man/ja_JP.UTF-8/man1/, $(JRE_MAN_PAGES)) \
        $(addprefix $(JRE_IMAGE_DIR)/man/ja_JP.PCK/man1/, $(JRE_MAN_PAGES))

    JDK_MAN_PAGE_LIST = $(addprefix $(JDK_IMAGE_DIR)/man/man1/, $(JDK_MAN_PAGES)) \
        $(addprefix $(JDK_IMAGE_DIR)/man/ja/man1/, $(JDK_MAN_PAGES)) \
        $(addprefix $(JDK_IMAGE_DIR)/man/ja_JP.UTF-8/man1/, $(JDK_MAN_PAGES)) \
        $(addprefix $(JDK_IMAGE_DIR)/man/ja_JP.PCK/man1/, $(JDK_MAN_PAGES))
  endif

  ifneq ($(findstring $(OPENJDK_TARGET_OS), linux macosx), )
    JRE_MAN_PAGE_LIST = $(addprefix $(JRE_IMAGE_DIR)/man/man1/, $(JRE_MAN_PAGES)) \
        $(addprefix $(JRE_IMAGE_DIR)/man/ja_JP.UTF-8/man1/, $(JRE_MAN_PAGES)) \
        $(JRE_IMAGE_DIR)/man/ja

    JDK_MAN_PAGE_LIST = $(addprefix $(JDK_IMAGE_DIR)/man/man1/, $(JDK_MAN_PAGES)) \
        $(addprefix $(JDK_IMAGE_DIR)/man/ja_JP.UTF-8/man1/, $(JDK_MAN_PAGES)) \
        $(JDK_IMAGE_DIR)/man/ja
  endif

  JRE_TARGETS += $(JRE_MAN_PAGE_LIST)
  JDK_TARGETS += $(JDK_MAN_PAGE_LIST)
endif # Windows

################################################################################
# /include dir

$(eval $(call SetupCopyFiles,COPY_INCLUDES, \
    SRC := $(JDK_OUTPUTDIR)/include, \
    DEST := $(JDK_IMAGE_DIR)/include, \
    FILES := $(call CacheFind,$(JDK_OUTPUTDIR)/include)))

JDK_TARGETS += $(COPY_INCLUDES)

################################################################################
# doc files

JRE_DOC_FILES ?= LICENSE ASSEMBLY_EXCEPTION THIRD_PARTY_README
JDK_DOC_FILES ?= LICENSE ASSEMBLY_EXCEPTION THIRD_PARTY_README
JRE_DOC_LOCATION ?= $(JDK_TOPDIR)
JDK_DOC_LOCATION ?= $(JDK_TOPDIR)

JRE_DOC_TARGETS := $(addprefix $(JRE_IMAGE_DIR)/, $(JRE_DOC_FILES))
JDK_DOC_TARGETS := $(addprefix $(JDK_IMAGE_DIR)/, $(JDK_DOC_FILES))

# Processing license files from source area to image area
# These are modified to have the platform specific EOL chars.
define process-doc-file
	$(call LogInfo, Processing $(patsubst $(OUTPUT_ROOT)/%,%,$@))
	$(MKDIR) -p $(@D)
	$(RM) $@
	LC_ALL=C $(SED) 's/$$//g' $< > $@
	$(CHMOD) 444 $@
endef

$(JRE_IMAGE_DIR)/%: $(JRE_DOC_LOCATION)/%
	$(process-doc-file)

$(JDK_IMAGE_DIR)/%: $(JDK_DOC_LOCATION)/%
	$(process-doc-file)

JRE_TARGETS += $(JRE_DOC_TARGETS)
JDK_TARGETS += $(JDK_DOC_TARGETS)

################################################################################
<<<<<<< HEAD
=======
# Release file

JRE_INFO_FILE := $(JRE_IMAGE_DIR)/release
JDK_INFO_FILE := $(JDK_IMAGE_DIR)/release
JRE_COMPACT1_INFO_FILE := $(JRE_COMPACT1_IMAGE_DIR)/release
JRE_COMPACT2_INFO_FILE := $(JRE_COMPACT2_IMAGE_DIR)/release
JRE_COMPACT3_INFO_FILE := $(JRE_COMPACT3_IMAGE_DIR)/release

# Common way to emit a line into the release or info file
define info-file-item # name value
  $(PRINTF) '%s="%s"\n' $1 $2 >> $@
endef

# Param 1 - The file containing the MODULES list
define create-info-file
  $(call info-file-item, "JAVA_VERSION", "$(VERSION_NUMBER)")
  $(call info-file-item, "JAVA_FULL_VERSION", "$(VERSION_STRING)")
  $(call info-file-item, "OS_NAME", "$(REQUIRED_OS_NAME)")
  $(call info-file-item, "OS_VERSION", "$(REQUIRED_OS_VERSION)")
  $(call info-file-item, "OS_ARCH", "$(OPENJDK_TARGET_CPU_LEGACY)")
  $(if $(JDK_ARCH_ABI_PROP_NAME), \
    $(call info-file-item, "SUN_ARCH_ABI", "$(JDK_ARCH_ABI_PROP_NAME)"))
  $(call info-file-item, "SOURCE", "$(strip $(ALL_SOURCE_TIPS))")
  $(call info-file-item, "MODULES", "`$(CAT) $1`")
endef

# Param 1 - The file containing the MODULES list
define prepare-info-file
  $(call LogInfo, Generating $(patsubst $(OUTPUT_ROOT)/%,%,$@))
  $(MKDIR) -p $(@D)
  $(RM) $@
endef

define info-file
  $(call prepare-info-file, $1)
  $(call create-info-file, $1)
endef

# Create a variable dependency file common for all release info files. The
# sorted module list will only change if the image is regenerated, which will
# trigger a rebuild of these files anyway.
INFO_FILE_VARDEPS := $(call DependOnVariable, create-info-file)

ALL_SOURCE_TIPS = $(shell \
    if [ -f $(SUPPORT_OUTPUTDIR)/source_tips ] ; then \
      $(CAT) $(SUPPORT_OUTPUTDIR)/source_tips ; \
    fi)

$(JRE_INFO_FILE): $(INFO_FILE_VARDEPS) $(SUPPORT_OUTPUTDIR)/source_tips
	$(call info-file, $(JRE_SORTED_MODULES))

$(JDK_INFO_FILE): $(INFO_FILE_VARDEPS) $(SUPPORT_OUTPUTDIR)/source_tips
	$(call info-file, $(JDK_SORTED_MODULES))

$(JRE_COMPACT1_INFO_FILE): $(INFO_FILE_VARDEPS) $(SUPPORT_OUTPUTDIR)/source_tips
	$(call info-file, $(JRE_COMPACT1_SORTED_MODULES))
	$(call info-file-item, "JAVA_PROFILE", "compact1")

$(JRE_COMPACT2_INFO_FILE): $(INFO_FILE_VARDEPS) $(SUPPORT_OUTPUTDIR)/source_tips
	$(call info-file, $(JRE_COMPACT2_SORTED_MODULES))
	$(call info-file-item, "JAVA_PROFILE", "compact2")

$(JRE_COMPACT3_INFO_FILE): $(INFO_FILE_VARDEPS) $(SUPPORT_OUTPUTDIR)/source_tips
	$(call info-file, $(JRE_COMPACT3_SORTED_MODULES))
	$(call info-file-item, "JAVA_PROFILE", "compact3")

JRE_TARGETS += $(JRE_INFO_FILE)
JDK_TARGETS += $(JDK_INFO_FILE)
JRE_COMPACT1_TARGETS += $(JRE_COMPACT1_INFO_FILE)
JRE_COMPACT2_TARGETS += $(JRE_COMPACT2_INFO_FILE)
JRE_COMPACT3_TARGETS += $(JRE_COMPACT3_INFO_FILE)

################################################################################
>>>>>>> 6876f570
# src.zip

$(JDK_IMAGE_DIR)/src.zip: $(SUPPORT_OUTPUTDIR)/src.zip
	$(call LogInfo, Copying $(patsubst $(OUTPUT_ROOT)/%,%,$@))
	$(install-file)

JDK_TARGETS += $(JDK_IMAGE_DIR)/src.zip

################################################################################
# /demo dir
ifneq ($(findstring images, $(MAKECMDGOALS)), )
  $(eval $(call SetupCopyFiles, JDK_COPY_DEMOS, \
      SRC := $(SUPPORT_OUTPUTDIR)/demos/image, \
      DEST := $(JDK_IMAGE_DIR)/demo, \
      FILES := $(if $(wildcard $(SUPPORT_OUTPUTDIR)/demos/image), \
          $(call DoubleDollar, $(call DoubleDollar, \
          $(shell $(FIND) $(SUPPORT_OUTPUTDIR)/demos/image \
          -type f -a ! \( -name "_the*" -o -name "javac_state" \) )))), \
  ))

  JDK_TARGETS += $(JDK_COPY_DEMOS)
endif

################################################################################
# /sample dir

$(eval $(call SetupCopyFiles, COPY_SAMPLES, \
    SRC := $(SUPPORT_OUTPUTDIR)/sample/image, \
    DEST := $(JDK_IMAGE_DIR)/sample, \
    FILES := $(if $(wildcard $(SUPPORT_OUTPUTDIR)/sample/image), \
        $(call CacheFind,$(SUPPORT_OUTPUTDIR)/sample/image))))

JDK_TARGETS += $(COPY_SAMPLES)

################################################################################
# jrt-fs.jar

$(eval $(call SetupCopyFiles,COPY_JRTFS_JAR, \
    SRC := $(SUPPORT_OUTPUTDIR), \
    DEST := $(JDK_IMAGE_DIR), \
    FILES := $(SUPPORT_OUTPUTDIR)/jrt-fs.jar))

JDK_TARGETS += $(COPY_JRTFS_JAR)

################################################################################
# Code coverage data files

ifeq ($(GCOV_ENABLED), true)

  GCOV_FIND_EXPR := -type f -name "*.gcno"

  $(eval $(call SetupCopyFiles,COPY_HOTSPOT_GCOV_GCNO, \
      SRC := $(OUTPUT_ROOT), \
      DEST := $(SYMBOLS_IMAGE_DIR)/gcov, \
      FILES := $(shell $(FIND) $(HOTSPOT_OUTPUTDIR) $(GCOV_FIND_EXPR))))

  SYMBOLS_TARGETS += $(COPY_HOTSPOT_GCOV_GCNO)

  $(eval $(call SetupCopyFiles,COPY_JDK_GCOV_GCNO, \
      SRC := $(OUTPUT_ROOT), \
      DEST := $(SYMBOLS_IMAGE_DIR)/gcov, \
      FILES := $(shell $(FIND) $(SUPPORT_OUTPUTDIR)/native $(GCOV_FIND_EXPR))))

  SYMBOLS_TARGETS += $(COPY_JDK_GCOV_GCNO)

endif

################################################################################

# Include custom post hook here to make it possible to augment the target lists
# before actual target prerequisites are declared.
$(eval $(call IncludeCustomExtension, , Images-post.gmk))

################################################################################

$(JRE_TARGETS): $(TOOL_JRE_TARGETS)
$(JDK_TARGETS): $(TOOL_JDK_TARGETS)

jimages: $(TOOL_JRE_TARGETS) $(TOOL_JDK_TARGETS) $(JRE_TARGETS) $(JDK_TARGETS) \
    $(SYMBOLS_TARGETS)

$(JRE_COMPACT1_TARGETS): $(TOOL_JRE_COMPACT1_TARGETS)
$(JRE_COMPACT2_TARGETS): $(TOOL_JRE_COMPACT2_TARGETS)
$(JRE_COMPACT3_TARGETS): $(TOOL_JRE_COMPACT3_TARGETS)

profiles: $(TOOL_JRE_COMPACT1_TARGETS) \
    $(TOOL_JRE_COMPACT2_TARGETS) \
    $(TOOL_JRE_COMPACT3_TARGETS) \
    $(JRE_COMPACT1_TARGETS) \
    $(JRE_COMPACT2_TARGETS) \
    $(JRE_COMPACT3_TARGETS)

.PHONY: default all jimages profiles<|MERGE_RESOLUTION|>--- conflicted
+++ resolved
@@ -392,82 +392,6 @@
 JDK_TARGETS += $(JDK_DOC_TARGETS)
 
 ################################################################################
-<<<<<<< HEAD
-=======
-# Release file
-
-JRE_INFO_FILE := $(JRE_IMAGE_DIR)/release
-JDK_INFO_FILE := $(JDK_IMAGE_DIR)/release
-JRE_COMPACT1_INFO_FILE := $(JRE_COMPACT1_IMAGE_DIR)/release
-JRE_COMPACT2_INFO_FILE := $(JRE_COMPACT2_IMAGE_DIR)/release
-JRE_COMPACT3_INFO_FILE := $(JRE_COMPACT3_IMAGE_DIR)/release
-
-# Common way to emit a line into the release or info file
-define info-file-item # name value
-  $(PRINTF) '%s="%s"\n' $1 $2 >> $@
-endef
-
-# Param 1 - The file containing the MODULES list
-define create-info-file
-  $(call info-file-item, "JAVA_VERSION", "$(VERSION_NUMBER)")
-  $(call info-file-item, "JAVA_FULL_VERSION", "$(VERSION_STRING)")
-  $(call info-file-item, "OS_NAME", "$(REQUIRED_OS_NAME)")
-  $(call info-file-item, "OS_VERSION", "$(REQUIRED_OS_VERSION)")
-  $(call info-file-item, "OS_ARCH", "$(OPENJDK_TARGET_CPU_LEGACY)")
-  $(if $(JDK_ARCH_ABI_PROP_NAME), \
-    $(call info-file-item, "SUN_ARCH_ABI", "$(JDK_ARCH_ABI_PROP_NAME)"))
-  $(call info-file-item, "SOURCE", "$(strip $(ALL_SOURCE_TIPS))")
-  $(call info-file-item, "MODULES", "`$(CAT) $1`")
-endef
-
-# Param 1 - The file containing the MODULES list
-define prepare-info-file
-  $(call LogInfo, Generating $(patsubst $(OUTPUT_ROOT)/%,%,$@))
-  $(MKDIR) -p $(@D)
-  $(RM) $@
-endef
-
-define info-file
-  $(call prepare-info-file, $1)
-  $(call create-info-file, $1)
-endef
-
-# Create a variable dependency file common for all release info files. The
-# sorted module list will only change if the image is regenerated, which will
-# trigger a rebuild of these files anyway.
-INFO_FILE_VARDEPS := $(call DependOnVariable, create-info-file)
-
-ALL_SOURCE_TIPS = $(shell \
-    if [ -f $(SUPPORT_OUTPUTDIR)/source_tips ] ; then \
-      $(CAT) $(SUPPORT_OUTPUTDIR)/source_tips ; \
-    fi)
-
-$(JRE_INFO_FILE): $(INFO_FILE_VARDEPS) $(SUPPORT_OUTPUTDIR)/source_tips
-	$(call info-file, $(JRE_SORTED_MODULES))
-
-$(JDK_INFO_FILE): $(INFO_FILE_VARDEPS) $(SUPPORT_OUTPUTDIR)/source_tips
-	$(call info-file, $(JDK_SORTED_MODULES))
-
-$(JRE_COMPACT1_INFO_FILE): $(INFO_FILE_VARDEPS) $(SUPPORT_OUTPUTDIR)/source_tips
-	$(call info-file, $(JRE_COMPACT1_SORTED_MODULES))
-	$(call info-file-item, "JAVA_PROFILE", "compact1")
-
-$(JRE_COMPACT2_INFO_FILE): $(INFO_FILE_VARDEPS) $(SUPPORT_OUTPUTDIR)/source_tips
-	$(call info-file, $(JRE_COMPACT2_SORTED_MODULES))
-	$(call info-file-item, "JAVA_PROFILE", "compact2")
-
-$(JRE_COMPACT3_INFO_FILE): $(INFO_FILE_VARDEPS) $(SUPPORT_OUTPUTDIR)/source_tips
-	$(call info-file, $(JRE_COMPACT3_SORTED_MODULES))
-	$(call info-file-item, "JAVA_PROFILE", "compact3")
-
-JRE_TARGETS += $(JRE_INFO_FILE)
-JDK_TARGETS += $(JDK_INFO_FILE)
-JRE_COMPACT1_TARGETS += $(JRE_COMPACT1_INFO_FILE)
-JRE_COMPACT2_TARGETS += $(JRE_COMPACT2_INFO_FILE)
-JRE_COMPACT3_TARGETS += $(JRE_COMPACT3_INFO_FILE)
-
-################################################################################
->>>>>>> 6876f570
 # src.zip
 
 $(JDK_IMAGE_DIR)/src.zip: $(SUPPORT_OUTPUTDIR)/src.zip
@@ -484,7 +408,7 @@
       DEST := $(JDK_IMAGE_DIR)/demo, \
       FILES := $(if $(wildcard $(SUPPORT_OUTPUTDIR)/demos/image), \
           $(call DoubleDollar, $(call DoubleDollar, \
-          $(shell $(FIND) $(SUPPORT_OUTPUTDIR)/demos/image \
+      $(shell $(FIND) $(SUPPORT_OUTPUTDIR)/demos/image \
           -type f -a ! \( -name "_the*" -o -name "javac_state" \) )))), \
   ))
 
@@ -494,7 +418,7 @@
 ################################################################################
 # /sample dir
 
-$(eval $(call SetupCopyFiles, COPY_SAMPLES, \
+$(eval $(call SetupCopyFiles,COPY_SAMPLES, \
     SRC := $(SUPPORT_OUTPUTDIR)/sample/image, \
     DEST := $(JDK_IMAGE_DIR)/sample, \
     FILES := $(if $(wildcard $(SUPPORT_OUTPUTDIR)/sample/image), \
