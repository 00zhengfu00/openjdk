#
# Copyright (c) 2006, 2013, Oracle and/or its affiliates. All rights reserved.
# DO NOT ALTER OR REMOVE COPYRIGHT NOTICES OR THIS FILE HEADER.
#
# This code is free software; you can redistribute it and/or modify it
# under the terms of the GNU General Public License version 2 only, as
# published by the Free Software Foundation.  Oracle designates this
# particular file as subject to the "Classpath" exception as provided
# by Oracle in the LICENSE file that accompanied this code.
#
# This code is distributed in the hope that it will be useful, but WITHOUT
# ANY WARRANTY; without even the implied warranty of MERCHANTABILITY or
# FITNESS FOR A PARTICULAR PURPOSE.  See the GNU General Public License
# version 2 for more details (a copy is included in the LICENSE file that
# accompanied this code).
#
# You should have received a copy of the GNU General Public License version
# 2 along with this work; if not, write to the Free Software Foundation,
# Inc., 51 Franklin St, Fifth Floor, Boston, MA 02110-1301 USA.
#
# Please contact Oracle, 500 Oracle Parkway, Redwood Shores, CA 94065 USA
# or visit www.oracle.com if you need additional information or have any
# questions.
#

# Properties for jprt

<<<<<<< HEAD
# Locked down to jdk9
jprt.tools.default.release=jdk9
=======
# Using special release "jigsaw" for now
jprt.tools.default.release=jigsaw
>>>>>>> 851df134

# Unix toolkit to use for building on windows
jprt.windows.jdk8.build.unix.toolkit=cygwin

# The different build flavors we want, we override here so we just get these 2
jprt.build.flavors=product,fastdebug

# Standard list of jprt build targets for this source tree
jprt.build.targets= 						\
    solaris_sparcv9_5.11-{product|fastdebug}, 			\
    solaris_x64_5.11-{product|fastdebug}, 			\
    linux_i586_2.6-{product|fastdebug}, 			\
    linux_x64_2.6-{product|fastdebug}, 				\
    macosx_x64_10.7-{product|fastdebug}, 			\
    windows_i586_6.1-{product|fastdebug}, 			\
    windows_x64_6.1-{product|fastdebug}

# User can select the test set with jprt submit "-testset name" option
jprt.my.test.set=${jprt.test.set}

# Test target list (no fastdebug & limited c2 testing)
jprt.my.test.target.set= \
    solaris_sparcv9_5.11-product-c2-TESTNAME, 			\
    solaris_x64_5.11-product-c2-TESTNAME, 			\
    linux_i586_2.6-product-{c1|c2}-TESTNAME, 			\
    linux_x64_2.6-product-c2-TESTNAME, 				\
    macosx_x64_10.7-product-c2-TESTNAME, 			\
    windows_i586_6.1-product-c1-TESTNAME, 			\
    windows_x64_6.1-product-c2-TESTNAME

# Default vm test targets (testset=default)
jprt.vm.default.test.targets=              			\
    ${jprt.my.test.target.set:TESTNAME=jvm98},			\
    ${jprt.my.test.target.set:TESTNAME=scimark}

# Default jdk test targets (testset=default)
jprt.make.rule.default.test.targets=				\
    ${jprt.my.test.target.set:TESTNAME=langtools_jtreg},        \
    ${jprt.my.test.target.set:TESTNAME=jdk_lang},               \
    ${jprt.my.test.target.set:TESTNAME=jdk_math},               \
    ${jprt.my.test.target.set:TESTNAME=jdk_util}
    

# Default vm test targets (testset=core)
jprt.vm.core.test.targets=

# Core jdk test targets (testset=core)
jprt.make.rule.core.test.targets=                               \
    ${jprt.my.test.target.set:TESTNAME=jdk_lang},               \
    ${jprt.my.test.target.set:TESTNAME=jdk_math},               \
    ${jprt.my.test.target.set:TESTNAME=jdk_util},               \
    ${jprt.my.test.target.set:TESTNAME=jdk_io},			\
    ${jprt.my.test.target.set:TESTNAME=jdk_net},		\
    ${jprt.my.test.target.set:TESTNAME=jdk_nio},		\
    ${jprt.my.test.target.set:TESTNAME=jdk_security1},		\
    ${jprt.my.test.target.set:TESTNAME=jdk_security2},          \
    ${jprt.my.test.target.set:TESTNAME=jdk_security3},          \
    ${jprt.my.test.target.set:TESTNAME=jdk_rmi},                \
    ${jprt.my.test.target.set:TESTNAME=jdk_text},		\
    ${jprt.my.test.target.set:TESTNAME=jdk_time},               \
    ${jprt.my.test.target.set:TESTNAME=jdk_other},              \
    ${jprt.my.test.target.set:TESTNAME=core_tools}

# Svc vm test targets (testset=svc)
jprt.vm.svc.test.targets=

# Core jdk test targets (testset=svc)
jprt.make.rule.svc.test.targets=                                \
    ${jprt.my.test.target.set:TESTNAME=jdk_management},         \
    ${jprt.my.test.target.set:TESTNAME=jdk_instrument},         \
    ${jprt.my.test.target.set:TESTNAME=jdk_jmx},                \
    ${jprt.my.test.target.set:TESTNAME=jdk_jdi},                \
    ${jprt.my.test.target.set:TESTNAME=jdk_jfr},                \
    ${jprt.my.test.target.set:TESTNAME=svc_tools}

# All vm test targets (testset=all)
jprt.vm.all.test.targets=    					\
    ${jprt.vm.default.test.targets}, 				\
    ${jprt.my.test.target.set:TESTNAME=runThese},		\
    ${jprt.my.test.target.set:TESTNAME=jbb_default}

# All jdk test targets (testset=all)
jprt.make.rule.all.test.targets=    				\
    ${jprt.make.rule.core.test.targets}, 			\
    ${jprt.make.rule.svc.test.targets},                         \
    ${jprt.my.test.target.set:TESTNAME=jdk_awt},		\
    ${jprt.my.test.target.set:TESTNAME=jdk_beans1},             \
    ${jprt.my.test.target.set:TESTNAME=jdk_beans2},		\
    ${jprt.my.test.target.set:TESTNAME=jdk_beans3},		\
    ${jprt.my.test.target.set:TESTNAME=jdk_sound},		\
    ${jprt.my.test.target.set:TESTNAME=jdk_swing}

# PIT vm test targets (testset=pit)
jprt.vm.pit.test.targets=                                       \
   ${jprt.vm.all.test.targets}

# PIT jdk test targets (testset=pit)
jprt.make.rule.pit.test.targets=                                \
    ${jprt.my.test.target.set:TESTNAME=langtools_jtreg},        \
    ${jprt.make.rule.core.test.targets},                        \
    ${jprt.make.rule.svc.test.targets}

# JCK test targets in test/Makefile (no windows)
jprt.my.jck.test.target.set=					\
    solaris_sparcv9_5.11-product-c2-JCK7TESTRULE, 		\
    solaris_x64_5.11-product-c2-JCK7TESTRULE, 			\
    linux_i586_2.6-product-c1-JCK7TESTRULE, 			\
    linux_x64_2.6-product-c2-JCK7TESTRULE

# JCK testset targets (e.g. jprt submit -testset jck ... )
jprt.make.rule.jck.test.targets=				\
    ${jprt.my.jck.test.target.set:JCK7TESTRULE=jck7devtools},   \
    ${jprt.my.jck.test.target.set:JCK7TESTRULE=jck7runtime},    \
    ${jprt.my.jck.test.target.set:JCK7TESTRULE=jck7compiler}

# Select list to use (allow for testset to be empty too)
jprt.make.rule..test.targets=${jprt.make.rule.default.test.targets}
jprt.make.rule.test.targets=${jprt.make.rule.${jprt.my.test.set}.test.targets}
jprt.vm..test.targets=${jprt.vm.default.test.targets}
jprt.test.targets=${jprt.vm.${jprt.my.test.set}.test.targets}

# Directories to be excluded from the source bundles
jprt.bundle.exclude.src.dirs=build dist webrev

# Instruct jprt to use configure when building
jprt.build.use.configure=true
jprt.build.flavor.product.target=jprt_bundle
jprt.build.flavor.fastdebug.target=jprt_bundle
jprt.build.flavor.debug.target=jprt_bundle

# Add these configure args to all builds
jprt.build.configure.args= \
    --with-boot-jdk=$ALT_BOOTDIR \
    --with-jobs=$ALT_PARALLEL_COMPILE_JOBS

# Add these configure args to 32 bit builds
jprt.i586.build.configure.args= \
    --with-target-bits=32 \
    --with-jvm-variants=client,server

# Use these configure args to define debug level.
jprt.product.build.configure.args=--with-debug-level=release
jprt.fastdebug.build.configure.args=--with-debug-level=fastdebug
jprt.debug.build.configure.args=--with-debug-level=slowdebug<|MERGE_RESOLUTION|>--- conflicted
+++ resolved
@@ -25,13 +25,8 @@
 
 # Properties for jprt
 
-<<<<<<< HEAD
-# Locked down to jdk9
-jprt.tools.default.release=jdk9
-=======
 # Using special release "jigsaw" for now
 jprt.tools.default.release=jigsaw
->>>>>>> 851df134
 
 # Unix toolkit to use for building on windows
 jprt.windows.jdk8.build.unix.toolkit=cygwin
