#
# Copyright (c) 2014, 2015, Oracle and/or its affiliates. All rights reserved.
# DO NOT ALTER OR REMOVE COPYRIGHT NOTICES OR THIS FILE HEADER.
#
# This code is free software; you can redistribute it and/or modify it
# under the terms of the GNU General Public License version 2 only, as
# published by the Free Software Foundation.  Oracle designates this
# particular file as subject to the "Classpath" exception as provided
# by Oracle in the LICENSE file that accompanied this code.
#
# This code is distributed in the hope that it will be useful, but WITHOUT
# ANY WARRANTY; without even the implied warranty of MERCHANTABILITY or
# FITNESS FOR A PARTICULAR PURPOSE.  See the GNU General Public License
# version 2 for more details (a copy is included in the LICENSE file that
# accompanied this code).
#
# You should have received a copy of the GNU General Public License version
# 2 along with this work; if not, write to the Free Software Foundation,
# Inc., 51 Franklin St, Fifth Floor, Boston, MA 02110-1301 USA.
#
# Please contact Oracle, 500 Oracle Parkway, Redwood Shores, CA 94065 USA
# or visit www.oracle.com if you need additional information or have any
# questions.
#

include LauncherCommon.gmk

################################################################################
# jabswitch

ifeq ($(OPENJDK_TARGET_OS), windows)

  JABSWITCH_SRC := $(JDK_TOPDIR)/src/jdk.accessibility/windows/native/jabswitch
  ACCESSBRIDGE_SRC := $(JDK_TOPDIR)/src/jdk.accessibility/windows/native/common

  $(eval $(call SetupNativeCompilation,BUILD_JABSWITCH, \
      SRC := $(JABSWITCH_SRC), \
      INCLUDE_FILES := jabswitch.cpp, \
      CFLAGS := $(filter-out -Zc:wchar_t-, $(CFLAGS_JDKEXE)) -Zc:wchar_t \
          -analyze- -Od -Gd -D_WINDOWS \
          -D_UNICODE -DUNICODE -RTC1 -EHsc, \
      DISABLED_WARNINGS_microsoft := 4267 4996, \
<<<<<<< HEAD
      LDFLAGS := $(LDFLAGS_JDKEXE), \
      LIBS := advapi32.lib version.lib user32.lib, \
      OBJECT_DIR := $(SUPPORT_OUTPUTDIR)/native/jdk.accessibility/jabswitch, \
      OUTPUT_DIR := $(SUPPORT_OUTPUTDIR)/modules_cmds/jdk.accessibility, \
=======
      LDFLAGS := $(LDFLAGS_JDKEXE) \
          Advapi32.lib Version.lib User32.lib, \
      OBJECT_DIR := $(NATIVE_OUTPUTDIR)/jdk.accessibility/jabswitch, \
      OUTPUT_DIR := $(MODULES_CMDS_OUTPUTDIR)/jdk.accessibility, \
>>>>>>> 2cfb11f6
      PROGRAM := jabswitch, \
      DEBUG_SYMBOLS := true, \
      VERSIONINFO_RESOURCE := $(ACCESSBRIDGE_SRC)/AccessBridgeStatusWindow.RC, \
      RC_FLAGS := $(RC_FLAGS) \
          -D "JDK_FNAME=jabswitch.exe" \
          -D "JDK_INTERNAL_NAME=jabswitch" \
          -D "JDK_FTYPE=0x01L", \
      MANIFEST := $(JABSWITCH_SRC)/jabswitch.manifest, \
      MANIFEST_VERSION := $(JDK_VERSION_FOR_MANIFEST), \
  ))

  TARGETS += $(BUILD_JABSWITCH)
endif

################################################################################<|MERGE_RESOLUTION|>--- conflicted
+++ resolved
@@ -40,17 +40,10 @@
           -analyze- -Od -Gd -D_WINDOWS \
           -D_UNICODE -DUNICODE -RTC1 -EHsc, \
       DISABLED_WARNINGS_microsoft := 4267 4996, \
-<<<<<<< HEAD
       LDFLAGS := $(LDFLAGS_JDKEXE), \
       LIBS := advapi32.lib version.lib user32.lib, \
-      OBJECT_DIR := $(SUPPORT_OUTPUTDIR)/native/jdk.accessibility/jabswitch, \
-      OUTPUT_DIR := $(SUPPORT_OUTPUTDIR)/modules_cmds/jdk.accessibility, \
-=======
-      LDFLAGS := $(LDFLAGS_JDKEXE) \
-          Advapi32.lib Version.lib User32.lib, \
       OBJECT_DIR := $(NATIVE_OUTPUTDIR)/jdk.accessibility/jabswitch, \
       OUTPUT_DIR := $(MODULES_CMDS_OUTPUTDIR)/jdk.accessibility, \
->>>>>>> 2cfb11f6
       PROGRAM := jabswitch, \
       DEBUG_SYMBOLS := true, \
       VERSIONINFO_RESOURCE := $(ACCESSBRIDGE_SRC)/AccessBridgeStatusWindow.RC, \
