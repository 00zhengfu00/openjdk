--- conflicted
+++ resolved
@@ -220,14 +220,6 @@
   friend class VMStructs;
   friend class HeapRegionRemSetIterator;
 
-<<<<<<< HEAD
-public:
-  enum Event {
-    Event_EvacStart, Event_EvacEnd, Event_RSUpdateEnd, Event_illegal
-  };
-
-=======
->>>>>>> eb357d30
 private:
   G1BlockOffsetSharedArray* _bosa;
 
