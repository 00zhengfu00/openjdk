--- conflicted
+++ resolved
@@ -5210,12 +5210,9 @@
 
   record_obj_copy_mem_stats();
 
-<<<<<<< HEAD
-=======
   _survivor_evac_stats.adjust_desired_plab_sz();
   _old_evac_stats.adjust_desired_plab_sz();
 
->>>>>>> eb357d30
   // Reset and re-enable the hot card cache.
   // Note the counts for the cards in the regions in the
   // collection set are reset when the collection set is freed.
