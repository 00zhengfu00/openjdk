/*
 * Copyright (c) 2012, 2016, Oracle and/or its affiliates. All rights reserved.
 * DO NOT ALTER OR REMOVE COPYRIGHT NOTICES OR THIS FILE HEADER.
 *
 * This code is free software; you can redistribute it and/or modify it
 * under the terms of the GNU General Public License version 2 only, as
 * published by the Free Software Foundation.
 *
 * This code is distributed in the hope that it will be useful, but WITHOUT
 * ANY WARRANTY; without even the implied warranty of MERCHANTABILITY or
 * FITNESS FOR A PARTICULAR PURPOSE.  See the GNU General Public License
 * version 2 for more details (a copy is included in the LICENSE file that
 * accompanied this code).
 *
 * You should have received a copy of the GNU General Public License version
 * 2 along with this work; if not, write to the Free Software Foundation,
 * Inc., 51 Franklin St, Fifth Floor, Boston, MA 02110-1301 USA.
 *
 * Please contact Oracle, 500 Oracle Parkway, Redwood Shores, CA 94065 USA
 * or visit www.oracle.com if you need additional information or have any
 * questions.
 */
package org.graalvm.compiler.hotspot.replacements;

import static org.graalvm.compiler.core.common.LocationIdentity.any;
import static org.graalvm.compiler.hotspot.GraalHotSpotVMConfig.INJECTED_VMCONFIG;
import static org.graalvm.compiler.hotspot.replacements.HotSpotReplacementsUtil.JAVA_THREAD_OSTHREAD_LOCATION;
import static org.graalvm.compiler.hotspot.replacements.HotSpotReplacementsUtil.JAVA_THREAD_THREAD_OBJECT_LOCATION;
import static org.graalvm.compiler.hotspot.replacements.HotSpotReplacementsUtil.osThreadInterruptedOffset;
import static org.graalvm.compiler.hotspot.replacements.HotSpotReplacementsUtil.osThreadOffset;
import static org.graalvm.compiler.hotspot.replacements.HotSpotReplacementsUtil.threadObjectOffset;

import org.graalvm.compiler.api.replacements.ClassSubstitution;
import org.graalvm.compiler.api.replacements.MethodSubstitution;
import org.graalvm.compiler.core.common.spi.ForeignCallDescriptor;
import org.graalvm.compiler.graph.Node.ConstantNodeParameter;
import org.graalvm.compiler.graph.Node.NodeIntrinsic;
import org.graalvm.compiler.hotspot.nodes.CurrentJavaThreadNode;
import org.graalvm.compiler.nodes.extended.ForeignCallNode;
import org.graalvm.compiler.word.Word;

/**
 * Substitutions for {@link java.lang.Thread} methods.
 */
@ClassSubstitution(Thread.class)
public class ThreadSubstitutions {

<<<<<<< HEAD
=======
    /**
     * hidden in 9.
     */
>>>>>>> b3fbf98d
    @MethodSubstitution(isStatic = false, optional = true)
    public static boolean isInterrupted(final Thread thisObject, boolean clearInterrupted) {
        Word javaThread = CurrentJavaThreadNode.get();
        Object thread = javaThread.readObject(threadObjectOffset(INJECTED_VMCONFIG), JAVA_THREAD_THREAD_OBJECT_LOCATION);
        if (thisObject == thread) {
            Word osThread = javaThread.readWord(osThreadOffset(INJECTED_VMCONFIG), JAVA_THREAD_OSTHREAD_LOCATION);
            boolean interrupted = osThread.readInt(osThreadInterruptedOffset(INJECTED_VMCONFIG), any()) != 0;
            if (!interrupted || !clearInterrupted) {
                return interrupted;
            }
        }

        return threadIsInterruptedStub(THREAD_IS_INTERRUPTED, thisObject, clearInterrupted);
    }

    public static final ForeignCallDescriptor THREAD_IS_INTERRUPTED = new ForeignCallDescriptor("thread_is_interrupted", boolean.class, Thread.class, boolean.class);

    @NodeIntrinsic(ForeignCallNode.class)
    private static native boolean threadIsInterruptedStub(@ConstantNodeParameter ForeignCallDescriptor descriptor, Thread thread, boolean clearIsInterrupted);
}<|MERGE_RESOLUTION|>--- conflicted
+++ resolved
@@ -45,12 +45,9 @@
 @ClassSubstitution(Thread.class)
 public class ThreadSubstitutions {
 
-<<<<<<< HEAD
-=======
     /**
      * hidden in 9.
      */
->>>>>>> b3fbf98d
     @MethodSubstitution(isStatic = false, optional = true)
     public static boolean isInterrupted(final Thread thisObject, boolean clearInterrupted) {
         Word javaThread = CurrentJavaThreadNode.get();
