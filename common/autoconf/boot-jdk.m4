--- conflicted
+++ resolved
@@ -381,7 +381,7 @@
   JAVA_FLAGS=$boot_jdk_jvmargs
 
   AC_SUBST(BOOT_JDK_JVMARGS, $boot_jdk_jvmargs)
-<<<<<<< HEAD
+  AC_SUBST(JAVA_FLAGS, $JAVA_FLAGS)
 ])
 
 # BUILD_JDK: the location of the latest JDK that can run
@@ -401,7 +401,3 @@
   fi
   AC_SUBST(BUILD_JDK)
 ])
-=======
-  AC_SUBST(JAVA_FLAGS, $JAVA_FLAGS)
-])
->>>>>>> fea13e04
