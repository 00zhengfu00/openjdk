/*
<<<<<<< HEAD
 * Copyright (c) 2017, Oracle and/or its affiliates. All rights reserved.
=======
 * Copyright (c) 2016, 2017, Oracle and/or its affiliates. All rights reserved.
>>>>>>> 9a38987f
 * DO NOT ALTER OR REMOVE COPYRIGHT NOTICES OR THIS FILE HEADER.
 *
 * This code is free software; you can redistribute it and/or modify it
 * under the terms of the GNU General Public License version 2 only, as
 * published by the Free Software Foundation.
 *
 * This code is distributed in the hope that it will be useful, but WITHOUT
 * ANY WARRANTY; without even the implied warranty of MERCHANTABILITY or
 * FITNESS FOR A PARTICULAR PURPOSE.  See the GNU General Public License
 * version 2 for more details (a copy is included in the LICENSE file that
 * accompanied this code).
 *
 * You should have received a copy of the GNU General Public License version
 * 2 along with this work; if not, write to the Free Software Foundation,
 * Inc., 51 Franklin St, Fifth Floor, Boston, MA 02110-1301 USA.
 *
 * Please contact Oracle, 500 Oracle Parkway, Redwood Shores, CA 94065 USA
 * or visit www.oracle.com if you need additional information or have any
 * questions.
 */

/*
 * @test
 * @modules java.base/jdk.internal.misc
 * @library /test/lib ..
 * @build sun.hotspot.WhiteBox
 * @compile/module=java.base java/lang/reflect/ModuleHelper.java
 * @run main ClassFileInstaller sun.hotspot.WhiteBox
 *                              sun.hotspot.WhiteBox$WhiteBoxPermission
 * @run main/othervm -Xbootclasspath/a:. -XX:+UnlockDiagnosticVMOptions -XX:+WhiteBoxAPI JVMAddModulePackage
 */

import static jdk.test.lib.Asserts.*;
import java.sql.Time;

public class JVMAddModulePackage {

    public static void main(String args[]) throws Throwable {
        MyClassLoader cl1 = new MyClassLoader();
        MyClassLoader cl3 = new MyClassLoader();
        Object module_one, module_two, module_three;
        boolean result;

        module_one = ModuleHelper.ModuleObject("module_one", cl1, new String[] { "mypackage" });
        assertNotNull(module_one, "Module should not be null");
        ModuleHelper.DefineModule(module_one, "9.0", "module_one/here", new String[] { "mypackage" });
        module_two = ModuleHelper.ModuleObject("module_two", cl1, new String[] { "yourpackage" });
        assertNotNull(module_two, "Module should not be null");
        ModuleHelper.DefineModule(module_two, "9.0", "module_two/here", new String[] { "yourpackage" });
        module_three = ModuleHelper.ModuleObject("module_three", cl3, new String[] { "package/num3" });
        assertNotNull(module_three, "Module should not be null");
        ModuleHelper.DefineModule(module_three, "9.0", "module_three/here", new String[] { "package/num3" });

        // Simple call
        ModuleHelper.AddModulePackage(module_one, "new_package");

        // Add a package and export it
        ModuleHelper.AddModulePackage(module_one, "package/num3");
        ModuleHelper.AddModuleExportsToAll(module_one, "package/num3");

        // Null module argument, expect an NPE
        try {
            ModuleHelper.AddModulePackage(null, "new_package");
            throw new RuntimeException("Failed to get the expected NPE");
        } catch(NullPointerException e) {
            // Expected
        }

        // Bad module argument, expect an IAE
        try {
            ModuleHelper.AddModulePackage(cl1, "new_package");
            throw new RuntimeException("Failed to get the expected IAE");
        } catch(IllegalArgumentException e) {
            // Expected
        }

        // Null package argument, expect an NPE
        try {
            ModuleHelper.AddModulePackage(module_one, null);
            throw new RuntimeException("Failed to get the expected NPE");
        } catch(NullPointerException e) {
            // Expected
        }

        // Existing package, expect an ISE
        try {
<<<<<<< HEAD
            ModuleHelper.AddModulePackage(module1, "yourpackage");
            throw new RuntimeException("Failed to get the expected ISE");
        } catch(IllegalStateException e) {
=======
            ModuleHelper.AddModulePackage(module_one, "yourpackage");
            throw new RuntimeException("Failed to get the expected IAE");
        } catch(IllegalArgumentException e) {
>>>>>>> 9a38987f
            // Expected
        }

        // Invalid package name, expect an IAE
        try {
            ModuleHelper.AddModulePackage(module_one, "your.package");
            throw new RuntimeException("Failed to get the expected IAE");
        } catch(IllegalArgumentException e) {
            // Expected
        }

        // Invalid package name, expect an IAE
        try {
            ModuleHelper.AddModulePackage(module_one, ";your/package");
            throw new RuntimeException("Failed to get the expected IAE");
        } catch(IllegalArgumentException e) {
            // Expected
        }

        // Invalid package name, expect an IAE
        try {
            ModuleHelper.AddModulePackage(module_one, "7[743");
            throw new RuntimeException("Failed to get the expected IAE");
        } catch(IllegalArgumentException e) {
            // Expected
        }

        // Empty package name, expect an IAE
        try {
            ModuleHelper.AddModulePackage(module_one, "");
            throw new RuntimeException("Failed to get the expected IAE");
        } catch(IllegalArgumentException e) {
            // Expected
        }

        // Add package named "java" to an module defined to a class loader other than the boot or platform loader.
        try {
            // module_one is defined to a MyClassLoader class loader.
            ModuleHelper.AddModulePackage(module_one, "java/foo");
            throw new RuntimeException("Failed to get the expected IAE");
        } catch(IllegalArgumentException e) {
            if (!e.getMessage().contains("prohibited package name")) {
              throw new RuntimeException("Failed to get expected IAE message for prohibited package name: " + e.getMessage());
            }
        }

        // Package "javabar" should be ok
        ModuleHelper.AddModulePackage(module_one, "javabar");

        // Package named "java" defined to the boot class loader, should be ok
        Object module_javabase = module_one.getClass().getModule();
        ModuleHelper.AddModulePackage(module_javabase, "java/foo");

        // Package named "java" defined to the platform class loader, should be ok
        // The module java.sql is defined to the platform class loader.
        java.sql.Time jst = new java.sql.Time(45000); // milliseconds
        Object module_javasql = jst.getClass().getModule();
        ModuleHelper.AddModulePackage(module_javasql, "java/foo");
    }

    static class MyClassLoader extends ClassLoader { }
}
<|MERGE_RESOLUTION|>--- conflicted
+++ resolved
@@ -1,9 +1,5 @@
 /*
-<<<<<<< HEAD
- * Copyright (c) 2017, Oracle and/or its affiliates. All rights reserved.
-=======
  * Copyright (c) 2016, 2017, Oracle and/or its affiliates. All rights reserved.
->>>>>>> 9a38987f
  * DO NOT ALTER OR REMOVE COPYRIGHT NOTICES OR THIS FILE HEADER.
  *
  * This code is free software; you can redistribute it and/or modify it
@@ -90,15 +86,9 @@
 
         // Existing package, expect an ISE
         try {
-<<<<<<< HEAD
-            ModuleHelper.AddModulePackage(module1, "yourpackage");
+            ModuleHelper.AddModulePackage(module_one, "yourpackage");
             throw new RuntimeException("Failed to get the expected ISE");
         } catch(IllegalStateException e) {
-=======
-            ModuleHelper.AddModulePackage(module_one, "yourpackage");
-            throw new RuntimeException("Failed to get the expected IAE");
-        } catch(IllegalArgumentException e) {
->>>>>>> 9a38987f
             // Expected
         }
 
