/*
 * Copyright (c) 2002, 2015, Oracle and/or its affiliates. All rights reserved.
 * DO NOT ALTER OR REMOVE COPYRIGHT NOTICES OR THIS FILE HEADER.
 *
 * This code is free software; you can redistribute it and/or modify it
 * under the terms of the GNU General Public License version 2 only, as
 * published by the Free Software Foundation.
 *
 * This code is distributed in the hope that it will be useful, but WITHOUT
 * ANY WARRANTY; without even the implied warranty of MERCHANTABILITY or
 * FITNESS FOR A PARTICULAR PURPOSE.  See the GNU General Public License
 * version 2 for more details (a copy is included in the LICENSE file that
 * accompanied this code).
 *
 * You should have received a copy of the GNU General Public License version
 * 2 along with this work; if not, write to the Free Software Foundation,
 * Inc., 51 Franklin St, Fifth Floor, Boston, MA 02110-1301 USA.
 *
 * Please contact Oracle, 500 Oracle Parkway, Redwood Shores, CA 94065 USA
 * or visit www.oracle.com if you need additional information or have any
 * questions.
 */

//
// SunJSSE does not support dynamic system properties, no way to re-use
// system properties in samevm/agentvm mode.
//

/*
 * @test
 * @bug 6405536 8080102
 * @summary Verify that all ciphersuites work (incl. ECC using NSS crypto)
 * @author Andreas Sterbenz
 * @library ..
 * @library ../../../../java/security/testlibrary
 * @run main/othervm ClientJSSEServerJSSE
 */

import java.security.*;

public class ClientJSSEServerJSSE extends PKCS11Test {

    private static String[] cmdArgs;

    public static void main(String[] args) throws Exception {
        // reset security properties to make sure that the algorithms
        // and keys used in this test are not disabled.
        Security.setProperty("jdk.tls.disabledAlgorithms", "");
        Security.setProperty("jdk.certpath.disabledAlgorithms", "");

        cmdArgs = args;
        main(new ClientJSSEServerJSSE());
        // now test without SunEC Provider
        System.setProperty("testWithoutSunEC", "true");
        main(new ClientJSSEServerJSSE());

    }

    public void main(Provider p) throws Exception {
        String testWithoutSunEC = System.getProperty("testWithoutSunEC");
<<<<<<< HEAD
=======

>>>>>>> b4774eb2
        if (p.getService("KeyFactory", "EC") == null) {
            System.out.println("Provider does not support EC, skipping");
            return;
        }

<<<<<<< HEAD

=======
>>>>>>> b4774eb2
        if (testWithoutSunEC != null) {
            Provider sunec = Security.getProvider("SunEC");
            if (sunec == null) {
                System.out.println("SunEC provider not present. Skipping test");
                 return;
            }
            Security.removeProvider(sunec.getName());
        }

        Providers.setAt(p, 1);
        CipherTest.main(new JSSEFactory(), cmdArgs);
        Security.removeProvider(p.getName());
    }

    private static class JSSEFactory extends CipherTest.PeerFactory {

        String getName() {
            return "Client JSSE - Server JSSE";
        }

        CipherTest.Client newClient(CipherTest cipherTest) throws Exception {
            return new JSSEClient(cipherTest);
        }

        CipherTest.Server newServer(CipherTest cipherTest) throws Exception {
            return new JSSEServer(cipherTest);
        }
    }
}<|MERGE_RESOLUTION|>--- conflicted
+++ resolved
@@ -58,19 +58,12 @@
 
     public void main(Provider p) throws Exception {
         String testWithoutSunEC = System.getProperty("testWithoutSunEC");
-<<<<<<< HEAD
-=======
 
->>>>>>> b4774eb2
         if (p.getService("KeyFactory", "EC") == null) {
             System.out.println("Provider does not support EC, skipping");
             return;
         }
 
-<<<<<<< HEAD
-
-=======
->>>>>>> b4774eb2
         if (testWithoutSunEC != null) {
             Provider sunec = Security.getProvider("SunEC");
             if (sunec == null) {
