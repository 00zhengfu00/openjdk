/*
 * Copyright (c) 2010, 2015, Oracle and/or its affiliates. All rights reserved.
 * DO NOT ALTER OR REMOVE COPYRIGHT NOTICES OR THIS FILE HEADER.
 *
 * This code is free software; you can redistribute it and/or modify it
 * under the terms of the GNU General Public License version 2 only, as
 * published by the Free Software Foundation.
 *
 * This code is distributed in the hope that it will be useful, but WITHOUT
 * ANY WARRANTY; without even the implied warranty of MERCHANTABILITY or
 * FITNESS FOR A PARTICULAR PURPOSE.  See the GNU General Public License
 * version 2 for more details (a copy is included in the LICENSE file that
 * accompanied this code).
 *
 * You should have received a copy of the GNU General Public License version
 * 2 along with this work; if not, write to the Free Software Foundation,
 * Inc., 51 Franklin St, Fifth Floor, Boston, MA 02110-1301 USA.
 *
 * Please contact Oracle, 500 Oracle Parkway, Redwood Shores, CA 94065 USA
 * or visit www.oracle.com if you need additional information or have any
 * questions.
 */

/*
 * @test
 * @bug 6672144 8050983
 * @summary Do not retry failed request with a streaming body.
 */

import java.net.HttpURLConnection;
import java.net.ServerSocket;
import java.net.URL;
import java.io.IOException;
import java.io.InputStream;
import java.io.OutputStream;
import static java.lang.System.out;

public class StreamingRetry implements Runnable {
    static final int ACCEPT_TIMEOUT = 20 * 1000; // 20 seconds
    volatile ServerSocket ss;

    public static void main(String[] args) throws Exception {
        (new StreamingRetry()).instanceMain();
    }

<<<<<<< HEAD
    void instanceMain() throws IOException {
        out.println("Test with default method");
        test(null);
        out.println("Test with POST method");
        test("POST");
        out.println("Test with PUT method");
        test("PUT");

        if (failed > 0) throw new RuntimeException("Some tests failed");
    }

    void test(String method) throws IOException {
=======
    void instanceMain() throws Exception {
        test();
        if (failed > 0) throw new RuntimeException("Some tests failed");
    }

    void test(String method) throws Exception {
>>>>>>> b7de3d8a
        ss = new ServerSocket(0);
        ss.setSoTimeout(ACCEPT_TIMEOUT);
        int port = ss.getLocalPort();

        Thread otherThread = new Thread(this);
        otherThread.start();

        try {
            URL url = new URL("http://localhost:" + port + "/");
            HttpURLConnection uc = (HttpURLConnection) url.openConnection();
            uc.setDoOutput(true);
            if (method != null)
                uc.setRequestMethod(method);
            uc.setChunkedStreamingMode(4096);
            OutputStream os = uc.getOutputStream();
            os.write("Hello there".getBytes());

            InputStream is = uc.getInputStream();
            is.close();
        } catch (IOException expected) {
            //expected.printStackTrace();
        } finally {
            ss.close();
            otherThread.join();
        }
    }

    // Server
    public void run() {
        try {
            (ss.accept()).close();
            (ss.accept()).close();
            ss.close();
            fail("The server shouldn't accept a second connection");
         } catch (IOException e) {
            //OK, the client will close the server socket if successful
        }
    }

    volatile int failed = 0;
    void fail() {failed++; Thread.dumpStack();}
    void fail(String msg) {System.err.println(msg); fail();}
}<|MERGE_RESOLUTION|>--- conflicted
+++ resolved
@@ -43,8 +43,7 @@
         (new StreamingRetry()).instanceMain();
     }
 
-<<<<<<< HEAD
-    void instanceMain() throws IOException {
+    void instanceMain() throws Exception {
         out.println("Test with default method");
         test(null);
         out.println("Test with POST method");
@@ -55,15 +54,7 @@
         if (failed > 0) throw new RuntimeException("Some tests failed");
     }
 
-    void test(String method) throws IOException {
-=======
-    void instanceMain() throws Exception {
-        test();
-        if (failed > 0) throw new RuntimeException("Some tests failed");
-    }
-
     void test(String method) throws Exception {
->>>>>>> b7de3d8a
         ss = new ServerSocket(0);
         ss.setSoTimeout(ACCEPT_TIMEOUT);
         int port = ss.getLocalPort();
