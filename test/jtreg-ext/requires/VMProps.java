/*
 * Copyright (c) 2016, Oracle and/or its affiliates. All rights reserved.
 * DO NOT ALTER OR REMOVE COPYRIGHT NOTICES OR THIS FILE HEADER.
 *
 * This code is free software; you can redistribute it and/or modify it
 * under the terms of the GNU General Public License version 2 only, as
 * published by the Free Software Foundation.
 *
 * This code is distributed in the hope that it will be useful, but WITHOUT
 * ANY WARRANTY; without even the implied warranty of MERCHANTABILITY or
 * FITNESS FOR A PARTICULAR PURPOSE.  See the GNU General Public License
 * version 2 for more details (a copy is included in the LICENSE file that
 * accompanied this code).
 *
 * You should have received a copy of the GNU General Public License version
 * 2 along with this work; if not, write to the Free Software Foundation,
 * Inc., 51 Franklin St, Fifth Floor, Boston, MA 02110-1301 USA.
 *
 * Please contact Oracle, 500 Oracle Parkway, Redwood Shores, CA 94065 USA
 * or visit www.oracle.com if you need additional information or have any
 * questions.
 */
package requires;

import java.io.IOException;
import java.nio.file.Files;
import java.nio.file.Paths;
import java.nio.file.StandardOpenOption;
import java.util.ArrayList;
import java.util.HashMap;
import java.util.List;
import java.util.Map;
import java.util.concurrent.Callable;
import java.util.regex.Matcher;
import java.util.regex.Pattern;
import sun.hotspot.gc.GC;
import sun.hotspot.WhiteBox;

/**
 * The Class to be invoked by jtreg prior Test Suite execution to
 * collect information about VM.
 * Do not use any API's that may not be available in all target VMs.
 * Properties set by this Class will be available in the @requires expressions.
 */
public class VMProps implements Callable<Map<String, String>> {

    private static final WhiteBox WB = WhiteBox.getWhiteBox();

    /**
     * Collects information about VM properties.
     * This method will be invoked by jtreg.
     *
     * @return Map of property-value pairs.
     */
    @Override
    public Map<String, String> call() {
        Map<String, String> map = new HashMap<>();
        map.put("vm.flavor", vmFlavor());
        map.put("vm.compMode", vmCompMode());
        map.put("vm.bits", vmBits());
        map.put("vm.flightRecorder", vmFlightRecorder());
        map.put("vm.simpleArch", vmArch());
        map.put("vm.debug", vmDebug());
<<<<<<< HEAD
=======
        map.put("vm.jvmci", vmJvmci());
>>>>>>> 8b79ba5e
        vmGC(map); // vm.gc.X = true/false

        VMProps.dump(map);
        return map;
    }

    /**
     * @return vm.simpleArch value of "os.simpleArch" property of tested JDK.
     */
    protected String vmArch() {
        String arch = System.getProperty("os.arch");
        if (arch.equals("x86_64") || arch.equals("amd64")) {
            return "x64";
        }
        else if (arch.contains("86")) {
            return "x86";
        } else {
            return arch;
        }
    }



    /**
     * @return VM type value extracted from the "java.vm.name" property.
     */
    protected String vmFlavor() {
        // E.g. "Java HotSpot(TM) 64-Bit Server VM"
        String vmName = System.getProperty("java.vm.name");
        if (vmName == null) {
            return null;
        }

        Pattern startP = Pattern.compile(".* (\\S+) VM");
        Matcher m = startP.matcher(vmName);
        if (m.matches()) {
            return m.group(1).toLowerCase();
        }
        return null;
    }

    /**
     * @return VM compilation mode extracted from the "java.vm.info" property.
     */
    protected String vmCompMode() {
        // E.g. "mixed mode"
        String vmInfo = System.getProperty("java.vm.info");
        if (vmInfo == null) {
            return null;
        }
        int k = vmInfo.toLowerCase().indexOf(" mode");
        if (k < 0) {
            return null;
        }
        vmInfo = vmInfo.substring(0, k);
        switch (vmInfo) {
            case "mixed" : return "Xmixed";
            case "compiled" : return "Xcomp";
            case "interpreted" : return "Xint";
            default: return null;
        }
    }

    /**
     * @return VM bitness, the value of the "sun.arch.data.model" property.
     */
    protected String vmBits() {
        return System.getProperty("sun.arch.data.model");
    }

    /**
     * @return "true" if Flight Recorder is enabled, "false" if is disabled.
     */
    protected String vmFlightRecorder() {
        Boolean isUnlockedCommercialFatures = WB.getBooleanVMFlag("UnlockCommercialFeatures");
        Boolean isFlightRecorder = WB.getBooleanVMFlag("FlightRecorder");
        String startFROptions = WB.getStringVMFlag("StartFlightRecording");
        if (isUnlockedCommercialFatures != null && isUnlockedCommercialFatures) {
            if (isFlightRecorder != null && isFlightRecorder) {
                return "true";
            }
            if (startFROptions != null && !startFROptions.isEmpty()) {
                return "true";
            }
        }
        return "false";
    }

    /**
     * @return debug level value extracted from the "jdk.debug" property.
     */
    protected String vmDebug() {
        return "" + System.getProperty("jdk.debug").contains("debug");
    }

    /**
<<<<<<< HEAD
=======
     * @return true if VM supports JVMCI and false otherwise
     */
    protected String vmJvmci() {
        // builds with jvmci have this flag
        return "" + (WB.getBooleanVMFlag("EnableJVMCI") != null);
    }

    /**
>>>>>>> 8b79ba5e
     * For all existing GC sets vm.gc.X property.
     * Example vm.gc.G1=true means:
     *    VM supports G1
     *    User either set G1 explicitely (-XX:+UseG1GC) or did not set any GC
     * @param map - property-value pairs
     */
    protected void vmGC(Map<String, String> map){
        GC currentGC = GC.current();
        boolean isByErgo = GC.currentSetByErgo();
        List<GC> supportedGC = GC.allSupported();
        for (GC gc: GC.values()) {
            boolean isSupported = supportedGC.contains(gc);
            boolean isAcceptable = isSupported && (gc == currentGC || isByErgo);
            map.put("vm.gc." + gc.name(), "" + isAcceptable);
        }
    }

    /**
     * Dumps the map to the file if the file name is given as the property.
     * This functionality could be helpful to know context in the real
     * execution.
     *
     * @param map
     */
    protected static void dump(Map<String, String> map) {
        String dumpFileName = System.getProperty("vmprops.dump");
        if (dumpFileName == null) {
            return;
        }
        List<String> lines = new ArrayList<>();
        map.forEach((k, v) -> lines.add(k + ":" + v));
        try {
            Files.write(Paths.get(dumpFileName), lines, StandardOpenOption.APPEND);
        } catch (IOException e) {
            throw new RuntimeException("Failed to dump properties into '"
                    + dumpFileName + "'", e);
        }
    }

    /**
     * This method is for the testing purpose only.
     * @param args
     */
    public static void main(String args[]) {
        Map<String, String> map = new VMProps().call();
        map.forEach((k, v) -> System.out.println(k + ": '" + v + "'"));
    }
}<|MERGE_RESOLUTION|>--- conflicted
+++ resolved
@@ -61,10 +61,7 @@
         map.put("vm.flightRecorder", vmFlightRecorder());
         map.put("vm.simpleArch", vmArch());
         map.put("vm.debug", vmDebug());
-<<<<<<< HEAD
-=======
         map.put("vm.jvmci", vmJvmci());
->>>>>>> 8b79ba5e
         vmGC(map); // vm.gc.X = true/false
 
         VMProps.dump(map);
@@ -161,8 +158,6 @@
     }
 
     /**
-<<<<<<< HEAD
-=======
      * @return true if VM supports JVMCI and false otherwise
      */
     protected String vmJvmci() {
@@ -171,7 +166,6 @@
     }
 
     /**
->>>>>>> 8b79ba5e
      * For all existing GC sets vm.gc.X property.
      * Example vm.gc.G1=true means:
      *    VM supports G1
