--- conflicted
+++ resolved
@@ -24,13 +24,8 @@
 /* @test
  * @bug 8081678
  * @summary Tests for stream returning methods
-<<<<<<< HEAD
- * @library ../../util/stream/bootlib/java.base
- * @build java.util.stream.OpTestCase
-=======
  * @library ../../util/stream/bootlib
  * @build java.base/java.util.stream.OpTestCase
->>>>>>> 2abecbe8
  * @run testng/othervm PermissionCollectionStreamTest
  */
 
