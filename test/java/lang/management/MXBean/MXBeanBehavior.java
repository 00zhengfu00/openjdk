--- conflicted
+++ resolved
@@ -28,10 +28,7 @@
  *          as user MXBeans
  * @author  Eamonn McManus
  * @modules java.management
-<<<<<<< HEAD
-=======
  *          jdk.management
->>>>>>> 035090b7
  * @run     main/othervm MXBeanBehavior
  */
 
