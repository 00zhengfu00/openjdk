--- conflicted
+++ resolved
@@ -22,11 +22,7 @@
  */
 
 /* @test
-<<<<<<< HEAD
  * @summary test access checking by java.lang.invoke.MethodHandles.Lookup
-=======
- * @summary Test access checking by java.lang.invoke.MethodHandles.Lookup
->>>>>>> 6a04ca0c
  * @compile AccessControlTest.java AccessControlTest_subpkg/Acquaintance_remote.java
  * @run testng/othervm test.java.lang.invoke.AccessControlTest
  */
@@ -265,8 +261,8 @@
             if (load && c2.getClassLoader() != null) {
                 if (c1.getClassLoader() == null) {
                     // not visible
-                    return false;
-                }
+                return false;
+            }
                 if (c1 == publicLookup().lookupClass()) {
                     // not visible as lookup class is defined by child of the boot loader
                     return false;
