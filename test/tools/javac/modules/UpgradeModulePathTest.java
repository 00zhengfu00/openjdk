--- conflicted
+++ resolved
@@ -66,13 +66,8 @@
                 "package p; class A { void main() { pkg2.E.class.getName(); } }");
 
         new JavacTask(tb, Task.Mode.CMDLINE)
-<<<<<<< HEAD
-                .options("-modulepath", modules.toString(),
-                        "-upgrademodulepath", upgradeModules.toString())
-=======
-                .options("--module-path", module.toString(),
-                        "--upgrade-module-path", upgradeModule.toString())
->>>>>>> c93e3f23
+                .options("--module-path", modules.toString(),
+                        "--upgrade-module-path", upgradeModules.toString())
                 .files(findJavaFiles(src))
                 .run()
                 .writeAll();
