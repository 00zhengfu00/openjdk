/*
 * Copyright (c) 2015, 2016, Oracle and/or its affiliates. All rights reserved.
 * DO NOT ALTER OR REMOVE COPYRIGHT NOTICES OR THIS FILE HEADER.
 *
 * This code is free software; you can redistribute it and/or modify it
 * under the terms of the GNU General Public License version 2 only, as
 * published by the Free Software Foundation.
 *
 * This code is distributed in the hope that it will be useful, but WITHOUT
 * ANY WARRANTY; without even the implied warranty of MERCHANTABILITY or
 * FITNESS FOR A PARTICULAR PURPOSE.  See the GNU General Public License
 * version 2 for more details (a copy is included in the LICENSE file that
 * accompanied this code).
 *
 * You should have received a copy of the GNU General Public License version
 * 2 along with this work; if not, write to the Free Software Foundation,
 * Inc., 51 Franklin St, Fifth Floor, Boston, MA 02110-1301 USA.
 *
 * Please contact Oracle, 500 Oracle Parkway, Redwood Shores, CA 94065 USA
 * or visit www.oracle.com if you need additional information or have any
 * questions.
 */

/**
 * @test
 * @summary Test --add-modules and --limit-modules; also test the "enabled" modules.
 * @library /tools/lib
 * @modules
 *      jdk.compiler/com.sun.tools.javac.api
 *      jdk.compiler/com.sun.tools.javac.code
 *      jdk.compiler/com.sun.tools.javac.main
 *      jdk.compiler/com.sun.tools.javac.model
 *      jdk.compiler/com.sun.tools.javac.processing
 *      jdk.compiler/com.sun.tools.javac.util
 *      jdk.jdeps/com.sun.tools.javap
 * @build toolbox.ToolBox toolbox.JarTask toolbox.JavacTask toolbox.JavaTask ModuleTestBase
 * @run main AddLimitMods
 */

import java.io.File;
import java.nio.file.Files;
import java.nio.file.Path;
import java.util.AbstractMap.SimpleEntry;
import java.util.ArrayList;
import java.util.Arrays;
import java.util.Collections;
import java.util.HashSet;
import java.util.LinkedHashMap;
import java.util.List;
import java.util.Map;
import java.util.Map.Entry;
import java.util.Objects;
import java.util.Set;

import javax.annotation.processing.AbstractProcessor;
import javax.annotation.processing.RoundEnvironment;
import javax.annotation.processing.SupportedAnnotationTypes;
import javax.annotation.processing.SupportedOptions;
import javax.lang.model.SourceVersion;
import javax.lang.model.element.ModuleElement;
import javax.lang.model.element.TypeElement;

import com.sun.tools.javac.code.Symbol.ClassSymbol;
import com.sun.tools.javac.code.Symtab;
import com.sun.tools.javac.model.JavacElements;
import com.sun.tools.javac.processing.JavacProcessingEnvironment;
import com.sun.tools.javac.util.Context;

import toolbox.JarTask;
import toolbox.JavacTask;
import toolbox.JavaTask;
import toolbox.Task;

public class AddLimitMods extends ModuleTestBase {

    public static void main(String... args) throws Exception {
        AddLimitMods t = new AddLimitMods();
        t.runTests();
    }

    @Test
    public void testManual(Path base) throws Exception {
        Path moduleSrc = base.resolve("module-src");
        Path m1 = moduleSrc.resolve("m1");

        tb.writeJavaFiles(m1,
                          "module m1 { requires m2; requires m3; }");

        Path m2 = moduleSrc.resolve("m2");

        tb.writeJavaFiles(m2,
                          "module m2 { requires m3; exports m2; }",
                          "package m2; public class M2 {}");

        Path m3 = moduleSrc.resolve("m3");

        tb.writeJavaFiles(m3,
                          "module m3 { exports m3; }",
                          "package m3; public class M3 {}");

        Path modulePath = base.resolve("module-path");

        Files.createDirectories(modulePath);

        new JavacTask(tb)
                .options("--module-source-path", moduleSrc.toString())
                .outdir(modulePath)
                .files(findJavaFiles(m3))
                .run()
                .writeAll();

        new JavacTask(tb)
                .options("--module-source-path", moduleSrc.toString())
                .outdir(modulePath)
                .files(findJavaFiles(m2))
                .run()
                .writeAll();

        //real test
        new JavacTask(tb)
<<<<<<< HEAD
                .options("-modulepath", modulePath.toString(),
                         "-Xshouldstop:ifNoError=FLOW",
                         "-limitmods", "java.base")
=======
                .options("--module-path", modulePath.toString(),
                         "-XDshouldStopPolicyIfNoError=FLOW",
                         "--limit-modules", "java.base")
>>>>>>> 9ea3484c
                .outdir(modulePath)
                .files(findJavaFiles(m1))
                .run(Task.Expect.FAIL)
                .writeAll();

        new JavacTask(tb)
<<<<<<< HEAD
                .options("-modulepath", modulePath.toString(),
                         "-Xshouldstop:ifNoError=FLOW",
                         "-limitmods", "java.base",
                         "-addmods", "m2")
=======
                .options("--module-path", modulePath.toString(),
                         "-XDshouldStopPolicyIfNoError=FLOW",
                         "--limit-modules", "java.base",
                         "--add-modules", "m2")
>>>>>>> 9ea3484c
                .outdir(modulePath)
                .files(findJavaFiles(m1))
                .run(Task.Expect.FAIL)
                .writeAll();

        new JavacTask(tb)
<<<<<<< HEAD
                .options("-modulepath", modulePath.toString(),
                         "-Xshouldstop:ifNoError=FLOW",
                         "-limitmods", "java.base",
                         "-addmods", "m2,m3")
=======
                .options("--module-path", modulePath.toString(),
                         "-XDshouldStopPolicyIfNoError=FLOW",
                         "--limit-modules", "java.base",
                         "--add-modules", "m2,m3")
>>>>>>> 9ea3484c
                .outdir(modulePath)
                .files(findJavaFiles(m1))
                .run()
                .writeAll();

        new JavacTask(tb)
<<<<<<< HEAD
                .options("-modulepath", modulePath.toString(),
                         "-Xshouldstop:ifNoError=FLOW",
                         "-limitmods", "m2")
=======
                .options("--module-path", modulePath.toString(),
                         "-XDshouldStopPolicyIfNoError=FLOW",
                         "--limit-modules", "m2")
>>>>>>> 9ea3484c
                .outdir(modulePath)
                .files(findJavaFiles(m1))
                .run()
                .writeAll();

        new JavacTask(tb)
<<<<<<< HEAD
                .options("-modulepath", modulePath.toString(),
                         "-Xshouldstop:ifNoError=FLOW",
                         "-limitmods", "m3")
=======
                .options("--module-path", modulePath.toString(),
                         "-XDshouldStopPolicyIfNoError=FLOW",
                         "--limit-modules", "m3")
>>>>>>> 9ea3484c
                .outdir(modulePath)
                .files(findJavaFiles(m1))
                .run(Task.Expect.FAIL)
                .writeAll();

        new JavacTask(tb)
<<<<<<< HEAD
                .options("-modulepath", modulePath.toString(),
                         "-Xshouldstop:ifNoError=FLOW",
                         "-limitmods", "m3",
                         "-addmods", "m2")
=======
                .options("--module-path", modulePath.toString(),
                         "-XDshouldStopPolicyIfNoError=FLOW",
                         "--limit-modules", "m3",
                         "--add-modules", "m2")
>>>>>>> 9ea3484c
                .outdir(modulePath)
                .files(findJavaFiles(m1))
                .run()
                .writeAll();
    }

    @Test
    public void testObservableForUnnamed(Path base) throws Exception {
        Path src = base.resolve("src");

        tb.writeJavaFiles(src,
                          "package test;\n" +
                          "@javax.annotation.Generated(\"test\")\n" +
                          "public class Test {\n" +
                          "    com.sun.tools.javac.Main m;\n" +
                          "    javax.xml.bind.JAXBException e;\n" +
                          "}\n");

        Path out = base.resolve("out");

        Files.createDirectories(out);

        for (Entry<String[], String> variant : variants) {
            System.err.println("running variant: options=" + Arrays.asList(variant.getKey()) + ", expected log: " + variant.getValue());

            List<String> options = new ArrayList<>();
            options.add("-XDrawDiagnostics");
            options.addAll(Arrays.asList(variant.getKey()));

            String log = new JavacTask(tb)
                    .options(options.toArray(new String[0]))
                    .outdir(out)
                    .files(findJavaFiles(src))
                    .run(variant.getValue() == null ? Task.Expect.SUCCESS : Task.Expect.FAIL)
                    .writeAll()
                    .getOutput(Task.OutputKind.DIRECT);

            log = log.replace(System.getProperty("line.separator"), "\n");

            if (variant.getValue() != null && !log.equals(variant.getValue())) {
                throw new AssertionError();
            }
        }
    }

    private static final List<Entry<String[], String>> variants = Arrays.asList(
            new SimpleEntry<String[], String>(new String[] {},
                                              "Test.java:2:18: compiler.err.doesnt.exist: javax.annotation\n"
                                            + "Test.java:5:19: compiler.err.doesnt.exist: javax.xml.bind\n"
                                            + "2 errors\n"),
            new SimpleEntry<String[], String>(new String[] {"--add-modules", "java.annotations.common,java.xml.bind"},
                                              null),
            new SimpleEntry<String[], String>(new String[] {"--limit-modules", "java.xml.ws,jdk.compiler"},
                                              null),
            new SimpleEntry<String[], String>(new String[] {"--add-modules", "ALL-SYSTEM"},
                                              null)
    );

    @Test
    public void testAllModulePath(Path base) throws Exception {
        if (Files.isDirectory(base))
            tb.cleanDirectory(base);

        Path moduleSrc = base.resolve("module-src");
        Path m1 = moduleSrc.resolve("m1");

        tb.writeJavaFiles(m1,
                          "module m1 { exports api; }",
                          "package api; public class Api { }");

        Path modulePath = base.resolve("module-path");

        Files.createDirectories(modulePath);

        new JavacTask(tb)
                .options("--module-source-path", moduleSrc.toString())
                .outdir(modulePath)
                .files(findJavaFiles(moduleSrc))
                .run()
                .writeAll();

        Path cpSrc = base.resolve("cp-src");
        tb.writeJavaFiles(cpSrc, "package test; public class Test { api.Api api; }");

        Path cpOut = base.resolve("cp-out");

        Files.createDirectories(cpOut);

        new JavacTask(tb)
                .options("--module-path", modulePath.toString())
                .outdir(cpOut)
                .files(findJavaFiles(cpSrc))
                .run(Task.Expect.FAIL)
                .writeAll();

        new JavacTask(tb)
                .options("--module-path", modulePath.toString(),
                         "--add-modules", "ALL-MODULE-PATH")
                .outdir(cpOut)
                .files(findJavaFiles(cpSrc))
                .run()
                .writeAll();

        List<String> actual;
        List<String> expected = Arrays.asList(
                "- compiler.err.addmods.all.module.path.invalid",
                "1 error");

        actual = new JavacTask(tb)
                   .options("--module-source-path", moduleSrc.toString(),
                            "-XDrawDiagnostics",
                            "--add-modules", "ALL-MODULE-PATH")
                   .outdir(modulePath)
                   .files(findJavaFiles(moduleSrc))
                   .run(Task.Expect.FAIL)
                   .writeAll()
                   .getOutputLines(Task.OutputKind.DIRECT);

        if (!Objects.equals(actual, expected)) {
            throw new IllegalStateException("incorrect errors; actual=" + actual + "; expected=" + expected);
        }

        actual = new JavacTask(tb)
                   .options("-Xmodule:java.base",
                            "-XDrawDiagnostics",
                            "--add-modules", "ALL-MODULE-PATH")
                   .outdir(cpOut)
                   .files(findJavaFiles(cpSrc))
                   .run(Task.Expect.FAIL)
                   .writeAll()
                   .getOutputLines(Task.OutputKind.DIRECT);

        if (!Objects.equals(actual, expected)) {
            throw new IllegalStateException("incorrect errors; actual=" + actual + "; expected=" + expected);
        }

        actual = new JavacTask(tb, Task.Mode.CMDLINE)
                   .options("-source", "8", "-target", "8",
                            "-XDrawDiagnostics",
                            "--add-modules", "ALL-MODULE-PATH")
                   .outdir(cpOut)
                   .files(findJavaFiles(cpSrc))
                   .run(Task.Expect.FAIL)
                   .writeAll()
                   .getOutputLines(Task.OutputKind.DIRECT);

        if (!actual.contains("javac: option --add-modules not allowed with target 1.8")) {
            throw new IllegalStateException("incorrect errors; actual=" + actual);
        }

        tb.writeJavaFiles(cpSrc, "module m1 {}");

        actual = new JavacTask(tb)
                   .options("-XDrawDiagnostics",
                            "--add-modules", "ALL-MODULE-PATH")
                   .outdir(cpOut)
                   .files(findJavaFiles(cpSrc))
                   .run(Task.Expect.FAIL)
                   .writeAll()
                   .getOutputLines(Task.OutputKind.DIRECT);

        if (!Objects.equals(actual, expected)) {
            throw new IllegalStateException("incorrect errors; actual=" + actual + "; expected=" + expected);
        }
    }

    @Test
    public void testRuntime2Compile(Path base) throws Exception {
        Path classpathSrc = base.resolve("classpath-src");
        Path classpathOut = base.resolve("classpath-out");

        tb.writeJavaFiles(classpathSrc,
                          generateCheckAccessibleClass("cp.CP"));

        Files.createDirectories(classpathOut);

        new JavacTask(tb)
                .outdir(classpathOut)
                .files(findJavaFiles(classpathSrc))
                .run()
                .writeAll()
                .getOutput(Task.OutputKind.DIRECT);

        Path automaticSrc = base.resolve("automatic-src");
        Path automaticOut = base.resolve("automatic-out");

        tb.writeJavaFiles(automaticSrc,
                          generateCheckAccessibleClass("automatic.Automatic"));

        Files.createDirectories(automaticOut);

        new JavacTask(tb)
                .outdir(automaticOut)
                .files(findJavaFiles(automaticSrc))
                .run()
                .writeAll()
                .getOutput(Task.OutputKind.DIRECT);

        Path modulePath = base.resolve("module-path");

        Files.createDirectories(modulePath);

        Path automaticJar = modulePath.resolve("automatic.jar");

        new JarTask(tb, automaticJar)
          .baseDir(automaticOut)
          .files("automatic/Automatic.class")
          .run();

        Path moduleSrc = base.resolve("module-src");
        Path m1 = moduleSrc.resolve("m1");

        tb.writeJavaFiles(m1,
                          "module m1 { exports api; }",
                          "package api; public class Api { public void test() { } }");

        new JavacTask(tb)
                .options("--module-source-path", moduleSrc.toString())
                .outdir(modulePath)
                .files(findJavaFiles(moduleSrc))
                .run()
                .writeAll()
                .getOutput(Task.OutputKind.DIRECT);

        int index = 0;

        for (String moduleInfo : MODULE_INFO_VARIANTS) {
            for (String[] options : OPTIONS_VARIANTS) {
                index++;

                System.err.println("running check: " + moduleInfo + "; " + Arrays.asList(options));

                Path m2Runtime = base.resolve(index + "-runtime").resolve("m2");
                Path out = base.resolve(index + "-runtime").resolve("out").resolve("m2");

                Files.createDirectories(out);

                StringBuilder testClassNamed = new StringBuilder();

                testClassNamed.append("package test;\n" +
                                      "public class Test {\n" +
                                      "    public static void main(String... args) throws Exception {\n");

                for (Entry<String, String> e : MODULES_TO_CHECK_TO_SAMPLE_CLASS.entrySet()) {
                    testClassNamed.append("        System.err.println(\"visible:" + e.getKey() + ":\" + java.lang.reflect.Layer.boot().findModule(\"" + e.getKey() + "\").isPresent());\n");
                }

                testClassNamed.append("        Class<?> cp = Class.forName(Test.class.getClassLoader().getUnnamedModule(), \"cp.CP\");\n");
                testClassNamed.append("        cp.getDeclaredMethod(\"runMe\").invoke(null);\n");

                testClassNamed.append("        Class<?> automatic = Class.forName(java.lang.reflect.Layer.boot().findModule(\"automatic\").get(), \"automatic.Automatic\");\n");
                testClassNamed.append("        automatic.getDeclaredMethod(\"runMe\").invoke(null);\n");

                testClassNamed.append("    }\n" +
                                      "}");

                tb.writeJavaFiles(m2Runtime, moduleInfo, testClassNamed.toString());

                new JavacTask(tb)
                   .options("--module-path", modulePath.toString())
                   .outdir(out)
                   .files(findJavaFiles(m2Runtime))
                   .run()
                   .writeAll();

                boolean success;
                String output;

                try {
                    output = new JavaTask(tb)
                       .vmOptions(augmentOptions(options,
                                                 Collections.emptyList(),
                                                 "--module-path", modulePath.toString() + File.pathSeparator + out.getParent().toString(),
                                                 "--class-path", classpathOut.toString(),
                                                 "--add-reads", "m2=ALL-UNNAMED,automatic",
                                                 "-m", "m2/test.Test"))
                       .run()
                       .writeAll()
                       .getOutput(Task.OutputKind.STDERR);

                    success = true;
                } catch (Task.TaskError err) {
                    success = false;
                    output = "";
                }

                Path m2 = base.resolve(String.valueOf(index)).resolve("m2");

                tb.writeJavaFiles(m2,
                                  moduleInfo,
                                  "package test;\n" +
                                  "public class Test {}\n");

                List<String> auxOptions = success ? Arrays.asList(
                    "--processor-path", System.getProperty("test.class.path"),
                    "-processor", CheckVisibleModule.class.getName(),
                    "-Aoutput=" + output,
                    "-XDaccessInternalAPI=true"
                ) : Collections.emptyList();
                new JavacTask(tb)
                   .options(augmentOptions(options,
                                           auxOptions,
<<<<<<< HEAD
                                           "-modulepath", modulePath.toString(),
                                           "-classpath", classpathOut.toString(),
                                           "-Xshouldstop:ifNoError=FLOW"))
=======
                                           "--module-path", modulePath.toString(),
                                           "--class-path", classpathOut.toString(),
                                           "-XDshouldStopPolicyIfNoError=FLOW"))
>>>>>>> 9ea3484c
                   .outdir(modulePath)
                   .files(findJavaFiles(m2))
                   .run(success ? Task.Expect.SUCCESS : Task.Expect.FAIL)
                   .writeAll();
            }
        }
    }

    private String generateCheckAccessibleClass(String fqn) {
        String packageName = fqn.substring(0, fqn.lastIndexOf('.'));
        String simpleName = fqn.substring(fqn.lastIndexOf('.') + 1);
        StringBuilder checkClassesAccessible = new StringBuilder();
        checkClassesAccessible.append("package " + packageName + ";" +
                                      "public class " + simpleName + " {" +
                                      "    public static void runMe() throws Exception {");
        for (Entry<String, String> e : MODULES_TO_CHECK_TO_SAMPLE_CLASS.entrySet()) {
            checkClassesAccessible.append("try {");
            checkClassesAccessible.append("Class.forName(\"" + e.getValue() + "\").newInstance();");
            checkClassesAccessible.append("System.err.println(\"" + fqn + ":" + e.getKey() + ":true\");");
            checkClassesAccessible.append("} catch (Exception ex) {");
            checkClassesAccessible.append("System.err.println(\"" + fqn + ":" + e.getKey() + ":false\");");
            checkClassesAccessible.append("}");
        }

        checkClassesAccessible.append("    }\n" +
                                      "}");

        return checkClassesAccessible.toString();
    }

    private static final Map<String, String> MODULES_TO_CHECK_TO_SAMPLE_CLASS = new LinkedHashMap<>();

    static {
        MODULES_TO_CHECK_TO_SAMPLE_CLASS.put("m1", "api.Api");
        MODULES_TO_CHECK_TO_SAMPLE_CLASS.put("m2", "test.Test");
        MODULES_TO_CHECK_TO_SAMPLE_CLASS.put("java.base", "java.lang.Object");
        MODULES_TO_CHECK_TO_SAMPLE_CLASS.put("java.compiler", "javax.tools.ToolProvider");
        MODULES_TO_CHECK_TO_SAMPLE_CLASS.put("jdk.compiler", "com.sun.tools.javac.Main");
    };

    @SupportedAnnotationTypes("*")
    @SupportedOptions("output")
    public static final class CheckVisibleModule extends AbstractProcessor {

        @Override
        public boolean process(Set<? extends TypeElement> annotations, RoundEnvironment roundEnv) {
            String expected = processingEnv.getOptions().get("output");
            Set<String> expectedElements = new HashSet<>(Arrays.asList(expected.split(System.getProperty("line.separator"))));
            Context context = ((JavacProcessingEnvironment) processingEnv).getContext();
            Symtab syms = Symtab.instance(context);

            for (Entry<String, String> e : MODULES_TO_CHECK_TO_SAMPLE_CLASS.entrySet()) {
                String module = e.getKey();
                ModuleElement mod = processingEnv.getElementUtils().getModuleElement(module);
                String visible = "visible:" + module + ":" + (mod != null);

                if (!expectedElements.contains(visible)) {
                    throw new AssertionError("actual: " + visible + "; expected: " + expected);
                }

                JavacElements javacElements = JavacElements.instance(context);
                ClassSymbol unnamedClass = javacElements.getTypeElement(syms.unnamedModule, e.getValue());
                String unnamed = "cp.CP:" + module + ":" + (unnamedClass != null);

                if (!expectedElements.contains(unnamed)) {
                    throw new AssertionError("actual: " + unnamed + "; expected: " + expected);
                }

                ModuleElement automaticMod = processingEnv.getElementUtils().getModuleElement("automatic");
                ClassSymbol automaticClass = javacElements.getTypeElement(automaticMod, e.getValue());
                String automatic = "automatic.Automatic:" + module + ":" + (automaticClass != null);

                if (!expectedElements.contains(automatic)) {
                    throw new AssertionError("actual: " + automatic + "; expected: " + expected);
                }
            }

            return false;
        }

        @Override
        public SourceVersion getSupportedSourceVersion() {
            return SourceVersion.latest();
        }

    }

    public String[] augmentOptions(String[] options, List<String> auxOptions, String... baseOptions) {
        List<String> all = new ArrayList<>();

        all.addAll(Arrays.asList(options));
        all.addAll(Arrays.asList(baseOptions));
        all.addAll(auxOptions);

        return all.toArray(new String[0]);
    }

    private static final String[] MODULE_INFO_VARIANTS = {
        "module m2 { exports test; }",
        "module m2 { requires m1; exports test; }",
        "module m2 { requires jdk.compiler; exports test; }",
    };

    private static final String[][] OPTIONS_VARIANTS = {
        {"--add-modules", "automatic"},
        {"--add-modules", "m1,automatic"},
        {"--add-modules", "jdk.compiler,automatic"},
        {"--add-modules", "m1,jdk.compiler,automatic"},
        {"--add-modules", "ALL-SYSTEM,automatic"},
        {"--limit-modules", "java.base", "--add-modules", "automatic"},
        {"--limit-modules", "java.base", "--add-modules", "ALL-SYSTEM,automatic"},
        {"--limit-modules", "m2", "--add-modules", "automatic"},
        {"--limit-modules", "jdk.compiler", "--add-modules", "automatic"},
    };
}<|MERGE_RESOLUTION|>--- conflicted
+++ resolved
@@ -118,96 +118,57 @@
 
         //real test
         new JavacTask(tb)
-<<<<<<< HEAD
-                .options("-modulepath", modulePath.toString(),
+                .options("--module-path", modulePath.toString(),
                          "-Xshouldstop:ifNoError=FLOW",
-                         "-limitmods", "java.base")
-=======
-                .options("--module-path", modulePath.toString(),
-                         "-XDshouldStopPolicyIfNoError=FLOW",
                          "--limit-modules", "java.base")
->>>>>>> 9ea3484c
                 .outdir(modulePath)
                 .files(findJavaFiles(m1))
                 .run(Task.Expect.FAIL)
                 .writeAll();
 
         new JavacTask(tb)
-<<<<<<< HEAD
-                .options("-modulepath", modulePath.toString(),
+                .options("--module-path", modulePath.toString(),
                          "-Xshouldstop:ifNoError=FLOW",
-                         "-limitmods", "java.base",
-                         "-addmods", "m2")
-=======
-                .options("--module-path", modulePath.toString(),
-                         "-XDshouldStopPolicyIfNoError=FLOW",
                          "--limit-modules", "java.base",
                          "--add-modules", "m2")
->>>>>>> 9ea3484c
                 .outdir(modulePath)
                 .files(findJavaFiles(m1))
                 .run(Task.Expect.FAIL)
                 .writeAll();
 
         new JavacTask(tb)
-<<<<<<< HEAD
-                .options("-modulepath", modulePath.toString(),
+                .options("--module-path", modulePath.toString(),
                          "-Xshouldstop:ifNoError=FLOW",
-                         "-limitmods", "java.base",
-                         "-addmods", "m2,m3")
-=======
-                .options("--module-path", modulePath.toString(),
-                         "-XDshouldStopPolicyIfNoError=FLOW",
                          "--limit-modules", "java.base",
                          "--add-modules", "m2,m3")
->>>>>>> 9ea3484c
                 .outdir(modulePath)
                 .files(findJavaFiles(m1))
                 .run()
                 .writeAll();
 
         new JavacTask(tb)
-<<<<<<< HEAD
-                .options("-modulepath", modulePath.toString(),
+                .options("--module-path", modulePath.toString(),
                          "-Xshouldstop:ifNoError=FLOW",
-                         "-limitmods", "m2")
-=======
-                .options("--module-path", modulePath.toString(),
-                         "-XDshouldStopPolicyIfNoError=FLOW",
                          "--limit-modules", "m2")
->>>>>>> 9ea3484c
                 .outdir(modulePath)
                 .files(findJavaFiles(m1))
                 .run()
                 .writeAll();
 
         new JavacTask(tb)
-<<<<<<< HEAD
-                .options("-modulepath", modulePath.toString(),
+                .options("--module-path", modulePath.toString(),
                          "-Xshouldstop:ifNoError=FLOW",
-                         "-limitmods", "m3")
-=======
-                .options("--module-path", modulePath.toString(),
-                         "-XDshouldStopPolicyIfNoError=FLOW",
                          "--limit-modules", "m3")
->>>>>>> 9ea3484c
                 .outdir(modulePath)
                 .files(findJavaFiles(m1))
                 .run(Task.Expect.FAIL)
                 .writeAll();
 
         new JavacTask(tb)
-<<<<<<< HEAD
-                .options("-modulepath", modulePath.toString(),
+                .options("--module-path", modulePath.toString(),
                          "-Xshouldstop:ifNoError=FLOW",
-                         "-limitmods", "m3",
-                         "-addmods", "m2")
-=======
-                .options("--module-path", modulePath.toString(),
-                         "-XDshouldStopPolicyIfNoError=FLOW",
                          "--limit-modules", "m3",
                          "--add-modules", "m2")
->>>>>>> 9ea3484c
                 .outdir(modulePath)
                 .files(findJavaFiles(m1))
                 .run()
@@ -510,15 +471,9 @@
                 new JavacTask(tb)
                    .options(augmentOptions(options,
                                            auxOptions,
-<<<<<<< HEAD
-                                           "-modulepath", modulePath.toString(),
-                                           "-classpath", classpathOut.toString(),
-                                           "-Xshouldstop:ifNoError=FLOW"))
-=======
                                            "--module-path", modulePath.toString(),
                                            "--class-path", classpathOut.toString(),
-                                           "-XDshouldStopPolicyIfNoError=FLOW"))
->>>>>>> 9ea3484c
+                                           "-Xshouldstop:ifNoError=FLOW"))
                    .outdir(modulePath)
                    .files(findJavaFiles(m2))
                    .run(success ? Task.Expect.SUCCESS : Task.Expect.FAIL)
