/**
 * Copyright (c) 2015, 2016, Oracle and/or its affiliates. All rights reserved.
 * DO NOT ALTER OR REMOVE COPYRIGHT NOTICES OR THIS FILE HEADER.
 *
 * This code is free software; you can redistribute it and/or modify it
 * under the terms of the GNU General Public License version 2 only, as
 * published by the Free Software Foundation.
 *
 * This code is distributed in the hope that it will be useful, but WITHOUT
 * ANY WARRANTY; without even the implied warranty of MERCHANTABILITY or
 * FITNESS FOR A PARTICULAR PURPOSE.  See the GNU General Public License
 * version 2 for more details (a copy is included in the LICENSE file that
 * accompanied this code).
 *
 * You should have received a copy of the GNU General Public License version
 * 2 along with this work; if not, write to the Free Software Foundation,
 * Inc., 51 Franklin St, Fifth Floor, Boston, MA 02110-1301 USA.
 *
 * Please contact Oracle, 500 Oracle Parkway, Redwood Shores, CA 94065 USA
 * or visit www.oracle.com if you need additional information or have any
 * questions.
 */

/*
 * @test
 * @summary Test the recording and checking of module hashes
 * @author Andrei Eremeev
 * @library /lib/testlibrary
<<<<<<< HEAD
 * @modules java.base/jdk.internal.misc
 *          java.base/jdk.internal.module
 *          jdk.jlink/jdk.tools.jlink.internal
 *          jdk.jlink/jdk.tools.jmod
=======
 * @modules java.base/jdk.internal.module
 *          jdk.jlink
>>>>>>> 115c519d
 *          jdk.compiler
 * @build CompilerUtils
 * @run testng HashesTest
 */

import java.io.IOException;
import java.io.InputStream;
import java.lang.module.ModuleDescriptor;
import java.lang.module.ModuleFinder;
import java.lang.module.ModuleReader;
import java.lang.module.ModuleReference;
import java.lang.reflect.Method;
import java.nio.file.FileVisitResult;
import java.nio.file.Files;
import java.nio.file.Path;
import java.nio.file.Paths;
import java.nio.file.SimpleFileVisitor;
import java.nio.file.attribute.BasicFileAttributes;
import java.util.ArrayList;
import java.util.Arrays;
import java.util.Collections;
import java.util.List;
import java.util.Optional;
import java.util.Set;
import java.util.spi.ToolProvider;
import java.util.stream.Collectors;

import jdk.internal.misc.SharedSecrets;
import jdk.internal.misc.JavaLangModuleAccess;
import jdk.internal.module.ModuleHashes;

import org.testng.annotations.BeforeTest;
import org.testng.annotations.Test;

import static org.testng.Assert.*;

public class HashesTest {
    static final ToolProvider JMOD_TOOL = ToolProvider.findFirst("jmod")
        .orElseThrow(() ->
            new RuntimeException("jmod tool not found")
        );

    private final Path testSrc = Paths.get(System.getProperty("test.src"));
    private final Path modSrc = testSrc.resolve("src");
    private final Path mods = Paths.get("mods");
    private final Path jmods = Paths.get("jmods");
    private final String[] modules = new String[] { "m1", "m2", "m3"};

    private static Method hashesMethod;
    @BeforeTest
    private void setup() throws Exception {
        if (Files.exists(jmods)) {
            deleteDirectory(jmods);
        }
        Files.createDirectories(jmods);

        // build m2, m3 required by m1
        compileModule("m2", modSrc);
        jmod("m2");

        compileModule("m3", modSrc);
        jmod("m3");

        // build m1
        compileModule("m1", modSrc);
        // no hash is recorded since m1 has outgoing edges
        jmod("m1", "--module-path", jmods.toString(), "--hash-modules", ".*");

        // compile org.bar and org.foo
        compileModule("org.bar", modSrc);
        compileModule("org.foo", modSrc);
    }

    @Test
    public void test() throws Exception {
        for (String mn : modules) {
            assertFalse(hashes(mn).isPresent());
        }

        // hash m1 in m2
        jmod("m2", "--module-path", jmods.toString(), "--hash-modules", "m1");
        checkHashes(hashes("m2").get(), "m1");

        // hash m1 in m2
        jmod("m2", "--module-path", jmods.toString(), "--hash-modules", ".*");
        checkHashes(hashes("m2").get(), "m1");

        // create m2.jmod with no hash
        jmod("m2");
        // run jmod hash command to hash m1 in m2 and m3
        runJmod(Arrays.asList("hash", "--module-path", jmods.toString(),
                "--hash-modules", ".*"));
        checkHashes(hashes("m2").get(), "m1");
        checkHashes(hashes("m3").get(), "m1");

        jmod("org.bar");
        jmod("org.foo");

        jmod("org.bar", "--module-path", jmods.toString(), "--hash-modules", "org.*");
        checkHashes(hashes("org.bar").get(), "org.foo");

        jmod("m3", "--module-path", jmods.toString(), "--hash-modules", ".*");
        checkHashes(hashes("m3").get(), "org.foo", "org.bar", "m1");
    }

    private void checkHashes(ModuleHashes hashes, String... hashModules) {
        assertTrue(hashes.names().equals(Set.of(hashModules)));
    }

    private Optional<ModuleHashes> hashes(String name) throws Exception {
        ModuleFinder finder = SharedSecrets.getJavaLangModuleAccess()
            .newModulePath(Runtime.version(), true, jmods.resolve(name + ".jmod"));
        ModuleReference mref = finder.find(name).orElseThrow(RuntimeException::new);
        ModuleReader reader = mref.open();
        try (InputStream in = reader.open("module-info.class").get()) {
            ModuleDescriptor md = ModuleDescriptor.read(in);
            JavaLangModuleAccess jmla = SharedSecrets.getJavaLangModuleAccess();
            Optional<ModuleHashes> hashes = jmla.hashes(md);
            System.out.format("hashes in module %s %s%n", name,
                              hashes.isPresent() ? "present" : "absent");
            if (hashes.isPresent()) {
                hashes.get().names().stream()
                    .sorted()
                    .forEach(n -> System.out.format("  %s %s%n", n, hashes.get().hashFor(n)));
            }
            return hashes;
        } finally {
            reader.close();
        }
    }

    private void deleteDirectory(Path dir) throws IOException {
        Files.walkFileTree(dir, new SimpleFileVisitor<Path>() {
            @Override
            public FileVisitResult visitFile(Path file, BasicFileAttributes attrs)
                throws IOException
            {
                Files.delete(file);
                return FileVisitResult.CONTINUE;
            }

            @Override
            public FileVisitResult postVisitDirectory(Path dir, IOException exc)
                throws IOException
            {
                Files.delete(dir);
                return FileVisitResult.CONTINUE;
            }
        });
    }

    private void compileModule(String moduleName, Path src) throws IOException {
        Path msrc = src.resolve(moduleName);
        assertTrue(CompilerUtils.compile(msrc, mods, "--module-source-path", src.toString()));
    }

    private void jmod(String moduleName, String... options) throws IOException {
        Path mclasses = mods.resolve(moduleName);
        Path outfile = jmods.resolve(moduleName + ".jmod");
        List<String> args = new ArrayList<>();
        args.add("create");
        Collections.addAll(args, options);
        Collections.addAll(args, "--class-path", mclasses.toString(),
                           outfile.toString());

        if (Files.exists(outfile))
            Files.delete(outfile);

        runJmod(args);
    }

    private void runJmod(List<String> args) {
        int rc = JMOD_TOOL.run(System.out, System.out, args.toArray(new String[args.size()]));
        System.out.println("jmod options: " + args.stream().collect(Collectors.joining(" ")));
        if (rc != 0) {
            throw new AssertionError("Jmod failed: rc = " + rc);
        }
    }
}<|MERGE_RESOLUTION|>--- conflicted
+++ resolved
@@ -26,15 +26,9 @@
  * @summary Test the recording and checking of module hashes
  * @author Andrei Eremeev
  * @library /lib/testlibrary
-<<<<<<< HEAD
  * @modules java.base/jdk.internal.misc
  *          java.base/jdk.internal.module
- *          jdk.jlink/jdk.tools.jlink.internal
- *          jdk.jlink/jdk.tools.jmod
-=======
- * @modules java.base/jdk.internal.module
  *          jdk.jlink
->>>>>>> 115c519d
  *          jdk.compiler
  * @build CompilerUtils
  * @run testng HashesTest
