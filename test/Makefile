--- conflicted
+++ resolved
@@ -27,129 +27,7 @@
 
 USE_FAILURE_HANDLER := true
 
-<<<<<<< HEAD
-# Expect JPRT to set PRODUCT_HOME (the product or jdk in this case to test)
-ifndef PRODUCT_HOME
-  # Try to use images/jdk if it exists
-  ABS_JDK_IMAGE = $(ABS_PLATFORM_BUILD_ROOT)/images/jdk
-  PRODUCT_HOME :=                       		\
-    $(shell                             		\
-      if [ -d $(ABS_JDK_IMAGE) ] ; then 		\
-         $(ECHO) "$(ABS_JDK_IMAGE)";    		\
-       else                             		\
-         $(ECHO) "$(ABS_PLATFORM_BUILD_ROOT)";		\
-       fi)
-  PRODUCT_HOME := $(PRODUCT_HOME)
-endif
-
-# Expect JPRT to set JPRT_PRODUCT_ARGS (e.g. -server etc.)
-#   Should be passed into 'java' only.
-#   Could include: -d64 -server -client OR any java option
-ifdef JPRT_PRODUCT_ARGS
-  JAVA_ARGS = $(JPRT_PRODUCT_ARGS)
-endif
-
-# Expect JPRT to set JPRT_PRODUCT_VM_ARGS (e.g. -Xcomp etc.)
-#   Should be passed into anything running the vm (java, javac, javadoc, ...).
-ifdef JPRT_PRODUCT_VM_ARGS
-  JAVA_VM_ARGS = $(JPRT_PRODUCT_VM_ARGS)
-endif
-
-# jtreg failure handler config
-ifeq ($(FAILURE_HANDLER_DIR), )
-  ifneq ($(TESTNATIVE_DIR), )
-    FAILURE_HANDLER_DIR := $(TESTNATIVE_DIR)/failure_handler
-  endif
-endif
-ifneq ($(FAILURE_HANDLER_DIR), )
-  FAILURE_HANDLER_DIR_MIXED := $(shell $(GETMIXEDPATH) "$(FAILURE_HANDLER_DIR)")
-  JTREG_FAILURE_HANDLER_OPTIONS := \
-      -timeoutHandlerDir:$(FAILURE_HANDLER_DIR_MIXED)/jtregFailureHandler.jar \
-      -observerDir:$(FAILURE_HANDLER_DIR_MIXED)/jtregFailureHandler.jar \
-      -timeoutHandler:jdk.test.failurehandler.jtreg.GatherProcessInfoTimeoutHandler \
-      -observer:jdk.test.failurehandler.jtreg.GatherDiagnosticInfoObserver \
-      -timeoutHandlerTimeout:0
-  ifeq ($(UNAME_S), CYGWIN)
-    JTREG_FAILURE_HANDLER_OPTIONS += -J-Djava.library.path="$(FAILURE_HANDLER_DIR_MIXED)"
-  endif
-endif
-
-# Expect JPRT to set JPRT_ARCHIVE_BUNDLE (path to zip bundle for results)
-ifdef JPRT_ARCHIVE_BUNDLE
-  ARCHIVE_BUNDLE = $(JPRT_ARCHIVE_BUNDLE)
-else
-  ARCHIVE_BUNDLE = $(ABS_TEST_OUTPUT_DIR)/ARCHIVE_BUNDLE.zip
-endif
-
-# How to create the test bundle (pass or fail, we want to create this)
-#   Follow command with ";$(BUNDLE_UP_AND_EXIT)", so it always gets executed.
-ZIP_UP_RESULTS = ( $(MKDIR) -p `$(DIRNAME) $(ARCHIVE_BUNDLE)`     \
-	           && $(CD) $(ABS_TEST_OUTPUT_DIR)             \
-	           && $(CHMOD) -R a+r . \
-	           && $(ZIP) -q -r $(ARCHIVE_BUNDLE) . )
-
-# important results files
-SUMMARY_TXT = $(shell $(GETMIXEDPATH) "$(ABS_TEST_OUTPUT_DIR)/JTreport/text/summary.txt")
-STATS_TXT_NAME = Stats.txt
-STATS_TXT = $(shell $(GETMIXEDPATH) "$(ABS_TEST_OUTPUT_DIR)/$(STATS_TXT_NAME)")
-RUNLIST   = $(shell $(GETMIXEDPATH) "$(ABS_TEST_OUTPUT_DIR)/runlist.txt")
-PASSLIST  = $(shell $(GETMIXEDPATH) "$(ABS_TEST_OUTPUT_DIR)/passlist.txt")
-FAILLIST  = $(shell $(GETMIXEDPATH) "$(ABS_TEST_OUTPUT_DIR)/faillist.txt")
-EXITCODE  = $(shell $(GETMIXEDPATH) "$(ABS_TEST_OUTPUT_DIR)/exitcode.txt")
-
-TESTEXIT = \
-  if [ ! -s $(EXITCODE) ] ; then \
-    $(ECHO) "ERROR: EXITCODE file not filled in."; \
-    $(ECHO) "1" > $(EXITCODE); \
-  fi ; \
-  testExitCode=`$(CAT) $(EXITCODE)`; \
-  $(ECHO) "EXIT CODE: $${testExitCode}"; \
-  exit $${testExitCode}
-
-BUNDLE_UP_AND_EXIT = \
-( \
-  jtregExitCode=$$? && \
-  _summary="$(SUMMARY_TXT)"; \
-  $(RM) -f $(STATS_TXT) $(RUNLIST) $(PASSLIST) $(FAILLIST) $(EXITCODE); \
-  $(ECHO) "$${jtregExitCode}" > $(EXITCODE); \
-  if [ -r "$${_summary}" ] ; then \
-    $(ECHO) "Summary: $(UNIQUE_DIR)" > $(STATS_TXT); \
-    $(EXPAND) $${_summary} | $(EGREP) -v ' Not run\.' > $(RUNLIST); \
-    $(EGREP) ' Passed\.' $(RUNLIST) \
-      | $(EGREP) -v ' Error\.' \
-      | $(EGREP) -v ' Failed\.' > $(PASSLIST); \
-    ( $(EGREP) ' Failed\.' $(RUNLIST); \
-      $(EGREP) ' Error\.' $(RUNLIST); \
-      $(EGREP) -v ' Passed\.' $(RUNLIST) ) \
-      | $(SORT) | $(UNIQ) > $(FAILLIST); \
-    if [ $${jtregExitCode} != 0 -o -s $(FAILLIST) ] ; then \
-      $(EXPAND) $(FAILLIST) \
-        | $(CUT) -d' ' -f1 \
-        | $(SED) -e 's@^@FAILED: @' >> $(STATS_TXT); \
-      if [ $${jtregExitCode} = 0 ] ; then \
-        jtregExitCode=1; \
-      fi; \
-    fi; \
-    runc="`$(CAT) $(RUNLIST)      | $(WC) -l | $(AWK) '{print $$1;}'`"; \
-    passc="`$(CAT) $(PASSLIST)    | $(WC) -l | $(AWK) '{print $$1;}'`"; \
-    failc="`$(CAT) $(FAILLIST)    | $(WC) -l | $(AWK) '{print $$1;}'`"; \
-    exclc="FIXME CODETOOLS-7900176"; \
-    $(ECHO) "TEST STATS: name=$(UNIQUE_DIR)  run=$${runc}  pass=$${passc}  fail=$${failc}" \
-      >> $(STATS_TXT); \
-  else \
-    $(ECHO) "Missing file: $${_summary}" >> $(STATS_TXT); \
-  fi; \
-  if [ -f $(STATS_TXT) ] ; then \
-    $(CAT) $(STATS_TXT); \
-  fi; \
-  $(ZIP_UP_RESULTS) ; \
-  $(TESTEXIT) \
-)
-
-################################################################
-=======
 include ../../test/TestCommon.gmk
->>>>>>> 03c49c66
 
 # Default make rule (runs default nashorn tests)
 all: nashorn_default
