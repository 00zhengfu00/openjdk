--- conflicted
+++ resolved
@@ -143,22 +143,16 @@
     public TestHttpServer (HttpCallback cb, int threads, int cperthread,
                            InetAddress address, int port)
         throws IOException {
-<<<<<<< HEAD
-        schan = ServerSocketChannel.open();
-        InetSocketAddress addr = new InetSocketAddress(port);
-        schan.socket().setReuseAddress(true);
-        schan.socket().bind(addr);
-=======
         schan = ServerSocketChannel.open ();
         InetSocketAddress addr = new InetSocketAddress (address, port);
+        schan.socket().setReuseAddress(true);
         schan.socket().bind (addr);
->>>>>>> 16731a72
         this.threads = threads;
         this.cb = cb;
         this.cperthread = cperthread;
-        servers = new Server[threads];
+        servers = new Server [threads];
         for (int i=0; i<threads; i++) {
-            servers[i] = new Server(cb, schan, cperthread);
+            servers[i] = new Server (cb, schan, cperthread);
             servers[i].start();
         }
     }
