--- conflicted
+++ resolved
@@ -32,13 +32,8 @@
  *          java.management
  *          jdk.jartool/sun.tools.jar
  *          jdk.jvmstat/sun.jvmstat.monitor
-<<<<<<< HEAD
  * @build jdk.test.lib.* UnresolvedClassAgent
- * @run main TestRedefineWithUnresolvedClass
-=======
- * @build com.oracle.java.testlibrary.* UnresolvedClassAgent
  * @run main/othervm TestRedefineWithUnresolvedClass
->>>>>>> eec33e73
  */
 
 import java.io.File;
