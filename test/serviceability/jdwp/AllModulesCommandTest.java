--- conflicted
+++ resolved
@@ -89,12 +89,6 @@
             assertReply(reply);
             for (int i = 0; i < reply.getModulesCount(); ++i) {
                 long modId = reply.getModuleId(i);
-<<<<<<< HEAD
-                // For each module reported by JDWP get its name using the JDWP  NAME command
-                getModuleName(modId);
-                // Assert the JDWP CLASSLOADER command
-                assertClassLoader(modId);
-=======
                 // For each module reported by JDWP get its name using the JDWP NAME command
                 // and store the reply
                 String modName = getModuleName(modId);
@@ -102,10 +96,8 @@
                 if (modName != null) { // JDWP reports unnamed modules, ignore them
                     jdwpModuleNames.add(modName);
                 }
-                // Assert the JDWP CANREAD and CLASSLOADER commands
-                assertCanRead(modId, modName);
+                // Assert the CLASSLOADER commands
                 assertClassLoader(modId, modName);
->>>>>>> 9b5509e3
             }
 
             System.out.println("Module names reported by JDWP: " + Arrays.toString(jdwpModuleNames.toArray()));
@@ -141,20 +133,8 @@
         }
     }
 
-<<<<<<< HEAD
-    private void assertClassLoader(long modId) throws IOException {
-        // Simple assert for the CLASSLOADER command
-=======
-    private void assertCanRead(long modId, String modName) throws IOException {
-        // Simple assert for the CANREAD command
-        JdwpCanReadReply reply = new JdwpCanReadCmd(modId, modId).send(channel);
-        assertReply(reply);
-        assertTrue(reply.canRead(), "canRead() reports false for reading from the same module '" + modName + "', moduleId=" + modId);
-    }
-
     private void assertClassLoader(long modId, String modName) throws IOException {
         // Verify that the module classloader id is valid
->>>>>>> 9b5509e3
         JdwpClassLoaderReply reply = new JdwpClassLoaderCmd(modId).send(channel);
         assertReply(reply);
         long moduleClassLoader = reply.getClassLoaderId();
