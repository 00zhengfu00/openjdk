--- conflicted
+++ resolved
@@ -24,20 +24,12 @@
 /*
  * @test CodeCacheTest
  * @bug 8054889
-<<<<<<< HEAD
- * @library ..
- * @build DcmdUtil CodeCacheTest
+ * @library /testlibrary
+ * @build com.oracle.java.testlibrary.*
+ * @build com.oracle.java.testlibrary.dcmd.*
  * @run main/othervm -XX:+SegmentedCodeCache -XX:AddModuleExports=java.management/sun.management CodeCacheTest
  * @run main/othervm -XX:-SegmentedCodeCache -XX:AddModuleExports=java.management/sun.management CodeCacheTest
  * @run main/othervm -Xint -XX:+SegmentedCodeCache -XX:AddModuleExports=java.management/sun.management CodeCacheTest
-=======
- * @library /testlibrary
- * @build com.oracle.java.testlibrary.*
- * @build com.oracle.java.testlibrary.dcmd.*
- * @run testng/othervm -XX:+SegmentedCodeCache CodeCacheTest
- * @run testng/othervm -XX:-SegmentedCodeCache CodeCacheTest
- * @run testng/othervm -Xint -XX:+SegmentedCodeCache CodeCacheTest
->>>>>>> bb718092
  * @summary Test of diagnostic command Compiler.codecache
  */
 
