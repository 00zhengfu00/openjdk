package compiler.jvmci.compilerToVM;

import jdk.vm.ci.code.InstalledCode;
import jdk.vm.ci.code.InvalidInstalledCodeException;
import jdk.vm.ci.hotspot.CompilerToVMHelper;
import jdk.test.lib.Asserts;
import jdk.test.lib.Utils;
import jdk.test.lib.Pair;
import sun.hotspot.code.NMethod;

import java.lang.reflect.Constructor;
import java.lang.reflect.Executable;
import java.lang.reflect.InvocationTargetException;
import java.lang.reflect.Method;
import java.lang.reflect.Modifier;
import java.util.ArrayList;
import java.util.HashMap;
import java.util.List;
import java.util.Map;

/*
 * @test
 * @bug 8136421
 * @requires (os.simpleArch == "x64" | os.simpleArch == "sparcv9" | os.simpleArch == "aarch64")
 * @library /testlibrary /test/lib /
<<<<<<< HEAD
 * @ignore 8143238
=======
 * @ignore 8139383
>>>>>>> 682e6949
 * @compile ../common/CompilerToVMHelper.java
 * @build sun.hotspot.WhiteBox
 *        compiler.jvmci.compilerToVM.ExecuteInstalledCodeTest
 * @run main ClassFileInstaller sun.hotspot.WhiteBox
 *                              sun.hotspot.WhiteBox$WhiteBoxPermission
 *                              jdk.vm.ci.hotspot.CompilerToVMHelper
 * @run main/othervm -XX:+UnlockExperimentalVMOptions -XX:+EnableJVMCI
 *      -XX:+UnlockDiagnosticVMOptions -XX:+WhiteBoxAPI -Xbootclasspath/a:.
 *      compiler.jvmci.compilerToVM.ExecuteInstalledCodeTest
 */

public class ExecuteInstalledCodeTest {

    public static void main(String[] args) {
        ExecuteInstalledCodeTest test = new ExecuteInstalledCodeTest();
        List<CompileCodeTestCase> testCases = new ArrayList<>();
        testCases.addAll(CompileCodeTestCase.generate(/* bci = */ -1));
        testCases .stream()
                // ignore <init> of abstract class -- 8138793
                .filter(e -> !(e.executable instanceof Constructor
                        && Modifier.isAbstract(
                                e.executable.getDeclaringClass()
                                        .getModifiers())))
                .forEach(test::checkSanity);
    }

    private void checkSanity(CompileCodeTestCase testCase) {
        System.out.println(testCase);
        // to have a clean state
        testCase.deoptimize();
        Pair<Object, ? extends Throwable> reflectionResult;
        Object[] args = Utils.getNullValues(
                testCase.executable.getParameterTypes());
        reflectionResult = testCase.invoke(args);
        NMethod nMethod = testCase.compile();
        if (nMethod == null) {
            throw new Error(testCase + " : nmethod is null");
        }
        InstalledCode installedCode = testCase.toInstalledCode();
        Object result = null;
        Throwable expectedException = reflectionResult.second;
        boolean gotException = true;
        try {
            args = addReceiver(testCase, args);
            result = CompilerToVMHelper.executeInstalledCode(
                    args, installedCode);
            if (testCase.executable instanceof Constructor) {
                // <init> doesn't have return value, it changes receiver
                result = args[0];
            }
            gotException = false;
        } catch (InvalidInstalledCodeException e) {
            throw new AssertionError(
                    testCase + " : unexpected InvalidInstalledCodeException", e);
        } catch (Throwable t) {
            if (expectedException == null) {
                throw new AssertionError(testCase
                        + " : got unexpected execption : " + t.getMessage(), t);
            }

            if (expectedException.getClass() != t.getClass()) {
                System.err.println("exception from CompilerToVM:");
                t.printStackTrace();
                System.err.println("exception from reflection:");
                expectedException.printStackTrace();
                throw new AssertionError(String.format(
                        "%s : got unexpected different exceptions : %s != %s",
                        testCase, expectedException.getClass(), t.getClass()));
            }
        }

        Asserts.assertEQ(reflectionResult.first, result, testCase
                + " : different return value");
        if (!gotException) {
            Asserts.assertNull(expectedException, testCase
                    + " : expected exception hasn't been thrown");
        }
    }

    private Object[] addReceiver(CompileCodeTestCase testCase, Object[] args) {
        if (!Modifier.isStatic(testCase.executable.getModifiers())) {
            // add instance as 0th arg
            Object[] newArgs = new Object[args.length + 1];
            newArgs[0] = testCase.receiver;
            System.arraycopy(args, 0, newArgs, 1, args.length);
            args = newArgs;
        }
        return args;
    }
}<|MERGE_RESOLUTION|>--- conflicted
+++ resolved
@@ -23,11 +23,8 @@
  * @bug 8136421
  * @requires (os.simpleArch == "x64" | os.simpleArch == "sparcv9" | os.simpleArch == "aarch64")
  * @library /testlibrary /test/lib /
-<<<<<<< HEAD
  * @ignore 8143238
-=======
  * @ignore 8139383
->>>>>>> 682e6949
  * @compile ../common/CompilerToVMHelper.java
  * @build sun.hotspot.WhiteBox
  *        compiler.jvmci.compilerToVM.ExecuteInstalledCodeTest
