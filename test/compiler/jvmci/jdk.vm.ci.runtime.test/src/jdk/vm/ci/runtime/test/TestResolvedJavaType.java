/*
 * Copyright (c) 2012, 2015, Oracle and/or its affiliates. All rights reserved.
 * DO NOT ALTER OR REMOVE COPYRIGHT NOTICES OR THIS FILE HEADER.
 *
 * This code is free software; you can redistribute it and/or modify it
 * under the terms of the GNU General Public License version 2 only, as
 * published by the Free Software Foundation.
 *
 * This code is distributed in the hope that it will be useful, but WITHOUT
 * ANY WARRANTY; without even the implied warranty of MERCHANTABILITY or
 * FITNESS FOR A PARTICULAR PURPOSE.  See the GNU General Public License
 * version 2 for more details (a copy is included in the LICENSE file that
 * accompanied this code).
 *
 * You should have received a copy of the GNU General Public License version
 * 2 along with this work; if not, write to the Free Software Foundation,
 * Inc., 51 Franklin St, Fifth Floor, Boston, MA 02110-1301 USA.
 *
 * Please contact Oracle, 500 Oracle Parkway, Redwood Shores, CA 94065 USA
 * or visit www.oracle.com if you need additional information or have any
 * questions.
 */

/**
 * @test
<<<<<<< HEAD
 * @requires (os.simpleArch == "x64" | os.simpleArch == "sparcv9") & os.arch != "aarch64"
 * @ignore 8143238
=======
 * @requires (os.simpleArch == "x64" | os.simpleArch == "sparcv9" | os.simpleArch == "aarch64")
>>>>>>> 682e6949
 * @compile TestResolvedJavaType.java TypeUniverse.java TestMetaAccessProvider.java NameAndSignature.java
 * @run junit/othervm -XX:+UnlockExperimentalVMOptions -XX:+EnableJVMCI jdk.vm.ci.runtime.test.TestResolvedJavaType
 */

package jdk.vm.ci.runtime.test;

import static java.lang.reflect.Modifier.isAbstract;
import static java.lang.reflect.Modifier.isFinal;
import static java.lang.reflect.Modifier.isPrivate;
import static java.lang.reflect.Modifier.isProtected;
import static java.lang.reflect.Modifier.isPublic;
import static java.lang.reflect.Modifier.isStatic;
import static org.junit.Assert.assertArrayEquals;
import static org.junit.Assert.assertEquals;
import static org.junit.Assert.assertFalse;
import static org.junit.Assert.assertNotNull;
import static org.junit.Assert.assertNull;
import static org.junit.Assert.assertTrue;

import java.lang.annotation.Annotation;
import java.lang.reflect.Field;
import java.lang.reflect.Method;
import java.lang.reflect.Modifier;
import java.net.URL;
import java.util.Arrays;
import java.util.Collections;
import java.util.HashMap;
import java.util.HashSet;
import java.util.Map;
import java.util.Set;

import jdk.vm.ci.common.JVMCIError;
import jdk.vm.ci.meta.Assumptions.AssumptionResult;
import jdk.vm.ci.meta.JavaConstant;
import jdk.vm.ci.meta.JavaKind;
import jdk.vm.ci.meta.ModifiersProvider;
import jdk.vm.ci.meta.ResolvedJavaField;
import jdk.vm.ci.meta.ResolvedJavaMethod;
import jdk.vm.ci.meta.ResolvedJavaType;
import jdk.vm.ci.meta.TrustedInterface;

import org.junit.Test;

import sun.reflect.ConstantPool;

/**
 * Tests for {@link ResolvedJavaType}.
 */
public class TestResolvedJavaType extends TypeUniverse {

    public TestResolvedJavaType() {
    }

    @Test
    public void findInstanceFieldWithOffsetTest() {
        for (Class<?> c : classes) {
            ResolvedJavaType type = metaAccess.lookupJavaType(c);
            Set<Field> reflectionFields = getInstanceFields(c, true);
            for (Field f : reflectionFields) {
                ResolvedJavaField rf = lookupField(type.getInstanceFields(true), f);
                assertNotNull(rf);
                long offset = isStatic(f.getModifiers()) ? unsafe.staticFieldOffset(f) : unsafe.objectFieldOffset(f);
                ResolvedJavaField result = type.findInstanceFieldWithOffset(offset, rf.getJavaKind());
                assertNotNull(result);
                assertTrue(fieldsEqual(f, result));
            }
        }
    }

    @Test
    public void isInterfaceTest() {
        for (Class<?> c : classes) {
            ResolvedJavaType type = metaAccess.lookupJavaType(c);
            boolean expected = c.isInterface();
            boolean actual = type.isInterface();
            assertEquals(expected, actual);
        }
    }

    @Test
    public void isInstanceClassTest() {
        for (Class<?> c : classes) {
            ResolvedJavaType type = metaAccess.lookupJavaType(c);
            boolean expected = !c.isArray() && !c.isPrimitive() && !c.isInterface();
            boolean actual = type.isInstanceClass();
            assertEquals(expected, actual);
        }
    }

    @Test
    public void isArrayTest() {
        for (Class<?> c : classes) {
            ResolvedJavaType type = metaAccess.lookupJavaType(c);
            boolean expected = c.isArray();
            boolean actual = type.isArray();
            assertEquals(expected, actual);
        }
    }

    @Test
    public void getModifiersTest() {
        for (Class<?> c : classes) {
            ResolvedJavaType type = metaAccess.lookupJavaType(c);
            int expected = c.getModifiers() & ModifiersProvider.jvmClassModifiers();
            int actual = type.getModifiers() & ModifiersProvider.jvmClassModifiers();
            Class<?> elementalType = c;
            while (elementalType.isArray()) {
                elementalType = elementalType.getComponentType();
            }
            if (elementalType.isMemberClass()) {
                // member class get their modifiers from the inner-class attribute in the JVM and
                // from the classfile header in jvmci
                expected &= ~(Modifier.PUBLIC | Modifier.PRIVATE | Modifier.PROTECTED);
                actual &= ~(Modifier.PUBLIC | Modifier.PRIVATE | Modifier.PROTECTED);
            }
            assertEquals(String.format("%s: 0x%x != 0x%x", type, expected, actual), expected, actual);
        }
    }

    @Test
    public void isAssignableFromTest() {
        Class<?>[] all = classes.toArray(new Class<?>[classes.size()]);
        for (int i = 0; i < all.length; i++) {
            Class<?> c1 = all[i];
            for (int j = i; j < all.length; j++) {
                Class<?> c2 = all[j];
                ResolvedJavaType t1 = metaAccess.lookupJavaType(c1);
                ResolvedJavaType t2 = metaAccess.lookupJavaType(c2);
                boolean expected = c1.isAssignableFrom(c2);
                boolean actual = t1.isAssignableFrom(t2);
                assertEquals(expected, actual);
                if (expected && t1 != t2) {
                    assertFalse(t2.isAssignableFrom(t1));
                }
            }
        }
    }

    @Test
    public void isInstanceTest() {
        for (ConstantValue cv : constants()) {
            JavaConstant c = cv.value;
            if (c.getJavaKind() == JavaKind.Object && !c.isNull()) {
                ResolvedJavaType cType = metaAccess.lookupJavaType(c);
                for (ResolvedJavaType t : javaTypes) {
                    if (t.isAssignableFrom(cType)) {
                        assertTrue(t.isInstance(c));
                    } else {
                        assertFalse(t.isInstance(c));
                    }
                }
            }
        }
    }

    private static Class<?> asExactClass(Class<?> c) {
        if (c.isArray()) {
            if (asExactClass(c.getComponentType()) != null) {
                return c;
            }
        } else {
            if (c.isPrimitive() || Modifier.isFinal(c.getModifiers())) {
                return c;
            }
        }
        return null;
    }

    @Test
    public void asExactTypeTest() {
        for (Class<?> c : classes) {
            ResolvedJavaType type = metaAccess.lookupJavaType(c);
            ResolvedJavaType exactType = type.asExactType();
            Class<?> expected = asExactClass(c);
            if (expected == null) {
                assertTrue("exact(" + c.getName() + ") != null", exactType == null);
            } else {
                assertNotNull(exactType);
                assertTrue(exactType.equals(metaAccess.lookupJavaType(expected)));
            }
        }
    }

    @Test
    public void getSuperclassTest() {
        for (Class<?> c : classes) {
            ResolvedJavaType type = metaAccess.lookupJavaType(c);
            Class<?> expected = c.getSuperclass();
            ResolvedJavaType actual = type.getSuperclass();
            if (expected == null) {
                assertTrue(actual == null);
            } else {
                assertNotNull(actual);
                assertTrue(actual.equals(metaAccess.lookupJavaType(expected)));
            }
        }
    }

    @Test
    public void getInterfacesTest() {
        for (Class<?> c : classes) {
            ResolvedJavaType type = metaAccess.lookupJavaType(c);
            Class<?>[] expected = c.getInterfaces();
            ResolvedJavaType[] actual = type.getInterfaces();
            assertEquals(expected.length, actual.length);
            for (int i = 0; i < expected.length; i++) {
                assertTrue(actual[i].equals(metaAccess.lookupJavaType(expected[i])));
            }
        }
    }

    public Class<?> getSupertype(Class<?> c) {
        assert !c.isPrimitive();
        if (c.isArray()) {
            Class<?> componentType = c.getComponentType();
            if (componentType.isPrimitive() || componentType == Object.class) {
                return Object.class;
            }
            return getArrayClass(getSupertype(componentType));
        }
        if (c.isInterface()) {
            return Object.class;
        }
        return c.getSuperclass();
    }

    public Class<?> findLeastCommonAncestor(Class<?> c1Initial, Class<?> c2Initial) {
        if (c1Initial.isPrimitive() || c2Initial.isPrimitive()) {
            return null;
        } else {
            Class<?> c1 = c1Initial;
            Class<?> c2 = c2Initial;
            while (true) {
                if (c1.isAssignableFrom(c2)) {
                    return c1;
                }
                if (c2.isAssignableFrom(c1)) {
                    return c2;
                }
                c1 = getSupertype(c1);
                c2 = getSupertype(c2);
            }
        }
    }

    @Test
    public void findLeastCommonAncestorTest() {
        Class<?>[] all = classes.toArray(new Class<?>[classes.size()]);
        for (int i = 0; i < all.length; i++) {
            Class<?> c1 = all[i];
            for (int j = i; j < all.length; j++) {
                Class<?> c2 = all[j];
                ResolvedJavaType t1 = metaAccess.lookupJavaType(c1);
                ResolvedJavaType t2 = metaAccess.lookupJavaType(c2);
                Class<?> expected = findLeastCommonAncestor(c1, c2);
                ResolvedJavaType actual = t1.findLeastCommonAncestor(t2);
                if (expected == null) {
                    assertTrue(actual == null);
                } else {
                    assertNotNull(actual);
                    assertTrue(actual.equals(metaAccess.lookupJavaType(expected)));
                }
            }
        }
    }

    private static class Base {
    }

    abstract static class Abstract1 extends Base {
    }

    interface Interface1 {
    }

    static class Concrete1 extends Abstract1 {
    }

    static class Concrete2 extends Abstract1 implements Interface1 {
    }

    static class Concrete3 extends Concrete2 {
    }

    static final class Final1 extends Abstract1 {
    }

    abstract static class Abstract4 extends Concrete3 {
    }

    void checkConcreteSubtype(ResolvedJavaType type, ResolvedJavaType expected) {
        AssumptionResult<ResolvedJavaType> leafConcreteSubtype = type.findLeafConcreteSubtype();
        if (leafConcreteSubtype == null) {
            // findLeafConcreteSubtype() is conservative
        } else {
            if (expected == null) {
                assertNull(leafConcreteSubtype);
            } else {
                assertTrue(leafConcreteSubtype.getResult().equals(expected));
            }
        }

        if (!type.isArray()) {
            ResolvedJavaType arrayType = type.getArrayClass();
            AssumptionResult<ResolvedJavaType> arraySubtype = arrayType.findLeafConcreteSubtype();
            if (arraySubtype != null) {
                assertEquals(arraySubtype.getResult(), arrayType);
            } else {
                // findLeafConcreteSubtype() method is conservative
            }
        }
    }

    @Test
    public void findLeafConcreteSubtypeTest() {
        ResolvedJavaType base = metaAccess.lookupJavaType(Base.class);
        checkConcreteSubtype(base, base);

        ResolvedJavaType a1 = metaAccess.lookupJavaType(Abstract1.class);
        ResolvedJavaType c1 = metaAccess.lookupJavaType(Concrete1.class);

        checkConcreteSubtype(base, null);
        checkConcreteSubtype(a1, c1);
        checkConcreteSubtype(c1, c1);

        ResolvedJavaType i1 = metaAccess.lookupJavaType(Interface1.class);
        ResolvedJavaType c2 = metaAccess.lookupJavaType(Concrete2.class);

        checkConcreteSubtype(base, null);
        checkConcreteSubtype(a1, null);
        checkConcreteSubtype(c1, c1);
        checkConcreteSubtype(i1, c2);
        checkConcreteSubtype(c2, c2);

        ResolvedJavaType c3 = metaAccess.lookupJavaType(Concrete3.class);
        checkConcreteSubtype(c2, null);
        checkConcreteSubtype(c3, c3);

        ResolvedJavaType a4 = metaAccess.lookupJavaType(Abstract4.class);
        checkConcreteSubtype(c3, null);
        checkConcreteSubtype(a4, null);

        ResolvedJavaType a1a = metaAccess.lookupJavaType(Abstract1[].class);
        checkConcreteSubtype(a1a, null);
        ResolvedJavaType c1a = metaAccess.lookupJavaType(Concrete1[].class);
        checkConcreteSubtype(c1a, null);
        ResolvedJavaType f1a = metaAccess.lookupJavaType(Final1[].class);
        checkConcreteSubtype(f1a, f1a);

        ResolvedJavaType obja = metaAccess.lookupJavaType(Object[].class);
        checkConcreteSubtype(obja, null);

        ResolvedJavaType inta = metaAccess.lookupJavaType(int[].class);
        checkConcreteSubtype(inta, inta);
    }

    interface NoImplementor {
    }

    interface SingleImplementorInterface {
    }

    static class SingleConcreteImplementor implements SingleImplementorInterface {
    }

    interface SingleAbstractImplementorInterface {
    }

    abstract static class SingleAbstractImplementor implements SingleAbstractImplementorInterface {
    }

    interface MultiImplementorInterface {
    }

    static class ConcreteImplementor1 implements MultiImplementorInterface {
    }

    static class ConcreteImplementor2 implements MultiImplementorInterface {
    }

    interface MultipleAbstractImplementorInterface {
    }

    abstract static class MultiAbstractImplementor1 implements MultipleAbstractImplementorInterface {
    }

    abstract static class MultiAbstractImplementor2 implements MultipleAbstractImplementorInterface {
    }

    interface SingleAbstractImplementorInterface2 {
    }

    interface ExtendedSingleImplementorInterface {
    }

    abstract static class SingleAbstractImplementor2 implements SingleAbstractImplementorInterface2 {
    }

    static class ConcreteTransitiveImplementor1 extends SingleAbstractImplementor2 implements ExtendedSingleImplementorInterface {
    }

    static class ConcreteTransitiveImplementor2 extends SingleAbstractImplementor2 implements ExtendedSingleImplementorInterface {
    }

    @Test
    public void getSingleImplementorTest() {
        ResolvedJavaType iNi = metaAccess.lookupJavaType(NoImplementor.class);
        assertNull(iNi.getSingleImplementor());

        ResolvedJavaType iSi = metaAccess.lookupJavaType(SingleImplementorInterface.class);
        ResolvedJavaType cSi = metaAccess.lookupJavaType(SingleConcreteImplementor.class);
        assertEquals(cSi, iSi.getSingleImplementor());

        ResolvedJavaType iSai = metaAccess.lookupJavaType(SingleAbstractImplementorInterface.class);
        ResolvedJavaType aSai = metaAccess.lookupJavaType(SingleAbstractImplementor.class);
        assertEquals(aSai, iSai.getSingleImplementor());

        ResolvedJavaType iMi = metaAccess.lookupJavaType(MultiImplementorInterface.class);
        metaAccess.lookupJavaType(ConcreteImplementor1.class);
        metaAccess.lookupJavaType(ConcreteImplementor2.class);
        assertEquals(iMi, iMi.getSingleImplementor());

        ResolvedJavaType iMai = metaAccess.lookupJavaType(MultipleAbstractImplementorInterface.class);
        metaAccess.lookupJavaType(MultiAbstractImplementor1.class);
        metaAccess.lookupJavaType(MultiAbstractImplementor2.class);
        assertEquals(iMai, iMai.getSingleImplementor());

        ResolvedJavaType iSai2 = metaAccess.lookupJavaType(SingleAbstractImplementorInterface2.class);
        ResolvedJavaType aSai2 = metaAccess.lookupJavaType(SingleAbstractImplementor2.class);
        metaAccess.lookupJavaType(ConcreteTransitiveImplementor1.class);
        metaAccess.lookupJavaType(ConcreteTransitiveImplementor2.class);
        assertEquals(aSai2, iSai2.getSingleImplementor());
    }

    @Test(expected = JVMCIError.class)
    public void getSingleImplementorTestClassReceiver() {
        ResolvedJavaType base = metaAccess.lookupJavaType(Base.class);
        base.getSingleImplementor();
    }

    @Test(expected = JVMCIError.class)
    public void getSingleImplementorTestPrimitiveReceiver() {
        ResolvedJavaType primitive = metaAccess.lookupJavaType(int.class);
        primitive.getSingleImplementor();
    }

    @Test
    public void getComponentTypeTest() {
        for (Class<?> c : classes) {
            ResolvedJavaType type = metaAccess.lookupJavaType(c);
            Class<?> expected = c.getComponentType();
            ResolvedJavaType actual = type.getComponentType();
            if (expected == null) {
                assertNull(actual);
            } else {
                assertTrue(actual.equals(metaAccess.lookupJavaType(expected)));
            }
        }
    }

    @Test
    public void getArrayClassTest() {
        for (Class<?> c : classes) {
            if (c != void.class) {
                ResolvedJavaType type = metaAccess.lookupJavaType(c);
                Class<?> expected = getArrayClass(c);
                ResolvedJavaType actual = type.getArrayClass();
                assertTrue(actual.equals(metaAccess.lookupJavaType(expected)));
            }
        }
    }

    static class Declarations {

        final Method implementation;
        final Set<Method> declarations;

        public Declarations(Method impl) {
            this.implementation = impl;
            declarations = new HashSet<>();
        }
    }

    /**
     * See <a href="http://docs.oracle.com/javase/specs/jvms/se7/html/jvms-5.html#jvms-5.4.5">Method
     * overriding</a>.
     */
    static boolean isOverriderOf(Method impl, Method m) {
        if (!isPrivate(m.getModifiers()) && !isFinal(m.getModifiers())) {
            if (m.getName().equals(impl.getName())) {
                if (m.getReturnType() == impl.getReturnType()) {
                    if (Arrays.equals(m.getParameterTypes(), impl.getParameterTypes())) {
                        if (isPublic(m.getModifiers()) || isProtected(m.getModifiers())) {
                            // m is public or protected
                            return isPublic(impl.getModifiers()) || isProtected(impl.getModifiers());
                        } else {
                            // m is package-private
                            return impl.getDeclaringClass().getPackage() == m.getDeclaringClass().getPackage();
                        }
                    }
                }
            }
        }
        return false;
    }

    static final Map<Class<?>, VTable> vtables = new HashMap<>();

    static class VTable {

        final Map<NameAndSignature, Method> methods = new HashMap<>();
    }

    static synchronized VTable getVTable(Class<?> c) {
        VTable vtable = vtables.get(c);
        if (vtable == null) {
            vtable = new VTable();
            if (c != Object.class) {
                VTable superVtable = getVTable(c.getSuperclass());
                vtable.methods.putAll(superVtable.methods);
            }
            for (Method m : c.getDeclaredMethods()) {
                if (!isStatic(m.getModifiers()) && !isPrivate(m.getModifiers())) {
                    if (isAbstract(m.getModifiers())) {
                        // A subclass makes a concrete method in a superclass abstract
                        vtable.methods.remove(new NameAndSignature(m));
                    } else {
                        vtable.methods.put(new NameAndSignature(m), m);
                    }
                }
            }
            vtables.put(c, vtable);
        }
        return vtable;
    }

    static Set<Method> findDeclarations(Method impl, Class<?> c) {
        Set<Method> declarations = new HashSet<>();
        NameAndSignature implSig = new NameAndSignature(impl);
        if (c != null) {
            for (Method m : c.getDeclaredMethods()) {
                if (new NameAndSignature(m).equals(implSig)) {
                    declarations.add(m);
                    break;
                }
            }
            if (!c.isInterface()) {
                declarations.addAll(findDeclarations(impl, c.getSuperclass()));
            }
            for (Class<?> i : c.getInterfaces()) {
                declarations.addAll(findDeclarations(impl, i));
            }
        }
        return declarations;
    }

    private static void checkResolveMethod(ResolvedJavaType type, ResolvedJavaType context, ResolvedJavaMethod decl, ResolvedJavaMethod expected) {
        ResolvedJavaMethod impl = type.resolveConcreteMethod(decl, context);
        assertEquals(expected, impl);
    }

    @Test
    public void resolveMethodTest() {
        ResolvedJavaType context = metaAccess.lookupJavaType(TestResolvedJavaType.class);
        for (Class<?> c : classes) {
            if (c.isInterface() || c.isPrimitive()) {
                ResolvedJavaType type = metaAccess.lookupJavaType(c);
                for (Method m : c.getDeclaredMethods()) {
                    if (JAVA_VERSION <= 1.7D || (!isStatic(m.getModifiers()) && !isPrivate(m.getModifiers()))) {
                        ResolvedJavaMethod resolved = metaAccess.lookupJavaMethod(m);
                        ResolvedJavaMethod impl = type.resolveMethod(resolved, context);
                        ResolvedJavaMethod expected = resolved.isDefault() || resolved.isAbstract() ? resolved : null;
                        assertEquals(m.toString(), expected, impl);
                    } else {
                        // As of JDK 8, interfaces can have static and private methods
                    }
                }
            } else {
                ResolvedJavaType type = metaAccess.lookupJavaType(c);
                VTable vtable = getVTable(c);
                for (Method impl : vtable.methods.values()) {
                    Set<Method> decls = findDeclarations(impl, c);
                    for (Method decl : decls) {
                        ResolvedJavaMethod m = metaAccess.lookupJavaMethod(decl);
                        if (m.isPublic()) {
                            ResolvedJavaMethod i = metaAccess.lookupJavaMethod(impl);
                            checkResolveMethod(type, context, m, i);
                        }
                    }
                }
            }
        }
    }

    @Test
    public void resolveConcreteMethodTest() {
        ResolvedJavaType context = metaAccess.lookupJavaType(TestResolvedJavaType.class);
        for (Class<?> c : classes) {
            if (c.isInterface() || c.isPrimitive()) {
                ResolvedJavaType type = metaAccess.lookupJavaType(c);
                for (Method m : c.getDeclaredMethods()) {
                    if (JAVA_VERSION <= 1.7D || (!isStatic(m.getModifiers()) && !isPrivate(m.getModifiers()))) {
                        ResolvedJavaMethod resolved = metaAccess.lookupJavaMethod(m);
                        ResolvedJavaMethod impl = type.resolveConcreteMethod(resolved, context);
                        ResolvedJavaMethod expected = resolved.isDefault() ? resolved : null;
                        assertEquals(m.toString(), expected, impl);
                    } else {
                        // As of JDK 8, interfaces can have static and private methods
                    }
                }
            } else {
                ResolvedJavaType type = metaAccess.lookupJavaType(c);
                VTable vtable = getVTable(c);
                for (Method impl : vtable.methods.values()) {
                    Set<Method> decls = findDeclarations(impl, c);
                    for (Method decl : decls) {
                        ResolvedJavaMethod m = metaAccess.lookupJavaMethod(decl);
                        if (m.isPublic()) {
                            ResolvedJavaMethod i = metaAccess.lookupJavaMethod(impl);
                            checkResolveMethod(type, context, m, i);
                        }
                    }
                }
                for (Method m : c.getDeclaredMethods()) {
                    ResolvedJavaMethod impl = type.resolveConcreteMethod(metaAccess.lookupJavaMethod(m), context);
                    ResolvedJavaMethod expected = isAbstract(m.getModifiers()) ? null : impl;
                    assertEquals(type + " " + m.toString(), expected, impl);
                }
            }
        }
    }

    @Test
    public void findUniqueConcreteMethodTest() throws NoSuchMethodException {
        ResolvedJavaMethod thisMethod = metaAccess.lookupJavaMethod(getClass().getDeclaredMethod("findUniqueConcreteMethodTest"));
        ResolvedJavaMethod ucm = metaAccess.lookupJavaType(getClass()).findUniqueConcreteMethod(thisMethod).getResult();
        assertEquals(thisMethod, ucm);
    }

    public static Set<Field> getInstanceFields(Class<?> c, boolean includeSuperclasses) {
        if (c.isArray() || c.isPrimitive() || c.isInterface()) {
            return Collections.emptySet();
        }
        Set<Field> result = new HashSet<>();
        for (Field f : c.getDeclaredFields()) {
            if (!Modifier.isStatic(f.getModifiers())) {
                result.add(f);
            }
        }
        if (includeSuperclasses && c != Object.class) {
            result.addAll(getInstanceFields(c.getSuperclass(), true));
        }
        return result;
    }

    public static Set<Field> getStaticFields(Class<?> c) {
        Set<Field> result = new HashSet<>();
        for (Field f : c.getDeclaredFields()) {
            if (Modifier.isStatic(f.getModifiers())) {
                result.add(f);
            }
        }
        return result;
    }

    public boolean fieldsEqual(Field f, ResolvedJavaField rjf) {
        return rjf.getDeclaringClass().equals(metaAccess.lookupJavaType(f.getDeclaringClass())) && rjf.getName().equals(f.getName()) &&
                        rjf.getType().resolve(rjf.getDeclaringClass()).equals(metaAccess.lookupJavaType(f.getType()));
    }

    public ResolvedJavaField lookupField(ResolvedJavaField[] fields, Field key) {
        for (ResolvedJavaField rf : fields) {
            if (fieldsEqual(key, rf)) {
                return rf;
            }
        }
        return null;
    }

    public Field lookupField(Set<Field> fields, ResolvedJavaField key) {
        for (Field f : fields) {
            if (fieldsEqual(f, key)) {
                return f;
            }
        }
        return null;
    }

    private static boolean isHiddenFromReflection(ResolvedJavaField f) {
        if (f.getDeclaringClass().equals(metaAccess.lookupJavaType(Throwable.class)) && f.getName().equals("backtrace")) {
            return true;
        }
        if (f.getDeclaringClass().equals(metaAccess.lookupJavaType(ConstantPool.class)) && f.getName().equals("constantPoolOop")) {
            return true;
        }
        if (f.getDeclaringClass().equals(metaAccess.lookupJavaType(Class.class)) && f.getName().equals("classLoader")) {
            return true;
        }
        return false;
    }

    @Test
    public void getInstanceFieldsTest() {
        for (Class<?> c : classes) {
            ResolvedJavaType type = metaAccess.lookupJavaType(c);
            for (boolean includeSuperclasses : new boolean[]{true, false}) {
                Set<Field> expected = getInstanceFields(c, includeSuperclasses);
                ResolvedJavaField[] actual = type.getInstanceFields(includeSuperclasses);
                for (Field f : expected) {
                    assertNotNull(lookupField(actual, f));
                }
                for (ResolvedJavaField rf : actual) {
                    if (!isHiddenFromReflection(rf)) {
                        assertEquals(rf.toString(), lookupField(expected, rf) != null, !rf.isInternal());
                    }
                }

                // Test stability of getInstanceFields
                ResolvedJavaField[] actual2 = type.getInstanceFields(includeSuperclasses);
                assertArrayEquals(actual, actual2);
            }
        }
    }

    @Test
    public void getStaticFieldsTest() {
        for (Class<?> c : classes) {
            ResolvedJavaType type = metaAccess.lookupJavaType(c);
            Set<Field> expected = getStaticFields(c);
            ResolvedJavaField[] actual = type.getStaticFields();
            for (Field f : expected) {
                assertNotNull(lookupField(actual, f));
            }
            for (ResolvedJavaField rf : actual) {
                if (!isHiddenFromReflection(rf)) {
                    assertEquals(lookupField(expected, rf) != null, !rf.isInternal());
                }
            }

            // Test stability of getStaticFields
            ResolvedJavaField[] actual2 = type.getStaticFields();
            assertArrayEquals(actual, actual2);
        }
    }

    @Test
    public void getDeclaredMethodsTest() {
        for (Class<?> c : classes) {
            ResolvedJavaType type = metaAccess.lookupJavaType(c);
            Method[] raw = c.getDeclaredMethods();
            Set<ResolvedJavaMethod> expected = new HashSet<>();
            for (Method m : raw) {
                ResolvedJavaMethod resolvedMethod = metaAccess.lookupJavaMethod(m);
                assertNotNull(resolvedMethod);
                expected.add(resolvedMethod);
            }
            Set<ResolvedJavaMethod> actual = new HashSet<>(Arrays.asList(type.getDeclaredMethods()));
            assertEquals(expected, actual);
        }
    }

    static class A {
        static String name = "foo";
    }

    static class B extends A {
    }

    static class C {
    }

    static class D {
        void foo() {
            // use of assertions causes the class to have a <clinit>
            assert getClass() != null;
        }
    }

    static class SubD extends D {

    }

    @Test
    public void getClassInitializerTest() {
        assertNotNull(metaAccess.lookupJavaType(A.class).getClassInitializer());
        assertNotNull(metaAccess.lookupJavaType(D.class).getClassInitializer());
        assertNull(metaAccess.lookupJavaType(B.class).getClassInitializer());
        assertNull(metaAccess.lookupJavaType(C.class).getClassInitializer());
        assertNull(metaAccess.lookupJavaType(int.class).getClassInitializer());
        assertNull(metaAccess.lookupJavaType(void.class).getClassInitializer());
    }

    @Test
    public void getAnnotationsTest() {
        for (Class<?> c : classes) {
            ResolvedJavaType type = metaAccess.lookupJavaType(c);
            assertArrayEquals(c.getAnnotations(), type.getAnnotations());
        }
    }

    @Test
    public void getAnnotationTest() {
        for (Class<?> c : classes) {
            ResolvedJavaType type = metaAccess.lookupJavaType(c);
            for (Annotation a : c.getAnnotations()) {
                assertEquals(a, type.getAnnotation(a.annotationType()));
            }
        }
    }

    @Test
    public void memberClassesTest() {
        for (Class<?> c : classes) {
            ResolvedJavaType type = metaAccess.lookupJavaType(c);
            assertEquals(c.isLocalClass(), type.isLocal());
            assertEquals(c.isMemberClass(), type.isMember());
            Class<?> enclc = c.getEnclosingClass();
            ResolvedJavaType enclt = type.getEnclosingType();
            assertFalse(enclc == null ^ enclt == null);
            if (enclc != null) {
                assertEquals(enclt, metaAccess.lookupJavaType(enclc));
            }
        }
    }

    @Test
    public void classFilePathTest() {
        for (Class<?> c : classes) {
            ResolvedJavaType type = metaAccess.lookupJavaType(c);
            URL path = type.getClassFilePath();
            if (type.isPrimitive() || type.isArray()) {
                assertEquals(null, path);
            } else {
                assertNotNull(path);
                String pathString = path.getPath();
                if (type.isLocal() || type.isMember()) {
                    assertTrue(pathString.indexOf('$') > 0);
                }
            }
        }
    }

    @Test
    public void isTrustedInterfaceTypeTest() {
        for (Class<?> c : classes) {
            ResolvedJavaType type = metaAccess.lookupJavaType(c);
            if (TrustedInterface.class.isAssignableFrom(c)) {
                assertTrue(type.isTrustedInterfaceType());
            }
        }
    }

    @Test
    public void isLeafTest() {
        for (Class<?> c : classes) {
            ResolvedJavaType type = metaAccess.lookupJavaType(c);
            ResolvedJavaType arrayType = c != void.class ? metaAccess.lookupJavaType(getArrayClass(c)) : null;
            if (c.isPrimitive()) {
                assertTrue(type.isLeaf());
                assertTrue(arrayType == null || arrayType.isLeaf());
            } else {
                assertTrue(c.toString(), type.isLeaf() == arrayType.isLeaf());
                if (!c.isArray()) {
                    assertTrue(c.toString(), type.isLeaf() == Modifier.isFinal(c.getModifiers()));
                }
            }
        }
    }

    @Test
    public void findMethodTest() {
        try {
            ResolvedJavaMethod findFoo = metaAccess.lookupJavaType(D.class).findMethod("foo", metaAccess.parseMethodDescriptor("()V"));
            ResolvedJavaMethod expectedFoo = metaAccess.lookupJavaMethod(D.class.getDeclaredMethod("foo"));
            assertEquals(expectedFoo, findFoo);

            ResolvedJavaMethod wrongReturnTypeFoo = metaAccess.lookupJavaType(D.class).findMethod("foo", metaAccess.parseMethodDescriptor("()I"));
            assertNull(wrongReturnTypeFoo);

            ResolvedJavaMethod wrongArgumentsFoo = metaAccess.lookupJavaType(D.class).findMethod("foo", metaAccess.parseMethodDescriptor("(I)V"));
            assertNull(wrongArgumentsFoo);

            ResolvedJavaMethod wrongNameFoo = metaAccess.lookupJavaType(D.class).findMethod("bar", metaAccess.parseMethodDescriptor("()V"));
            assertNull(wrongNameFoo);

            ResolvedJavaMethod wrongClassFoo = metaAccess.lookupJavaType(SubD.class).findMethod("foo", metaAccess.parseMethodDescriptor("()V"));
            assertNull(wrongClassFoo);
        } catch (NoSuchMethodException | SecurityException e) {
            throw new RuntimeException(e);
        }
    }

    private Method findTestMethod(Method apiMethod) {
        String testName = apiMethod.getName() + "Test";
        for (Method m : getClass().getDeclaredMethods()) {
            if (m.getName().equals(testName) && m.getAnnotation(Test.class) != null) {
                return m;
            }
        }
        return null;
    }

    // @formatter:off
    private static final String[] untestedApiMethods = {
        "initialize",
        "isPrimitive",
        "newArray",
        "getDeclaredConstructors",
        "isInitialized",
        "isLinked",
        "getJavaClass",
        "getObjectHub",
        "hasFinalizableSubclass",
        "hasFinalizer",
        "getSourceFileName",
        "getClassFilePath",
        "isLocal",
        "isJavaLangObject",
        "isMember",
        "getElementalType",
        "getEnclosingType",
        "$jacocoInit",
        "isCpiSet",
        "getCorrespondingCpi",
        "setCorrespondingCpi"
    };
    // @formatter:on

    /**
     * Ensures that any new methods added to {@link ResolvedJavaMethod} either have a test written
     * for them or are added to {@link #untestedApiMethods}.
     */
    @Test
    public void testCoverage() {
        Set<String> known = new HashSet<>(Arrays.asList(untestedApiMethods));
        for (Method m : ResolvedJavaType.class.getDeclaredMethods()) {
            if (findTestMethod(m) == null) {
                assertTrue("test missing for " + m, known.contains(m.getName()));
            } else {
                assertFalse("test should be removed from untestedApiMethods" + m, known.contains(m.getName()));
            }
        }
    }
}<|MERGE_RESOLUTION|>--- conflicted
+++ resolved
@@ -23,12 +23,8 @@
 
 /**
  * @test
-<<<<<<< HEAD
- * @requires (os.simpleArch == "x64" | os.simpleArch == "sparcv9") & os.arch != "aarch64"
+ * @requires (os.simpleArch == "x64" | os.simpleArch == "sparcv9" | os.simpleArch == "aarch64")
  * @ignore 8143238
-=======
- * @requires (os.simpleArch == "x64" | os.simpleArch == "sparcv9" | os.simpleArch == "aarch64")
->>>>>>> 682e6949
  * @compile TestResolvedJavaType.java TypeUniverse.java TestMetaAccessProvider.java NameAndSignature.java
  * @run junit/othervm -XX:+UnlockExperimentalVMOptions -XX:+EnableJVMCI jdk.vm.ci.runtime.test.TestResolvedJavaType
  */
