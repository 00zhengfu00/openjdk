--- conflicted
+++ resolved
@@ -67,10 +67,7 @@
     sun/misc \
     sun/reflect \
     jdk/lambda \
-<<<<<<< HEAD
-=======
     jdk/jigsaw \
->>>>>>> 5deccd21
     jdk/internal/jimage \
     vm
 
