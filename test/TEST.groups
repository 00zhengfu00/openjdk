--- conflicted
+++ resolved
@@ -78,11 +78,8 @@
     sun/reflect \
     jdk/lambda \
     jdk/internal/misc \
-<<<<<<< HEAD
     jdk/internal/ref \
-=======
     jdk/jigsaw \
->>>>>>> deff291a
     vm
 
 # All of the java.util package
