--- conflicted
+++ resolved
@@ -38,10 +38,7 @@
  * Basic tests for the JDK based RegExp implementation.
  *
  * @test
-<<<<<<< HEAD
-=======
  * @modules jdk.scripting.nashorn/jdk.nashorn.internal.runtime.regexp
->>>>>>> 138d6bf8
  * @run testng jdk.nashorn.internal.runtime.regexp.test.JdkRegExpTest
  */
 public class JdkRegExpTest {
